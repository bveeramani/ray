--- conflicted
+++ resolved
@@ -4,12 +4,12 @@
 import numpy as np
 import torch
 
+from ray.util import log_once
+from ray.train.predictor import DataBatchType
+from ray.air.checkpoint import Checkpoint
 from ray.air._internal.torch_utils import convert_ndarray_batch_to_torch_tensor_batch
-from ray.air.checkpoint import Checkpoint
+from ray.train.torch.torch_checkpoint import TorchCheckpoint
 from ray.train._internal.dl_predictor import DLPredictor
-from ray.train.predictor import DataBatchType
-from ray.train.torch.torch_checkpoint import TorchCheckpoint
-from ray.util import log_once
 from ray.util.annotations import DeveloperAPI, PublicAPI
 
 if TYPE_CHECKING:
@@ -39,14 +39,11 @@
         self.model = model
         self.model.eval()
 
+        # TODO (jiaodong): #26249 Use multiple GPU devices with sharded input
+        self.use_gpu = use_gpu
         if use_gpu:
-            # TODO (jiaodong): #26249 Use multiple GPU devices with sharded input
-            self.device = torch.device("cuda")
-        else:
-            self.device = torch.device("cpu")
-
-        # Ensure input tensor and model live on the same device
-        self.model.to(self.device)
+            # Ensure input tensor and model live on GPU for GPU inference
+            self.model.to(torch.device("cuda"))
 
         if (
             not use_gpu
@@ -233,13 +230,8 @@
     ) -> Union[torch.Tensor, Dict[str, torch.Tensor]]:
         return convert_ndarray_batch_to_torch_tensor_batch(
             numpy_arrays,
-<<<<<<< HEAD
-            dtypes=dtypes,
-            device=self.device,
-=======
             dtypes=dtype,
             device="cuda" if self.use_gpu else None,
->>>>>>> cefd3c4c
         )
 
     def _tensor_to_array(self, tensor: torch.Tensor) -> np.ndarray:
