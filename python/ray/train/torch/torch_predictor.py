--- conflicted
+++ resolved
@@ -233,13 +233,8 @@
     ) -> Union[torch.Tensor, Dict[str, torch.Tensor]]:
         return convert_ndarray_batch_to_torch_tensor_batch(
             numpy_arrays,
-<<<<<<< HEAD
-            dtypes=dtypes,
+            dtypes=dtype,
             device=self.device,
-=======
-            dtypes=dtype,
-            device="cuda" if self.use_gpu else None,
->>>>>>> 750cc0b1
         )
 
     def _tensor_to_array(self, tensor: torch.Tensor) -> np.ndarray:
