--- conflicted
+++ resolved
@@ -89,11 +89,7 @@
         self.ignore_report = False
         self.training_started = False
 
-<<<<<<< HEAD
-        self._accelerator = None
-=======
         self.accelerator = None
->>>>>>> c8aa6cdf
 
     def get_current_ip(self):
         self.local_ip = ray.util.get_node_ip_address()
@@ -238,31 +234,6 @@
         # Acquire lock to stop the training thread until
         # checkpoint has been processed.
         self.continue_lock.acquire()
-
-    def get_accelerator(
-        self, default_accelerator_cls: Type[Accelerator]
-    ) -> Accelerator:
-        """The accelerator for this training session.
-
-        If an accelerator has not been set, then this method will construct an
-        accelerator using the provided accelerator class.
-        """
-        if not self._accelerator:
-            self._accelerator = default_accelerator_cls()
-        return self._accelerator
-
-    def set_accelerator(self, accelerator: Accelerator) -> None:
-        """Sets the accelerator for this training session.
-
-        Args:
-            accelerator (Accelerator): The accelerator to use for training.
-
-        Raises:
-            RuntimeError: if the accelerator has already been set.
-        """
-        if self._accelerator:
-            raise RuntimeError("Cannot change accelerator once set.")
-        self._accelerator = accelerator
 
 
 _session = None
@@ -535,8 +506,6 @@
     return session.world_size
 
 
-<<<<<<< HEAD
-=======
 class SessionMisuseError(Exception):
     """Method or function was used outside of a session."""
 
@@ -549,7 +518,6 @@
     )
 
 
->>>>>>> c8aa6cdf
 def get_accelerator(default_accelerator_cls: Type[Accelerator]) -> Accelerator:
     """The accelerator for this training session.
 
@@ -557,17 +525,6 @@
     accelerator using the provided accelerator class.
 
     Raises:
-<<<<<<< HEAD
-        RuntimeError: if the session is uninitialized.
-    """
-    session = get_session()
-    if session is None:
-        raise RuntimeError(
-            "The function you called is meant to be used inside a training function "
-            "that is executed by `Trainer.run`."
-        )
-    return session.get_accelerator(default_accelerator_cls)
-=======
         SessionMisuseError: if the session is uninitialized.
     """
     session = get_session()
@@ -576,7 +533,6 @@
     if session.accelerator is None:
         session.accelerator = default_accelerator_cls()
     return session.accelerator
->>>>>>> c8aa6cdf
 
 
 def set_accelerator(accelerator: Accelerator) -> None:
@@ -586,18 +542,6 @@
         accelerator (Accelerator): The accelerator to use for training.
 
     Raises:
-<<<<<<< HEAD
-        RuntimeError: if the session is uninitialized, or if the accelerator has
-            already been set.
-    """
-    session = get_session()
-    if session is None:
-        raise RuntimeError(
-            "The function you called is meant to be used inside a training function "
-            "that is executed by `Trainer.run`."
-        )
-    session.set_accelerator(accelerator)
-=======
         SessionMisuseError: if the session is unitialized.
         RuntimeError: if the accelerator has already been set.
     """
@@ -606,5 +550,4 @@
         _raise_accelerator_session_misuse()
     if session.accelerator is not None:
         raise RuntimeError("Cannot change accelerator once set.")
-    session.accelerator = accelerator
->>>>>>> c8aa6cdf
+    session.accelerator = accelerator