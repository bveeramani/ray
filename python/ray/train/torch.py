import tempfile
from dataclasses import dataclass
import io
import logging
import os
import random

from datetime import timedelta
from pathlib import Path
from typing import Any, Dict, Optional

import ray
from ray import train
from ray.train.accelerator import Accelerator
from ray.train.backend import BackendConfig, Backend, EncodedData
from ray.train.constants import PYTORCH_PROFILER_KEY
from ray.train.session import get_accelerator, set_accelerator
from ray.train.worker_group import WorkerGroup
from ray.train.utils import get_address_and_port
from ray.util import PublicAPI

import numpy as np
import torch
import torch.distributed as dist
from torch.nn.parallel import DistributedDataParallel
from torch.utils.data import (
    DistributedSampler,
    DataLoader,
    IterableDataset,
    SequentialSampler,
    RandomSampler,
)

try:
    from torch.profiler import profile
except ImportError:
    profile = None

logger = logging.getLogger(__name__)


class TorchAccelerator(Accelerator):
    """A utility that implements methods to accelerate PyTorch training."""

    def __init__(self):
        self._seed = None

    def prepare_model(
        self,
        model: torch.nn.Module,
        move_to_device: bool = True,
        wrap_ddp: bool = True,
        ddp_kwargs: Optional[Dict[str, Any]] = None,
    ) -> torch.nn.Module:
        """Prepares the model for distributed execution.

        This allows you to use the same exact code regardless of number of
        workers or the device type being used (CPU, GPU).

        Args:
            model (torch.nn.Module): A torch model to prepare.
            move_to_device (bool): Whether to move the model to the correct
                device. If set to False, the model needs to manually be moved
                to the correct device.
            wrap_ddp (bool): Whether to wrap models in
                ``DistributedDataParallel``.
            ddp_kwargs (Dict[str, Any]): Args to pass into
                ``DistributedDataParallel`` initialization if ``wrap_ddp`` is
                set to True.
        """
        ddp_kwargs = ddp_kwargs or {}

        rank = train.local_rank()

        device = self.get_device()

        if torch.cuda.is_available():
            torch.cuda.set_device(device)

        if move_to_device:
            logger.info(f"Moving model to device: {device}")
            model = model.to(device)
        if wrap_ddp and train.world_size() > 1:
            logger.info("Wrapping provided model in DDP.")
            if torch.cuda.is_available():
                model = DistributedDataParallel(
                    model, device_ids=[rank], output_device=rank, **ddp_kwargs
                )
            else:
                model = DistributedDataParallel(model, **ddp_kwargs)

        return model

    def prepare_data_loader(
        self,
        data_loader: torch.utils.data.DataLoader,
        add_dist_sampler: bool = True,
        move_to_device: bool = True,
        auto_transfer: bool = True,
    ) -> torch.utils.data.DataLoader:
        """Prepares DataLoader for distributed execution.

        This allows you to use the same exact code regardless of number of
        workers or the device type being used (CPU, GPU).

        Args:
            data_loader (torch.utils.data.DataLoader): The DataLoader to
                prepare.
            add_dist_sampler (bool): Whether to add a DistributedSampler to
                the provided DataLoader.
            move_to_device (bool): If set, automatically move the data
                returned by the data loader to the correct device.
            auto_transfer (bool): If set and device is GPU, another CUDA stream
                is created to automatically copy data from host (CPU) memory
                to device (GPU) memory (the default CUDA stream still runs the
                training procedure). If device is CPU, it will be disabled
                regardless of the setting. This configuration will be ignored
                if ``move_to_device`` is False.
        """

        # Only add Distributed Sampler if the following conditions hold:
        # 1. More than one training worker is being used.
        # 2. A DistributedSampler has not already been added by the user.
        # 3. The dataset is not an IterableDataset. Samplers do not worker with
        # IterableDatasets.
        if (
            train.world_size() > 1
            and not isinstance(data_loader.sampler, DistributedSampler)
            and not (
                hasattr(data_loader, "dataset")
                and isinstance(data_loader.dataset, IterableDataset)
            )
            and add_dist_sampler
        ):

            def with_sampler(loader):
                # Automatically set the DistributedSampler

                # If you're using a sampler, the DataLoader shuffle flag must be set to
                # False. Shuffling is instead determined by the shuffle argument passed
                # to the DistributedSampler constructor.

                # If no sampler is passed to the DataLoader constructor, Torch
                # constructs a default sampler. The default sampler is a RandomSampler
                # if shuffling is enabled and a SequentialSampler otherwise. DataLoader
                # does not have a shuffle attribute, so we instead identify whether
                # shuffling is enabled by checking the default sampler type.
                shuffle = not isinstance(loader.sampler, SequentialSampler)

<<<<<<< HEAD
                def seeded_worker_init_fn(worker_init_fn):
                    def wrapper(worker_id):
                        worker_seed = torch.initial_seed() % 2 ** 32
                        np.random.seed(worker_seed)
                        random.seed(worker_seed)
                        worker_init_fn(worker_id)

                    return wrapper

                worker_init_fn = loader.worker_init_fn
                generator = loader.generator
                if self._seed is not None:
                    worker_init_fn = seeded_worker_init_fn(loader.worker_init_fn)
                    generator = torch.Generator()
                    generator.manual_seed(self._seed)
=======
                using_default_sampler = isinstance(
                    loader.sampler, (SequentialSampler, RandomSampler)
                )
                if not using_default_sampler and train.world_rank() == 0:
                    logger.warn(
                        f"The {loader.sampler.__class__.__name__} will be overwritten "
                        "with a DistributedSampler. You can disable this by setting "
                        "`with_sampler` to False in `prepare_data_loader`."
                    )
>>>>>>> 8823ca48

                data_loader_args = {
                    "dataset": loader.dataset,
                    "batch_size": loader.batch_size,
                    "shuffle": False,
                    "num_workers": loader.num_workers,
                    "collate_fn": loader.collate_fn,
                    "pin_memory": loader.pin_memory,
                    "drop_last": loader.drop_last,
                    "timeout": loader.timeout,
                    "worker_init_fn": worker_init_fn,
                    "generator": generator,
                    "sampler": DistributedSampler(loader.dataset, shuffle=shuffle),
                }
                return DataLoader(**data_loader_args)

            data_loader = with_sampler(data_loader)

        if move_to_device:
            device = self.get_device()
            data_loader = _WrappedDataLoader(data_loader, device, auto_transfer)

        return data_loader

    def get_device(self) -> torch.device:
        """Gets the correct torch device to use for training."""
        if torch.cuda.is_available():
            rank = train.local_rank()
            device = torch.device(f"cuda:{rank}")
        else:
            device = torch.device("cpu")

        return device

    def enable_reproducibility(self, seed: int = 0) -> None:
        """Limits sources of nondeterministic behavior."""
        self._seed = seed

        torch.manual_seed(seed)
        random.seed(seed)
        np.random.seed(seed)

        torch.use_deterministic_algorithms(True)
        torch.backends.cudnn.benchmark = False


@PublicAPI(stability="beta")
@dataclass
class TorchConfig(BackendConfig):
    """Configuration for torch process group setup.

    See https://pytorch.org/docs/stable/distributed.html for more info.

    Args:
        backend (str): The backend to use for training.
            See ``torch.distributed.init_process_group`` for more info and
            valid values.
            If set to None, nccl will be used if GPUs are requested, else gloo
            will be used.
        init_method (str): The initialization method to use. Either "env"
            for environment variable initialization or "tcp" for TCP
            initialization. Defaults to "env".
        timeout_s (int): Seconds for process group operations to timeout.
    """

    backend: Optional[str] = None
    init_method: str = "env"
    timeout_s: int = 1800

    @property
    def backend_cls(self):
        return TorchBackend


def setup_torch_process_group(
    backend: str,
    world_rank: int,
    world_size: int,
    init_method: str,
    timeout_s: int = 1800,
):
    """Connects the distributed PyTorch backend.

    Args:
        backend (str): The backend (nccl, gloo, etc.) to use for training.
        world_rank (int): Rank of the current worker.
        world_size (int): Number of workers participating in the job.
        init_method (str): URL specifying how to initialize the process group.
        timeout_s (timedelta): Seconds for process group operations to timeout.
    """
    logger.info(
        f"Setting up process group for: {init_method} [rank={world_rank}, "
        f"world_size={world_size}]"
    )
    logger.debug(f"using {backend}")

    if backend == "nccl" and "NCCL_BLOCKING_WAIT" not in os.environ:
        logger.debug(
            "Setting NCCL_BLOCKING_WAIT for detecting node failure. "
            "To override this behavior, you can set NCCL_BLOCKING_WAIT=0."
        )
        os.environ["NCCL_BLOCKING_WAIT"] = "1"

    dist.init_process_group(
        backend=backend,
        init_method=init_method,
        rank=world_rank,
        world_size=world_size,
        timeout=timedelta(seconds=timeout_s),
    )


def shutdown_torch(destroy_process_group=False):
    if destroy_process_group:
        dist.destroy_process_group()
    if torch.cuda.is_available():
        torch.cuda.empty_cache()


class TorchBackend(Backend):
    share_cuda_visible_devices: bool = True

    def on_start(self, worker_group: WorkerGroup, backend_config: TorchConfig):
        if dist.is_available():
            # Set the appropriate training backend.
            if backend_config.backend is None:
                if worker_group.num_gpus_per_worker > 0:
                    backend = "nccl"
                else:
                    backend = "gloo"
            else:
                backend = backend_config.backend

            master_addr, master_port = worker_group.execute_single(
                0, get_address_and_port
            )
            if backend_config.init_method == "env":

                def set_env_vars(addr, port):
                    os.environ["MASTER_ADDR"] = addr
                    os.environ["MASTER_PORT"] = str(port)

                worker_group.execute(set_env_vars, addr=master_addr, port=master_port)
                url = "env://"
            elif backend_config.init_method == "tcp":
                url = f"tcp://{master_addr}:{master_port}"
            else:
                raise ValueError(
                    f"The provided init_method ("
                    f"{backend_config.init_method}) is not supported. Must "
                    f"be either 'env' or 'tcp'."
                )

            setup_futures = []
            for i in range(len(worker_group)):
                setup_futures.append(
                    worker_group.execute_single_async(
                        i,
                        setup_torch_process_group,
                        backend=backend,
                        world_rank=i,
                        world_size=len(worker_group),
                        init_method=url,
                        timeout_s=backend_config.timeout_s,
                    )
                )
            ray.get(setup_futures)
        else:
            raise RuntimeError("Distributed torch is not available.")

    def on_shutdown(self, worker_group: WorkerGroup, backend_config: TorchConfig):

        worker_group.execute(
            shutdown_torch, destroy_process_group=len(worker_group) > 1
        )

    @staticmethod
    def encode_data(data_dict: Dict) -> EncodedData:
        """Special handling for moving model from worker to driver."""

        # If model is being checkpointed and is wrapped in DDP, then extract
        # out the underlying module. If not, then deserialization will fail
        # since the torch process group is not initialized on the driver.

        for k, v in data_dict.items():
            if isinstance(v, DistributedDataParallel) and hasattr(v, "module"):
                data_dict[k] = v.module

        # Convert the checkpoint dict to bytes, so that any GPU tensors that
        # are in the checkpoint dict can be properly deserialized on the
        # driver side, even if the driver does not have access to a GPU device.
        _buffer = io.BytesIO()
        torch.save(data_dict, _buffer)
        return _buffer.getvalue()

    @staticmethod
    def decode_data(encoded_data: EncodedData) -> Dict:
        # When decoding the bytes on the driver side, always map to CPU.
        _buffer = io.BytesIO(encoded_data)
        checkpoint_dict = torch.load(_buffer, map_location="cpu")
        return checkpoint_dict


class _WrappedDataLoader(DataLoader):
    def __init__(
        self, base_dataloader: DataLoader, device: torch.device, auto_transfer: bool
    ):

        self.__dict__.update(getattr(base_dataloader, "__dict__", {}))
        self._dataloader = base_dataloader
        self.dataloader_iter = None
        self.device = device
        # disable auto transfer (host->device) if cpu is used
        self._auto_transfer = auto_transfer if device.type == "cuda" else False
        # create a new CUDA stream to move data from host to device concurrently
        self._memcpy_stream = (
            torch.cuda.Stream()
            if device.type == "cuda" and self._auto_transfer
            else None
        )
        self.next_batch = None

    def _move_to_device(self, item):
        if item is None:
            return None

        def try_move_device(i):
            try:
                i = i.to(self.device, non_blocking=self._auto_transfer)
            except AttributeError:
                logger.debug(f"Item {i} cannot be moved to device " f"{self.device}.")
            return i

        with torch.cuda.stream(self._memcpy_stream):
            return tuple(try_move_device(i) for i in item)

    def _wait_for_batch(self, item):
        if self._memcpy_stream is None:
            return
        # Reference:
        # https://pytorch.org/docs/stable/generated/torch.Tensor.record_stream.html
        # The training stream (current) needs to wait until
        # the memory copy stream finishes.
        curr_stream = torch.cuda.current_stream()
        curr_stream.wait_stream(self._memcpy_stream)
        # When a tensor is used by CUDA streams different from
        # its original allocator, we need to call ``record_stream``
        # to inform the allocator of all these streams. Otherwise,
        # the tensor might be freed once it is no longer used by
        # the creator stream.
        for i in item:
            i.record_stream(curr_stream)

    def __len__(self):
        return len(self._dataloader)

    def _prefetch_next_batch(self):
        next_batch = next(self.dataloader_iter, None)
        self.next_batch = self._move_to_device(next_batch)

    def __iter__(self):
        self.dataloader_iter = iter(self._dataloader)
        self._prefetch_next_batch()
        return self

    def __next__(self):
        next_batch = self.next_batch
        if next_batch is None:
            raise StopIteration
        self._wait_for_batch(next_batch)
        self._prefetch_next_batch()
        return next_batch


@PublicAPI(stability="beta")
def get_device() -> torch.device:
    """Gets the correct torch device to use for training."""
    return get_accelerator(TorchAccelerator).get_device()


@PublicAPI(stability="beta")
def prepare_model(
    model: torch.nn.Module,
    move_to_device: bool = True,
    wrap_ddp: bool = True,
    ddp_kwargs: Optional[Dict[str, Any]] = None,
) -> torch.nn.Module:
    """Prepares the model for distributed execution.

    This allows you to use the same exact code regardless of number of
    workers or the device type being used (CPU, GPU).

    Args:
        model (torch.nn.Module): A torch model to prepare.
        move_to_device (bool): Whether to move the model to the correct
            device. If set to False, the model needs to manually be moved
            to the correct device.
        wrap_ddp (bool): Whether to wrap models in
            ``DistributedDataParallel``.
        ddp_kwargs (Dict[str, Any]): Args to pass into
            ``DistributedDataParallel`` initialization if ``wrap_ddp`` is
            set to True.
    """
    return get_accelerator(TorchAccelerator).prepare_model(
        model,
        move_to_device=move_to_device,
        wrap_ddp=wrap_ddp,
        ddp_kwargs=ddp_kwargs,
    )


@PublicAPI(stability="beta")
def prepare_data_loader(
    data_loader: torch.utils.data.DataLoader,
    add_dist_sampler: bool = True,
    move_to_device: bool = True,
    auto_transfer: bool = True,
) -> torch.utils.data.DataLoader:
    """Prepares DataLoader for distributed execution.

    This allows you to use the same exact code regardless of number of
    workers or the device type being used (CPU, GPU).

    Args:
        data_loader (torch.utils.data.DataLoader): The DataLoader to
            prepare.
        add_dist_sampler (bool): Whether to add a DistributedSampler to
            the provided DataLoader.
        move_to_device (bool): If set, automatically move the data
            returned by the data loader to the correct device.
        auto_transfer (bool): If set and device is GPU, another CUDA stream
            is created to automatically copy data from host (CPU) memory
            to device (GPU) memory (the default CUDA stream still runs the
            training procedure). If device is CPU, it will be disabled
            regardless of the setting. This configuration will be ignored
            if ``move_to_device`` is False.
    """
    return get_accelerator(TorchAccelerator).prepare_data_loader(
        data_loader,
        add_dist_sampler=add_dist_sampler,
        move_to_device=move_to_device,
        auto_transfer=auto_transfer,
    )


@PublicAPI(stability="beta")
def accelerate() -> None:
    """Enables training optimizations."""
    try:
        set_accelerator(TorchAccelerator())
    except RuntimeError:
        raise RuntimeError(
            "An accelerator has already been set. Make sure "
            "`train.torch.accelerate()` is not called multiple times, and is called "
            "before any of the prepare methods."
        )


@PublicAPI(stability="beta")
def enable_reproducibility(seed: int = 0) -> None:
    """Limits sources of nondeterministic behavior.

    This function:

        * Seeds PyTorch, Python, and NumPy.
        * Disables CUDA convolution benchmarking.
        * Configures PyTorch to use determinstic algorithms.
        * Seeds workers spawned for multi-process data loading.

    Args:
        seed (int): The number to seed libraries and data workers with.

    .. warning:: ``train.torch.enable_reproducibility()`` can't guarantee
        completely reproducible results across executions. To learn more, read
        the `PyTorch notes on randomness <https://pytorch.org/docs/stable/notes/randomness.html>`_.
    """
    get_accelerator(TorchAccelerator).enable_reproducibility(seed)


WORKER_TRACE_DIR_NAME = "pytorch_profiler_worker_traces"


class TorchWorkerProfiler:
    """Utility class for running PyTorch Profiler on a Train worker.

    Args:
        trace_dir (Optional[str]): The directory to store traces on the
           worker node. If ``None``, this will use a default temporary dir.
    """

    def __init__(self, trace_dir: Optional[str] = None):
        if profile is None:
            raise ImportError(
                "Torch Profiler requires torch>=1.8.1. "
                "Run `pip install 'torch>=1.8.1'` to use TorchWorkerProfiler."
            )

        trace_dir = trace_dir or Path(tempfile.gettempdir()).joinpath(
            WORKER_TRACE_DIR_NAME
        )
        self.trace_dir = Path(trace_dir)
        self.trace_dir.mkdir(parents=True, exist_ok=True)
        # Accumulated traces.
        self.profiler_trace_filenames = []

    def trace_handler(self, p: profile):
        """A stateful PyTorch Profiler trace handler.

        This will the export chrome trace to a file on disk.

        These exported traces can then be fetched by calling
        ``get_and_clear_profile_traces``.

        Args:
            p (profile): A PyTorch Profiler profile.
        """
        trace_filename = f"worker_{train.world_rank()}_epoch_{p.step_num}.pt.trace.json"
        trace_path = self.trace_dir.joinpath(trace_filename)

        logger.debug(f"Writing worker trace to {trace_path}.")
        p.export_chrome_trace(str(trace_path))
        self.profiler_trace_filenames.append(trace_filename)

    def get_and_clear_profile_traces(self):
        """Reads unread Profiler traces from this worker.

        Returns:
            The traces in a format consumable by
            ``TorchTensorboardProfilerCallback``.
        """

        def get_trace(filename):
            trace_path = self.trace_dir.joinpath(filename)
            return trace_path.read_text()

        traces = [
            (trace_filename, get_trace(trace_filename))
            for trace_filename in self.profiler_trace_filenames
        ]

        self.profiler_trace_files = []
        return {PYTORCH_PROFILER_KEY: traces}<|MERGE_RESOLUTION|>--- conflicted
+++ resolved
@@ -147,7 +147,6 @@
                 # shuffling is enabled by checking the default sampler type.
                 shuffle = not isinstance(loader.sampler, SequentialSampler)
 
-<<<<<<< HEAD
                 def seeded_worker_init_fn(worker_init_fn):
                     def wrapper(worker_id):
                         worker_seed = torch.initial_seed() % 2 ** 32
@@ -163,7 +162,6 @@
                     worker_init_fn = seeded_worker_init_fn(loader.worker_init_fn)
                     generator = torch.Generator()
                     generator.manual_seed(self._seed)
-=======
                 using_default_sampler = isinstance(
                     loader.sampler, (SequentialSampler, RandomSampler)
                 )
@@ -173,7 +171,6 @@
                         "with a DistributedSampler. You can disable this by setting "
                         "`with_sampler` to False in `prepare_data_loader`."
                     )
->>>>>>> 8823ca48
 
                 data_loader_args = {
                     "dataset": loader.dataset,
