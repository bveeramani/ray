import inspect
import logging
from inspect import Parameter

from ray._private.inspect_util import is_cython

# Logger for this module. It should be configured at the entry point
# into the program using Ray. Ray provides a default configuration at
# entry/init points.
logger = logging.getLogger(__name__)

# This dummy type is also defined in ArgumentsBuilder.java. Please keep it
# synced.
DUMMY_TYPE = b"__RAY_DUMMY__"


def get_signature(func):
    """Get signature parameters.

    Support Cython functions by grabbing relevant attributes from the Cython
    function and attaching to a no-op function. This is somewhat brittle, since
    inspect may change, but given that inspect is written to a PEP, we hope
    it is relatively stable. Future versions of Python may allow overloading
    the inspect 'isfunction' and 'ismethod' functions / create ABC for Python
    functions. Until then, it appears that Cython won't do anything about
    compatability with the inspect module.

    Args:
        func: The function whose signature should be checked.

    Returns:
        A function signature object, which includes the names of the keyword
            arguments as well as their default values.

    Raises:
        TypeError: A type error if the signature is not supported
    """
    # The first condition for Cython functions, the latter for Cython instance
    # methods
    if is_cython(func):
        attrs = ["__code__", "__annotations__", "__defaults__", "__kwdefaults__"]

        if all(hasattr(func, attr) for attr in attrs):
            original_func = func

            def func():
                return

            for attr in attrs:
                setattr(func, attr, getattr(original_func, attr))
        else:
            raise TypeError(f"{func!r} is not a Python function we can process")

    return inspect.signature(func)


def extract_signature(func, ignore_first=False):
    """Extract the function signature from the function.

    Args:
        func: The function whose signature should be extracted.
        ignore_first: True if the first argument should be ignored. This should
            be used when func is a method of a class.

    Returns:
        List of Parameter objects representing the function signature.
    """
    signature_parameters = list(get_signature(func).parameters.values())

    if ignore_first:
        if len(signature_parameters) == 0:
            raise ValueError(
                "Methods must take a 'self' argument, but the "
                f"method '{func.__name__}' does not have one."
            )
        signature_parameters = signature_parameters[1:]

    return signature_parameters


def flatten_args(signature_parameters: list, args, kwargs):
    """Validates the arguments against the signature and flattens them.

    The flat list representation is a serializable format for arguments.
    Since the flatbuffer representation of function arguments is a list, we
    combine both keyword arguments and positional arguments. We represent
    this with two entries per argument value - [DUMMY_TYPE, x] for positional
    arguments and [KEY, VALUE] for keyword arguments. See the below example.
    See `recover_args` for logic restoring the flat list back to args/kwargs.

    Args:
        signature_parameters: The list of Parameter objects
            representing the function signature, obtained from
            `extract_signature`.
        args: The non-keyword arguments passed into the function.
        kwargs: The keyword arguments passed into the function.

    Returns:
        List of args and kwargs. Non-keyword arguments are prefixed
            by internal enum DUMMY_TYPE.

    Raises:
        TypeError: Raised if arguments do not fit in the function signature.
<<<<<<< HEAD

    Example:
        >>> flatten_args([1, 2, 3], {"a": 4})  # doctest: +SKIP
        [None, 1, None, 2, None, 3, "a", 4]
=======
>>>>>>> ab8fd0a5
    """

    reconstructed_signature = inspect.Signature(parameters=signature_parameters)
    try:
        reconstructed_signature.bind(*args, **kwargs)
    except TypeError as exc:  # capture a friendlier stacktrace
        raise TypeError(str(exc)) from None
    list_args = []
    for arg in args:
        list_args += [DUMMY_TYPE, arg]

    for keyword, arg in kwargs.items():
        list_args += [keyword, arg]
    return list_args


def recover_args(flattened_args):
    """Recreates `args` and `kwargs` from the flattened arg list.

    Args:
        flattened_args: List of args and kwargs. This should be the output of
            `flatten_args`.

    Returns:
        args: The non-keyword arguments passed into the function.
        kwargs: The keyword arguments passed into the function.
    """
    assert (
        len(flattened_args) % 2 == 0
    ), "Flattened arguments need to be even-numbered. See `flatten_args`."
    args = []
    kwargs = {}
    for name_index in range(0, len(flattened_args), 2):
        name, arg = flattened_args[name_index], flattened_args[name_index + 1]
        if name == DUMMY_TYPE:
            args.append(arg)
        else:
            kwargs[name] = arg

    return args, kwargs


def _convert_from_parameter_kind(kind):
    if kind == Parameter.POSITIONAL_ONLY:
        return 0
    if kind == Parameter.POSITIONAL_OR_KEYWORD:
        return 1
    if kind == Parameter.VAR_POSITIONAL:
        return 2
    if kind == Parameter.KEYWORD_ONLY:
        return 3
    if kind == Parameter.VAR_KEYWORD:
        return 4


def _convert_to_parameter_kind(value):
    if value == 0:
        return Parameter.POSITIONAL_ONLY
    if value == 1:
        return Parameter.POSITIONAL_OR_KEYWORD
    if value == 2:
        return Parameter.VAR_POSITIONAL
    if value == 3:
        return Parameter.KEYWORD_ONLY
    if value == 4:
        return Parameter.VAR_KEYWORD<|MERGE_RESOLUTION|>--- conflicted
+++ resolved
@@ -101,13 +101,6 @@
 
     Raises:
         TypeError: Raised if arguments do not fit in the function signature.
-<<<<<<< HEAD
-
-    Example:
-        >>> flatten_args([1, 2, 3], {"a": 4})  # doctest: +SKIP
-        [None, 1, None, 2, None, 3, "a", 4]
-=======
->>>>>>> ab8fd0a5
     """
 
     reconstructed_signature = inspect.Signature(parameters=signature_parameters)
