import asyncio
import hashlib
import logging
import os
import shutil
from enum import Enum
from pathlib import Path
from tempfile import TemporaryDirectory
from typing import Callable, List, Optional, Tuple
from urllib.parse import urlparse
from zipfile import ZipFile

from filelock import FileLock
from ray.util.annotations import DeveloperAPI

from ray._private.ray_constants import (
    RAY_RUNTIME_ENV_URI_PIN_EXPIRATION_S_DEFAULT,
    RAY_RUNTIME_ENV_URI_PIN_EXPIRATION_S_ENV_VAR,
    RAY_RUNTIME_ENV_IGNORE_GITIGNORE,
)
from ray._private.thirdparty.pathspec import PathSpec
from ray.experimental.internal_kv import (
    _internal_kv_exists,
    _internal_kv_put,
    _pin_runtime_env_uri,
)

default_logger = logging.getLogger(__name__)

# If an individual file is beyond this size, print a warning.
FILE_SIZE_WARNING = 10 * 1024 * 1024  # 10MiB
# The size is bounded by the max gRPC message size.
# Keep in sync with max_grpc_message_size in ray_config_def.h.
GCS_STORAGE_MAX_SIZE = int(
    os.environ.get("RAY_max_grpc_message_size", 500 * 1024 * 1024)
)
RAY_PKG_PREFIX = "_ray_pkg_"

RAY_RUNTIME_ENV_FAIL_UPLOAD_FOR_TESTING_ENV_VAR = (
    "RAY_RUNTIME_ENV_FAIL_UPLOAD_FOR_TESTING"
)
RAY_RUNTIME_ENV_FAIL_DOWNLOAD_FOR_TESTING_ENV_VAR = (
    "RAY_RUNTIME_ENV_FAIL_DOWNLOAD_FOR_TESTING"
)

# The name of the hidden top-level directory that appears when files are
# zipped on MacOS.
MAC_OS_ZIP_HIDDEN_DIR_NAME = "__MACOSX"


def _mib_string(num_bytes: float) -> str:
    size_mib = float(num_bytes / 1024**2)
    return f"{size_mib:.2f}MiB"


class _AsyncFileLock:
    """Asyncio version used to prevent blocking event loop."""

    def __init__(self, lock_file: str):
        self.file = FileLock(lock_file)

    async def __aenter__(self):
        while True:
            try:
                self.file.acquire(timeout=0)
                return
            except TimeoutError:
                await asyncio.sleep(0.1)

    async def __aexit__(self, exc_type, exc, tb):
        self.file.release()


class Protocol(Enum):
    """A enum for supported storage backends."""

    # For docstring
    def __new__(cls, value, doc=None):
        self = object.__new__(cls)
        self._value_ = value
        if doc is not None:
            self.__doc__ = doc
        return self

    GCS = "gcs", "For packages dynamically uploaded and managed by the GCS."
    CONDA = "conda", "For conda environments installed locally on each node."
    PIP = "pip", "For pip environments installed locally on each node."
    HTTPS = "https", "Remote https path, assumes everything packed in one zip file."
    S3 = "s3", "Remote s3 path, assumes everything packed in one zip file."
    GS = "gs", "Remote google storage path, assumes everything packed in one zip file."
    FILE = "file", "File storage path, assumes everything packed in one zip file."

    @classmethod
    def remote_protocols(cls):
        # Returns a list of protocols that support remote storage
        # These protocols should only be used with paths that end in ".zip"
        return [cls.HTTPS, cls.S3, cls.GS, cls.FILE]


def _xor_bytes(left: bytes, right: bytes) -> bytes:
    if left and right:
        return bytes(a ^ b for (a, b) in zip(left, right))
    return left or right


def _dir_travel(
    path: Path,
    excludes: List[Callable],
    handler: Callable,
    logger: Optional[logging.Logger] = default_logger,
):
    """Travels the path recursively, calling the handler on each subpath.

    Respects excludes, which will be called to check if this path is skipped.
    """
    e = _get_gitignore(path)

    if e is not None:
        excludes.append(e)

    skip = any(e(path) for e in excludes)
    if not skip:
        try:
            handler(path)
        except Exception as e:
            logger.error(f"Issue with path: {path}")
            raise e
        if path.is_dir():
            for sub_path in path.iterdir():
                _dir_travel(sub_path, excludes, handler, logger=logger)

    if e is not None:
        excludes.pop()


def _hash_directory(
    root: Path,
    relative_path: Path,
    excludes: Optional[Callable],
    logger: Optional[logging.Logger] = default_logger,
) -> bytes:
    """Helper function to create hash of a directory.

    It'll go through all the files in the directory and xor
    hash(file_name, file_content) to create a hash value.
    """
    hash_val = b"0" * 8
    BUF_SIZE = 4096 * 1024

    def handler(path: Path):
        md5 = hashlib.md5()
        md5.update(str(path.relative_to(relative_path)).encode())
        if not path.is_dir():
            try:
                f = path.open("rb")
            except Exception as e:
                logger.debug(
                    f"Skipping contents of file {path} when calculating package hash "
                    f"because the file could not be opened: {e}"
                )
            else:
                try:
                    data = f.read(BUF_SIZE)
                    while len(data) != 0:
                        md5.update(data)
                        data = f.read(BUF_SIZE)
                finally:
                    f.close()

        nonlocal hash_val
        hash_val = _xor_bytes(hash_val, md5.digest())

    excludes = [] if excludes is None else [excludes]
    _dir_travel(root, excludes, handler, logger=logger)
    return hash_val


def parse_uri(pkg_uri: str) -> Tuple[Protocol, str]:
    """
    Parse package uri into protocol and package name based on its format.
    Note that the output of this function is not for handling actual IO, it's
    only for setting up local directory folders by using package name as path.

    >>> parse_uri("https://test.com/file.zip")
    (<Protocol.HTTPS: 'https'>, 'https_test_com_file.zip')
    """
    uri = urlparse(pkg_uri)
    try:
        protocol = Protocol(uri.scheme)
    except ValueError as e:
        raise ValueError(
            f'Invalid protocol for runtime_env URI "{pkg_uri}". '
            f"Supported protocols: {Protocol._member_names_}. Original error: {e}"
        )

    if protocol in Protocol.remote_protocols():
        package_name = f"{protocol.value}_{uri.netloc}{uri.path}"

        disallowed_chars = ["/", ":", "@", "+"]
        for disallowed_char in disallowed_chars:
            package_name = package_name.replace(disallowed_char, "_")

        # Remove all periods except the last, which is part of the file extension
        package_name = package_name.replace(".", "_", package_name.count(".") - 1)
    else:
        package_name = uri.netloc

    return (protocol, package_name)


def is_zip_uri(uri: str) -> bool:
    try:
        protocol, path = parse_uri(uri)
    except ValueError:
        return False

    return Path(path).suffix == ".zip"


def is_whl_uri(uri: str) -> bool:
    try:
        _, path = parse_uri(uri)
    except ValueError:
        return False

    return Path(path).suffix == ".whl"


def is_jar_uri(uri: str) -> bool:
    try:
        _, path = parse_uri(uri)
    except ValueError:
        return False

    return Path(path).suffix == ".jar"


def _get_excludes(path: Path, excludes: List[str]) -> Callable:
    path = path.absolute()
    pathspec = PathSpec.from_lines("gitwildmatch", excludes)

    def match(p: Path):
        path_str = str(p.absolute().relative_to(path))
        return pathspec.match_file(path_str)

    return match


def _get_gitignore(path: Path) -> Optional[Callable]:
    """Returns a function that returns True if the path should be excluded.

    Returns None if there is no .gitignore file in the path, or if the
    RAY_RUNTIME_ENV_IGNORE_GITIGNORE environment variable is set to 1.

    Args:
        path: The path to the directory to check for a .gitignore file.

    Returns:
        A function that returns True if the path should be excluded.
    """
    ignore_gitignore = os.environ.get(RAY_RUNTIME_ENV_IGNORE_GITIGNORE, "0") == "1"
    if ignore_gitignore:
        return None

    path = path.absolute()
    ignore_file = path / ".gitignore"
    if ignore_file.is_file():
        with ignore_file.open("r") as f:
            pathspec = PathSpec.from_lines("gitwildmatch", f.readlines())

        def match(p: Path):
            path_str = str(p.absolute().relative_to(path))
            return pathspec.match_file(path_str)

        return match
    else:
        return None


def pin_runtime_env_uri(uri: str, *, expiration_s: Optional[int] = None) -> None:
    """Pin a reference to a runtime_env URI in the GCS on a timeout.

    This is used to avoid premature eviction in edge conditions for job
    reference counting. See https://github.com/ray-project/ray/pull/24719.

    Packages are uploaded to GCS in order to be downloaded by a runtime env plugin
    (e.g. working_dir, py_modules) after the job starts.

    This function adds a temporary reference to the package in the GCS to prevent
    it from being deleted before the job starts. (See #23423 for the bug where
    this happened.)

    If this reference didn't have an expiration, then if the script exited
    (e.g. via Ctrl-C) before the job started, the reference would never be
    removed, so the package would never be deleted.
    """

    if expiration_s is None:
        expiration_s = int(
            os.environ.get(
                RAY_RUNTIME_ENV_URI_PIN_EXPIRATION_S_ENV_VAR,
                RAY_RUNTIME_ENV_URI_PIN_EXPIRATION_S_DEFAULT,
            )
        )
    elif not isinstance(expiration_s, int):
        raise ValueError(f"expiration_s must be an int, got {type(expiration_s)}.")

    if expiration_s < 0:
        raise ValueError(f"expiration_s must be >= 0, got {expiration_s}.")
    elif expiration_s > 0:
        _pin_runtime_env_uri(uri, expiration_s=expiration_s)


def _store_package_in_gcs(
    pkg_uri: str,
    data: bytes,
    logger: Optional[logging.Logger] = default_logger,
) -> int:
    """Stores package data in the Global Control Store (GCS).

    Args:
        pkg_uri: The GCS key to store the data in.
        data: The serialized package's bytes to store in the GCS.
        logger (Optional[logging.Logger]): The logger used by this function.

    Return:
        int: Size of data

    Raises:
        RuntimeError: If the upload to the GCS fails.
        ValueError: If the data's size exceeds GCS_STORAGE_MAX_SIZE.
    """

    file_size = len(data)
    size_str = _mib_string(file_size)
    if len(data) >= GCS_STORAGE_MAX_SIZE:
        raise ValueError(
            f"Package size ({size_str}) exceeds the maximum size of "
            f"{_mib_string(GCS_STORAGE_MAX_SIZE)}. You can exclude large "
            "files using the 'excludes' option to the runtime_env or provide "
            "a remote URI of a zip file using protocols such as 's3://', "
            "'https://' and so on, refer to "
            "https://docs.ray.io/en/latest/ray-core/handling-dependencies.html#api-reference."  # noqa
        )

    logger.info(f"Pushing file package '{pkg_uri}' ({size_str}) to Ray cluster...")
    try:
        if os.environ.get(RAY_RUNTIME_ENV_FAIL_UPLOAD_FOR_TESTING_ENV_VAR):
            raise RuntimeError(
                "Simulating failure to upload package for testing purposes."
            )
        _internal_kv_put(pkg_uri, data)
    except Exception as e:
        raise RuntimeError(
            "Failed to store package in the GCS.\n"
            f"  - GCS URI: {pkg_uri}\n"
            f"  - Package data ({size_str}): {data[:15]}...\n"
        ) from e
    logger.info(f"Successfully pushed file package '{pkg_uri}'.")
    return len(data)


def _get_local_path(base_directory: str, pkg_uri: str) -> str:
    _, pkg_name = parse_uri(pkg_uri)
    return os.path.join(base_directory, pkg_name)


def _zip_directory(
    directory: str,
    excludes: List[str],
    output_path: str,
    include_parent_dir: bool = False,
    logger: Optional[logging.Logger] = default_logger,
) -> None:
    """Zip the target directory and write it to the output_path.

    directory: The directory to zip.
    excludes (List(str)): The directories or file to be excluded.
    output_path: The output path for the zip file.
    include_parent_dir: If true, includes the top-level directory as a
        directory inside the zip file.
    """
    pkg_file = Path(output_path).absolute()
    with ZipFile(pkg_file, "w") as zip_handler:
        # Put all files in the directory into the zip file.
        dir_path = Path(directory).absolute()

        def handler(path: Path):
            # Pack this path if it's an empty directory or it's a file.
            if path.is_dir() and next(path.iterdir(), None) is None or path.is_file():
                file_size = path.stat().st_size
                if file_size >= FILE_SIZE_WARNING:
                    logger.warning(
                        f"File {path} is very large "
                        f"({_mib_string(file_size)}). Consider adding this "
                        "file to the 'excludes' list to skip uploading it: "
                        "`ray.init(..., "
                        f"runtime_env={{'excludes': ['{path}']}})`"
                    )
                to_path = path.relative_to(dir_path)
                if include_parent_dir:
                    to_path = dir_path.name / to_path
                zip_handler.write(path, to_path)

        excludes = [_get_excludes(dir_path, excludes)]
        _dir_travel(dir_path, excludes, handler, logger=logger)


def package_exists(pkg_uri: str) -> bool:
    """Check whether the package with given URI exists or not.

    Args:
        pkg_uri: The uri of the package

    Return:
        True for package existing and False for not.
    """
    protocol, pkg_name = parse_uri(pkg_uri)
    if protocol == Protocol.GCS:
        return _internal_kv_exists(pkg_uri)
    else:
        raise NotImplementedError(f"Protocol {protocol} is not supported")


def get_uri_for_package(package: Path) -> str:
    """Get a content-addressable URI from a package's contents."""

    if package.suffix == ".whl":
        # Wheel file names include the Python package name, version
        # and tags, so it is already effectively content-addressed.
        return "{protocol}://{whl_filename}".format(
            protocol=Protocol.GCS.value, whl_filename=package.name
        )
    else:
        hash_val = hashlib.md5(package.read_bytes()).hexdigest()
        return "{protocol}://{pkg_name}.zip".format(
            protocol=Protocol.GCS.value, pkg_name=RAY_PKG_PREFIX + hash_val
        )


def get_uri_for_directory(directory: str, excludes: Optional[List[str]] = None) -> str:
    """Get a content-addressable URI from a directory's contents.

    This function will generate the name of the package by the directory.
    It'll go through all the files in the directory and hash the contents
    of the files to get the hash value of the package.
    The final package name is: _ray_pkg_<HASH_VAL>.zip of this package.
    e.g., _ray_pkg_029f88d5ecc55e1e4d64fc6e388fd103.zip

    Examples:

        >>> get_uri_for_directory("/my_directory")  # doctest: +SKIP
<<<<<<< HEAD
        ._ray_pkg_af2734982a741.zip
=======
        _ray_pkg_af2734982a741.zip
>>>>>>> ab8fd0a5

    Args:
        directory: The directory.
        excludes (list[str]): The dir or files that should be excluded.

    Returns:
        URI (str)

    Raises:
        ValueError if the directory doesn't exist.
    """
    if excludes is None:
        excludes = []

    directory = Path(directory).absolute()
    if not directory.exists() or not directory.is_dir():
        raise ValueError(f"directory {directory} must be an existing directory")

    hash_val = _hash_directory(directory, directory, _get_excludes(directory, excludes))

    return "{protocol}://{pkg_name}.zip".format(
        protocol=Protocol.GCS.value, pkg_name=RAY_PKG_PREFIX + hash_val.hex()
    )


def upload_package_to_gcs(pkg_uri: str, pkg_bytes: bytes) -> None:
    """Upload a local package to GCS.

    Args:
        pkg_uri: The URI of the package, e.g. gcs://my_package.zip
        pkg_bytes: The data to be uploaded.

    Raises:
        RuntimeError: If the upload fails.
        ValueError: If the pkg_uri is a remote path or if the data's
            size exceeds GCS_STORAGE_MAX_SIZE.
        NotImplementedError: If the protocol of the URI is not supported.

    """
    protocol, pkg_name = parse_uri(pkg_uri)
    if protocol == Protocol.GCS:
        _store_package_in_gcs(pkg_uri, pkg_bytes)
    elif protocol in Protocol.remote_protocols():
        raise ValueError(
            "upload_package_to_gcs should not be called with a remote path."
        )
    else:
        raise NotImplementedError(f"Protocol {protocol} is not supported")


def create_package(
    directory: str,
    target_path: Path,
    include_parent_dir: bool = False,
    excludes: Optional[List[str]] = None,
    logger: Optional[logging.Logger] = default_logger,
):
    if excludes is None:
        excludes = []

    if logger is None:
        logger = default_logger

    if not target_path.exists():
        logger.info(f"Creating a file package for local directory '{directory}'.")
        _zip_directory(
            directory,
            excludes,
            target_path,
            include_parent_dir=include_parent_dir,
            logger=logger,
        )


def upload_package_if_needed(
    pkg_uri: str,
    base_directory: str,
    directory: str,
    include_parent_dir: bool = False,
    excludes: Optional[List[str]] = None,
    logger: Optional[logging.Logger] = default_logger,
) -> bool:
    """Upload the contents of the directory under the given URI.

    This will first create a temporary zip file under the passed
    base_directory.

    If the package already exists in storage, this is a no-op.

    Args:
        pkg_uri: URI of the package to upload.
        base_directory: Directory where package files are stored.
        directory: Directory to be uploaded.
        include_parent_dir: If true, includes the top-level directory as a
            directory inside the zip file.
        excludes: List specifying files to exclude.

    Raises:
        RuntimeError: If the upload fails.
        ValueError: If the pkg_uri is a remote path or if the data's
            size exceeds GCS_STORAGE_MAX_SIZE.
        NotImplementedError: If the protocol of the URI is not supported.
    """
    if excludes is None:
        excludes = []

    if logger is None:
        logger = default_logger

    pin_runtime_env_uri(pkg_uri)

    if package_exists(pkg_uri):
        return False

    package_file = Path(_get_local_path(base_directory, pkg_uri))
    create_package(
        directory,
        package_file,
        include_parent_dir=include_parent_dir,
        excludes=excludes,
    )

    upload_package_to_gcs(pkg_uri, package_file.read_bytes())

    # Remove the local file to avoid accumulating temporary zip files.
    package_file.unlink()

    return True


def get_local_dir_from_uri(uri: str, base_directory: str) -> Path:
    """Return the local directory corresponding to this URI."""
    pkg_file = Path(_get_local_path(base_directory, uri))
    local_dir = pkg_file.with_suffix("")
    return local_dir


@DeveloperAPI
async def download_and_unpack_package(
    pkg_uri: str,
    base_directory: str,
    gcs_aio_client: Optional["GcsAioClient"] = None,  # noqa: F821
    logger: Optional[logging.Logger] = default_logger,
) -> str:
    """Download the package corresponding to this URI and unpack it if zipped.

    Will be written to a file or directory named {base_directory}/{uri}.
    Returns the path to this file or directory.

    Args:
        pkg_uri: URI of the package to download.
        base_directory: Directory to use as the parent directory of the target
            directory for the unpacked files.
        gcs_aio_client: Client to use for downloading from the GCS.
        logger: The logger to use.

    Returns:
        Path to the local directory containing the unpacked package files.

    Raises:
        IOError: If the download fails.
        ImportError: If smart_open is not installed and a remote URI is used.
        NotImplementedError: If the protocol of the URI is not supported.
        ValueError: If the GCS client is not provided when downloading from GCS,
                    or if package URI is invalid.

    """
    pkg_file = Path(_get_local_path(base_directory, pkg_uri))
    if pkg_file.suffix == "":
        raise ValueError(
            f"Invalid package URI: {pkg_uri}."
            "URI must have a file extension and the URI must be valid."
        )

    async with _AsyncFileLock(str(pkg_file) + ".lock"):
        if logger is None:
            logger = default_logger

        logger.debug(f"Fetching package for URI: {pkg_uri}")

        local_dir = get_local_dir_from_uri(pkg_uri, base_directory)
        assert local_dir != pkg_file, "Invalid pkg_file!"
        if local_dir.exists():
            assert local_dir.is_dir(), f"{local_dir} is not a directory"
        else:
            protocol, pkg_name = parse_uri(pkg_uri)
            if protocol == Protocol.GCS:
                if gcs_aio_client is None:
                    raise ValueError(
                        "GCS client must be provided to download from GCS."
                    )

                # Download package from the GCS.
                code = await gcs_aio_client.internal_kv_get(
                    pkg_uri.encode(), namespace=None, timeout=None
                )
                if os.environ.get(RAY_RUNTIME_ENV_FAIL_DOWNLOAD_FOR_TESTING_ENV_VAR):
                    code = None
                if code is None:
                    raise IOError(
                        f"Failed to download runtime_env file package {pkg_uri} "
                        "from the GCS to the Ray worker node. The package may "
                        "have prematurely been deleted from the GCS due to a "
                        "long upload time or a problem with Ray. Try setting the "
                        "environment variable "
                        f"{RAY_RUNTIME_ENV_URI_PIN_EXPIRATION_S_ENV_VAR} "
                        " to a value larger than the upload time in seconds "
                        "(the default is "
                        f"{RAY_RUNTIME_ENV_URI_PIN_EXPIRATION_S_DEFAULT}). "
                        "If this fails, try re-running "
                        "after making any change to a file in the file package."
                    )
                code = code or b""
                pkg_file.write_bytes(code)

                if is_zip_uri(pkg_uri):
                    unzip_package(
                        package_path=pkg_file,
                        target_dir=local_dir,
                        remove_top_level_directory=False,
                        unlink_zip=True,
                        logger=logger,
                    )
                else:
                    return str(pkg_file)
            elif protocol in Protocol.remote_protocols():
                # Download package from remote URI
                tp = None
                install_warning = (
                    "Note that these must be preinstalled "
                    "on all nodes in the Ray cluster; it is not "
                    "sufficient to install them in the runtime_env."
                )

                if protocol == Protocol.S3:
                    try:
                        import boto3
                        from smart_open import open as open_file
                    except ImportError:
                        raise ImportError(
                            "You must `pip install smart_open` and "
                            "`pip install boto3` to fetch URIs in s3 "
                            "bucket. " + install_warning
                        )
                    tp = {"client": boto3.client("s3")}
                elif protocol == Protocol.GS:
                    try:
                        from google.cloud import storage  # noqa: F401
                        from smart_open import open as open_file
                    except ImportError:
                        raise ImportError(
                            "You must `pip install smart_open` and "
                            "`pip install google-cloud-storage` "
                            "to fetch URIs in Google Cloud Storage bucket."
                            + install_warning
                        )
                elif protocol == Protocol.FILE:
                    pkg_uri = pkg_uri[len("file://") :]

                    def open_file(uri, mode, *, transport_params=None):
                        return open(uri, mode)

                else:
                    try:
                        from smart_open import open as open_file
                    except ImportError:
                        raise ImportError(
                            "You must `pip install smart_open` "
                            f"to fetch {protocol.value.upper()} URIs. "
                            + install_warning
                        )

                with open_file(pkg_uri, "rb", transport_params=tp) as package_zip:
                    with open_file(pkg_file, "wb") as fin:
                        fin.write(package_zip.read())

                unzip_package(
                    package_path=pkg_file,
                    target_dir=local_dir,
                    remove_top_level_directory=True,
                    unlink_zip=True,
                    logger=logger,
                )
            else:
                raise NotImplementedError(f"Protocol {protocol} is not supported")

        return str(local_dir)


def get_top_level_dir_from_compressed_package(package_path: str):
    """
    If compressed package at package_path contains a single top-level
    directory, returns the name of the top-level directory. Otherwise,
    returns None.

    Ignores a second top-level directory if it is named __MACOSX.
    """

    package_zip = ZipFile(package_path, "r")
    top_level_directory = None

    def is_top_level_file(file_name):
        return "/" not in file_name

    def base_dir_name(file_name):
        return file_name.split("/")[0]

    for file_name in package_zip.namelist():
        if top_level_directory is None:
            # Cache the top_level_directory name when checking
            # the first file in the zipped package
            if is_top_level_file(file_name):
                return None
            else:
                # Top-level directory, or non-top-level file or directory
                dir_name = base_dir_name(file_name)
                if dir_name == MAC_OS_ZIP_HIDDEN_DIR_NAME:
                    continue
                top_level_directory = dir_name
        else:
            # Confirm that all other files
            # belong to the same top_level_directory
            if is_top_level_file(file_name) or base_dir_name(file_name) not in [
                top_level_directory,
                MAC_OS_ZIP_HIDDEN_DIR_NAME,
            ]:
                return None

    return top_level_directory


def remove_dir_from_filepaths(base_dir: str, rdir: str):
    """
    base_dir: String path of the directory containing rdir
    rdir: String path of directory relative to base_dir whose contents should
          be moved to its base_dir, its parent directory

    Removes rdir from the filepaths of all files and directories inside it.
    In other words, moves all the files inside rdir to the directory that
    contains rdir. Assumes base_dir's contents and rdir's contents have no
    name conflicts.
    """

    # Move rdir to a temporary directory, so its contents can be moved to
    # base_dir without any name conflicts
    with TemporaryDirectory() as tmp_dir:
        # shutil.move() is used instead of os.rename() in case rdir and tmp_dir
        # are located on separate file systems
        shutil.move(os.path.join(base_dir, rdir), os.path.join(tmp_dir, rdir))

        # Shift children out of rdir and into base_dir
        rdir_children = os.listdir(os.path.join(tmp_dir, rdir))
        for child in rdir_children:
            shutil.move(
                os.path.join(tmp_dir, rdir, child), os.path.join(base_dir, child)
            )


def unzip_package(
    package_path: str,
    target_dir: str,
    remove_top_level_directory: bool,
    unlink_zip: bool,
    logger: Optional[logging.Logger] = default_logger,
) -> None:
    """
    Unzip the compressed package contained at package_path to target_dir.

    If remove_top_level_directory is True and the top level consists of a
    a single directory (or possibly also a second hidden directory named
    __MACOSX at the top level arising from macOS's zip command), the function
    will automatically remove the top-level directory and store the contents
    directly in target_dir.

    Otherwise, if remove_top_level_directory is False or if the top level
    consists of multiple files or directories (not counting __MACOS),
    the zip contents will be stored in target_dir.

    Args:
        package_path: String path of the compressed package to unzip.
        target_dir: String path of the directory to store the unzipped contents.
        remove_top_level_directory: Whether to remove the top-level directory
            from the zip contents.
        unlink_zip: Whether to unlink the zip file stored at package_path.
        logger: Optional logger to use for logging.

    """
    try:
        os.mkdir(target_dir)
    except FileExistsError:
        logger.info(f"Directory at {target_dir} already exists")

    logger.debug(f"Unpacking {package_path} to {target_dir}")

    with ZipFile(str(package_path), "r") as zip_ref:
        zip_ref.extractall(target_dir)
    if remove_top_level_directory:
        top_level_directory = get_top_level_dir_from_compressed_package(package_path)
        if top_level_directory is not None:
            # Remove __MACOSX directory if it exists
            macos_dir = os.path.join(target_dir, MAC_OS_ZIP_HIDDEN_DIR_NAME)
            if os.path.isdir(macos_dir):
                shutil.rmtree(macos_dir)

            remove_dir_from_filepaths(target_dir, top_level_directory)

    if unlink_zip:
        Path(package_path).unlink()


def delete_package(pkg_uri: str, base_directory: str) -> Tuple[bool, int]:
    """Deletes a specific URI from the local filesystem.

    Args:
        pkg_uri: URI to delete.

    Returns:
        bool: True if the URI was successfully deleted, else False.
    """

    deleted = False
    path = Path(_get_local_path(base_directory, pkg_uri))
    with FileLock(str(path) + ".lock"):
        path = path.with_suffix("")
        if path.exists():
            if path.is_dir() and not path.is_symlink():
                shutil.rmtree(str(path))
            else:
                path.unlink()
            deleted = True

    return deleted<|MERGE_RESOLUTION|>--- conflicted
+++ resolved
@@ -450,11 +450,7 @@
     Examples:
 
         >>> get_uri_for_directory("/my_directory")  # doctest: +SKIP
-<<<<<<< HEAD
-        ._ray_pkg_af2734982a741.zip
-=======
         _ray_pkg_af2734982a741.zip
->>>>>>> ab8fd0a5
 
     Args:
         directory: The directory.
