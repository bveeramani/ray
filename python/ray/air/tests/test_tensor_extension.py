import itertools

import numpy as np
import pandas as pd
import pyarrow as pa
import pytest

from ray.air.util.tensor_extensions.arrow import (
    ArrowTensorArray,
    ArrowTensorType,
    ArrowVariableShapedTensorArray,
    ArrowVariableShapedTensorType,
)
from ray.air.util.tensor_extensions.pandas import TensorArray, TensorDtype


def test_tensor_array_validation():
    # Test unknown input type raises TypeError.
    with pytest.raises(TypeError):
        TensorArray(object())

    # Test non-primitive element raises TypeError.
    with pytest.raises(TypeError):
        TensorArray(np.array([object(), object()]))

    with pytest.raises(TypeError):
        TensorArray([object(), object()])


def test_arrow_scalar_tensor_array_roundtrip():
    arr = np.arange(10)
    ata = ArrowTensorArray.from_numpy(arr)
    assert isinstance(ata.type, pa.DataType)
    assert len(ata) == len(arr)
    out = ata.to_numpy()
    np.testing.assert_array_equal(out, arr)


def test_arrow_scalar_tensor_array_roundtrip_boolean():
    arr = np.array([True, False, False, True])
    ata = ArrowTensorArray.from_numpy(arr)
    assert isinstance(ata.type, pa.DataType)
    assert len(ata) == len(arr)
    # Zero-copy is not possible since Arrow bitpacks boolean arrays while NumPy does
    # not.
    out = ata.to_numpy(zero_copy_only=False)
    np.testing.assert_array_equal(out, arr)


def test_scalar_tensor_array_roundtrip():
    arr = np.arange(10)
    ta = TensorArray(arr)
    assert isinstance(ta.dtype, TensorDtype)
    assert len(ta) == len(arr)
    out = ta.to_numpy()
    np.testing.assert_array_equal(out, arr)

    # Check Arrow conversion.
    ata = ta.__arrow_array__()
    assert isinstance(ata.type, pa.DataType)
    assert len(ata) == len(arr)
    out = ata.to_numpy()
    np.testing.assert_array_equal(out, arr)


def test_arrow_variable_shaped_tensor_array_validation():
<<<<<<< HEAD
    # Test homogeneous-shaped tensor raises ValueError.
=======
    # Test tensor elements with differing dimensions raises ValueError.
>>>>>>> 3a77c735
    with pytest.raises(ValueError):
        ArrowVariableShapedTensorArray.from_numpy([np.ones((2, 2)), np.ones((3, 3, 3))])

    # Test tensor elements with differing dimensions raises ValueError.
    with pytest.raises(ValueError):
        ArrowVariableShapedTensorArray.from_numpy([np.ones((2, 2)), np.ones((3, 3, 3))])

    # Test arbitrary object raises ValueError.
    with pytest.raises(ValueError):
        ArrowVariableShapedTensorArray.from_numpy(object())

    # Test empty array raises ValueError.
    with pytest.raises(ValueError):
        ArrowVariableShapedTensorArray.from_numpy(np.array([]))

    # Test deeply ragged tensor raises ValueError.
    with pytest.raises(ValueError):
        ArrowVariableShapedTensorArray.from_numpy(
            np.array(
                [
                    np.array(
                        [
                            np.array([1, 2]),
                            np.array([3, 4, 5]),
                        ],
                        dtype=object,
                    ),
                    np.array(
                        [
                            np.array([5, 6, 7, 8]),
                        ],
                        dtype=object,
                    ),
                    np.array(
                        [
                            np.array([5, 6, 7, 8]),
                            np.array([5, 6, 7, 8]),
                            np.array([5, 6, 7, 8]),
                        ],
                        dtype=object,
                    ),
                ],
                dtype=object,
            )
        )


def test_arrow_variable_shaped_tensor_array_roundtrip():
    shapes = [(2, 2), (3, 3), (4, 4)]
    cumsum_sizes = np.cumsum([0] + [np.prod(shape) for shape in shapes[:-1]])
    arrs = [
        np.arange(offset, offset + np.prod(shape)).reshape(shape)
        for offset, shape in zip(cumsum_sizes, shapes)
    ]
    arr = np.array(arrs, dtype=object)
    ata = ArrowVariableShapedTensorArray.from_numpy(arr)
    assert isinstance(ata.type, ArrowVariableShapedTensorType)
    assert len(ata) == len(arr)
    out = ata.to_numpy()
    for o, a in zip(out, arr):
        np.testing.assert_array_equal(o, a)


def test_arrow_variable_shaped_tensor_array_roundtrip_boolean():
    arr = np.array(
        [[True, False], [False, False, True], [False], [True, True, False, True]],
        dtype=object,
    )
    ata = ArrowVariableShapedTensorArray.from_numpy(arr)
    assert isinstance(ata.type, ArrowVariableShapedTensorType)
    assert len(ata) == len(arr)
    out = ata.to_numpy()
    for o, a in zip(out, arr):
        np.testing.assert_array_equal(o, a)


def test_arrow_variable_shaped_tensor_array_roundtrip_contiguous_optimization():
    # Test that a roundtrip on slices of an already-contiguous 1D base array does not
    # create any unnecessary copies.
    base = np.arange(6)
    base_address = base.__array_interface__["data"][0]
    arr = np.array([base[:2], base[2:]], dtype=object)
    ata = ArrowVariableShapedTensorArray.from_numpy(arr)
    assert isinstance(ata.type, ArrowVariableShapedTensorType)
    assert len(ata) == len(arr)
    assert ata.storage.field("data").buffers()[3].address == base_address
    out = ata.to_numpy()
    for o, a in zip(out, arr):
        assert o.base.address == base_address
        np.testing.assert_array_equal(o, a)


def test_arrow_variable_shaped_tensor_array_slice():
    shapes = [(2, 2), (3, 3), (4, 4)]
    cumsum_sizes = np.cumsum([0] + [np.prod(shape) for shape in shapes[:-1]])
    arrs = [
        np.arange(offset, offset + np.prod(shape)).reshape(shape)
        for offset, shape in zip(cumsum_sizes, shapes)
    ]
    arr = np.array(arrs, dtype=object)
    ata = ArrowVariableShapedTensorArray.from_numpy(arr)
    assert isinstance(ata.type, ArrowVariableShapedTensorType)
    assert len(ata) == len(arr)
    indices = [0, 1, 2]
    for i in indices:
        np.testing.assert_array_equal(ata[i], arr[i])
    slices = [
        slice(0, 1),
        slice(1, 2),
        slice(2, 3),
        slice(0, 2),
        slice(1, 3),
        slice(0, 3),
    ]
    for slice_ in slices:
        for o, e in zip(ata[slice_], arr[slice_]):
            np.testing.assert_array_equal(o, e)


def test_variable_shaped_tensor_array_roundtrip():
    shapes = [(2, 2), (3, 3), (4, 4)]
    cumsum_sizes = np.cumsum([0] + [np.prod(shape) for shape in shapes[:-1]])
    arrs = [
        np.arange(offset, offset + np.prod(shape)).reshape(shape)
        for offset, shape in zip(cumsum_sizes, shapes)
    ]
    arr = np.array(arrs, dtype=object)
    ta = TensorArray(arr)
    assert isinstance(ta.dtype, TensorDtype)
    assert len(ta) == len(arr)
    out = ta.to_numpy()
    for o, a in zip(out, arr):
        np.testing.assert_array_equal(o, a)

    # Check Arrow conversion.
    ata = ta.__arrow_array__()
    assert isinstance(ata.type, ArrowVariableShapedTensorType)
    assert len(ata) == len(arr)
    out = ata.to_numpy()
    for o, a in zip(out, arr):
        np.testing.assert_array_equal(o, a)


def test_variable_shaped_tensor_array_slice():
    shapes = [(2, 2), (3, 3), (4, 4)]
    cumsum_sizes = np.cumsum([0] + [np.prod(shape) for shape in shapes[:-1]])
    arrs = [
        np.arange(offset, offset + np.prod(shape)).reshape(shape)
        for offset, shape in zip(cumsum_sizes, shapes)
    ]
    arr = np.array(arrs, dtype=object)
    ta = TensorArray(arr)
    assert isinstance(ta.dtype, TensorDtype)
    assert len(ta) == len(arr)
    indices = [0, 1, 2]
    for i in indices:
        np.testing.assert_array_equal(ta[i], arr[i])
    slices = [
        slice(0, 1),
        slice(1, 2),
        slice(2, 3),
        slice(0, 2),
        slice(1, 3),
        slice(0, 3),
    ]
    for slice_ in slices:
        for o, e in zip(ta[slice_], arr[slice_]):
            np.testing.assert_array_equal(o, e)


def test_tensor_array_ops():
    outer_dim = 3
    inner_shape = (2, 2, 2)
    shape = (outer_dim,) + inner_shape
    num_items = np.prod(np.array(shape))
    arr = np.arange(num_items).reshape(shape)

    df = pd.DataFrame({"one": [1, 2, 3], "two": TensorArray(arr)})

    def apply_arithmetic_ops(arr):
        return 2 * (arr + 1) / 3

    def apply_comparison_ops(arr):
        return arr % 2 == 0

    def apply_logical_ops(arr):
        return arr & (3 * arr) | (5 * arr)

    # Op tests, using NumPy as the groundtruth.
    np.testing.assert_equal(apply_arithmetic_ops(arr), apply_arithmetic_ops(df["two"]))

    np.testing.assert_equal(apply_comparison_ops(arr), apply_comparison_ops(df["two"]))

    np.testing.assert_equal(apply_logical_ops(arr), apply_logical_ops(df["two"]))


def test_tensor_array_array_protocol():
    outer_dim = 3
    inner_shape = (2, 2, 2)
    shape = (outer_dim,) + inner_shape
    num_items = np.prod(np.array(shape))
    arr = np.arange(num_items).reshape(shape)

    t_arr = TensorArray(arr)

    np.testing.assert_array_equal(
        np.asarray(t_arr, dtype=np.float32), arr.astype(np.float32)
    )

    t_arr_elem = t_arr[0]

    np.testing.assert_array_equal(
        np.asarray(t_arr_elem, dtype=np.float32), arr[0].astype(np.float32)
    )


def test_tensor_array_dataframe_repr():
    outer_dim = 3
    inner_shape = (2, 2)
    shape = (outer_dim,) + inner_shape
    num_items = np.prod(np.array(shape))
    arr = np.arange(num_items).reshape(shape)

    t_arr = TensorArray(arr)
    df = pd.DataFrame({"a": t_arr})

    expected_repr = """                      a
0  [[ 0,  1], [ 2,  3]]
1  [[ 4,  5], [ 6,  7]]
2  [[ 8,  9], [10, 11]]"""
    assert repr(df) == expected_repr


def test_tensor_array_scalar_cast():
    outer_dim = 3
    inner_shape = (1,)
    shape = (outer_dim,) + inner_shape
    num_items = np.prod(np.array(shape))
    arr = np.arange(num_items).reshape(shape)

    t_arr = TensorArray(arr)

    for t_arr_elem, arr_elem in zip(t_arr, arr):
        assert float(t_arr_elem) == float(arr_elem)

    arr = np.arange(1).reshape((1, 1, 1))
    t_arr = TensorArray(arr)
    assert float(t_arr) == float(arr)


def test_tensor_array_reductions():
    outer_dim = 3
    inner_shape = (2, 2, 2)
    shape = (outer_dim,) + inner_shape
    num_items = np.prod(np.array(shape))
    arr = np.arange(num_items).reshape(shape)

    df = pd.DataFrame({"one": list(range(outer_dim)), "two": TensorArray(arr)})

    # Reduction tests, using NumPy as the groundtruth.
    for name, reducer in TensorArray.SUPPORTED_REDUCERS.items():
        np_kwargs = {}
        if name in ("std", "var"):
            # Pandas uses a ddof default of 1 while NumPy uses 0.
            # Give NumPy a ddof kwarg of 1 in order to ensure equivalent
            # standard deviation calculations.
            np_kwargs["ddof"] = 1
        np.testing.assert_equal(df["two"].agg(name), reducer(arr, axis=0, **np_kwargs))


def test_arrow_tensor_array_getitem():
    outer_dim = 3
    inner_shape = (2, 2, 2)
    shape = (outer_dim,) + inner_shape
    num_items = np.prod(np.array(shape))
    arr = np.arange(num_items).reshape(shape)

    t_arr = ArrowTensorArray.from_numpy(arr)

    for idx in range(outer_dim):
        np.testing.assert_array_equal(t_arr[idx], arr[idx])

    # Test __iter__.
    for t_subarr, subarr in zip(t_arr, arr):
        np.testing.assert_array_equal(t_subarr, subarr)

    # Test to_pylist.
    np.testing.assert_array_equal(t_arr.to_pylist(), list(arr))

    # Test slicing and indexing.
    t_arr2 = t_arr[1:]

    np.testing.assert_array_equal(t_arr2.to_numpy(), arr[1:])

    for idx in range(1, outer_dim):
        np.testing.assert_array_equal(t_arr2[idx - 1], arr[idx])


@pytest.mark.parametrize(
    "test_arr,dtype",
    [
        ([[1, 2], [3, 4], [5, 6], [7, 8]], None),
        ([[1, 2], [3, 4], [5, 6], [7, 8]], np.int32),
        ([[1, 2], [3, 4], [5, 6], [7, 8]], np.int16),
        ([[1, 2], [3, 4], [5, 6], [7, 8]], np.longlong),
        ([[1.5, 2.5], [3.3, 4.2], [5.2, 6.9], [7.6, 8.1]], None),
        ([[1.5, 2.5], [3.3, 4.2], [5.2, 6.9], [7.6, 8.1]], np.float32),
        ([[1.5, 2.5], [3.3, 4.2], [5.2, 6.9], [7.6, 8.1]], np.float16),
        ([[False, True], [True, False], [True, True], [False, False]], None),
    ],
)
def test_arrow_tensor_array_slice(test_arr, dtype):
    # Test that ArrowTensorArray slicing works as expected.
    arr = np.array(test_arr, dtype=dtype)
    ata = ArrowTensorArray.from_numpy(arr)
    np.testing.assert_array_equal(ata.to_numpy(), arr)
    slice1 = ata.slice(0, 2)
    np.testing.assert_array_equal(slice1.to_numpy(), arr[0:2])
    np.testing.assert_array_equal(slice1[1], arr[1])
    slice2 = ata.slice(2, 2)
    np.testing.assert_array_equal(slice2.to_numpy(), arr[2:4])
    np.testing.assert_array_equal(slice2[1], arr[3])


pytest_tensor_array_concat_shapes = [(1, 2, 2), (3, 2, 2), (2, 3, 3)]
pytest_tensor_array_concat_arrs = [
    np.arange(np.prod(shape)).reshape(shape)
    for shape in pytest_tensor_array_concat_shapes
]
pytest_tensor_array_concat_arrs += [
    np.array([np.arange(4).reshape((2, 2)), np.arange(4, 13).reshape((3, 3))])
]
pytest_tensor_array_concat_arr_combinations = list(
    itertools.combinations(pytest_tensor_array_concat_arrs, 2)
)


@pytest.mark.parametrize("a1,a2", pytest_tensor_array_concat_arr_combinations)
def test_tensor_array_concat(a1, a2):
    ta1 = TensorArray(a1)
    ta2 = TensorArray(a2)
    ta = TensorArray._concat_same_type([ta1, ta2])
    assert len(ta) == a1.shape[0] + a2.shape[0]
    assert ta.dtype.element_dtype == ta1.dtype.element_dtype
    if a1.shape[1:] == a2.shape[1:]:
        assert ta.dtype.element_shape == a1.shape[1:]
        np.testing.assert_array_equal(ta.to_numpy(), np.concatenate([a1, a2]))
    else:
<<<<<<< HEAD
        assert ta.dtype.element_shape == (None,) * (len(shape1) - 1)
=======
        assert ta.dtype.element_shape == (None,) * (len(a1.shape) - 1)
>>>>>>> 3a77c735
        for arr, expected in zip(
            ta.to_numpy(), np.array([e for a in [a1, a2] for e in a], dtype=object)
        ):
            np.testing.assert_array_equal(arr, expected)


@pytest.mark.parametrize("a1,a2", pytest_tensor_array_concat_arr_combinations)
def test_arrow_tensor_array_concat(a1, a2):
    ta1 = ArrowTensorArray.from_numpy(a1)
    ta2 = ArrowTensorArray.from_numpy(a2)
    ta = ArrowTensorArray._concat_same_type([ta1, ta2])
    assert len(ta) == a1.shape[0] + a2.shape[0]
    if a1.shape[1:] == a2.shape[1:]:
        assert isinstance(ta.type, ArrowTensorType)
        assert ta.type.storage_type == ta1.type.storage_type
        assert ta.type.storage_type == ta2.type.storage_type
        assert ta.type.shape == a1.shape[1:]
        np.testing.assert_array_equal(ta.to_numpy(), np.concatenate([a1, a2]))
    else:
        assert isinstance(ta.type, ArrowVariableShapedTensorType)
        assert pa.types.is_struct(ta.type.storage_type)
        for arr, expected in zip(
            ta.to_numpy(), np.array([e for a in [a1, a2] for e in a], dtype=object)
        ):
            np.testing.assert_array_equal(arr, expected)


def test_variable_shaped_tensor_array_uniform_dim():
    shape1 = (3, 2, 2)
    shape2 = (3, 4, 4)
    a1 = np.arange(np.prod(shape1)).reshape(shape1)
    a2 = np.arange(np.prod(shape2)).reshape(shape2)
    ta = TensorArray([a1, a2])
    assert len(ta) == 2
    assert ta.is_variable_shaped
    for a, expected in zip(ta.to_numpy(), [a1, a2]):
        np.testing.assert_array_equal(a, expected)


if __name__ == "__main__":
    import sys

    sys.exit(pytest.main(["-v", "-x", __file__]))<|MERGE_RESOLUTION|>--- conflicted
+++ resolved
@@ -64,11 +64,7 @@
 
 
 def test_arrow_variable_shaped_tensor_array_validation():
-<<<<<<< HEAD
-    # Test homogeneous-shaped tensor raises ValueError.
-=======
     # Test tensor elements with differing dimensions raises ValueError.
->>>>>>> 3a77c735
     with pytest.raises(ValueError):
         ArrowVariableShapedTensorArray.from_numpy([np.ones((2, 2)), np.ones((3, 3, 3))])
 
@@ -417,11 +413,7 @@
         assert ta.dtype.element_shape == a1.shape[1:]
         np.testing.assert_array_equal(ta.to_numpy(), np.concatenate([a1, a2]))
     else:
-<<<<<<< HEAD
-        assert ta.dtype.element_shape == (None,) * (len(shape1) - 1)
-=======
         assert ta.dtype.element_shape == (None,) * (len(a1.shape) - 1)
->>>>>>> 3a77c735
         for arr, expected in zip(
             ta.to_numpy(), np.array([e for a in [a1, a2] for e in a], dtype=object)
         ):
