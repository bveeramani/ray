import functools
import logging
from typing import Dict, Set, List, Tuple, Union, Optional, Any
import os
import time
import uuid

import ray
from ray.dag import DAGNode
from ray.dag.input_node import DAGInputData
from ray.remote_function import RemoteFunction

# avoid collision with arguments & APIs

from ray.workflow.common import (
    WorkflowStatus,
    Event,
    asyncio_run,
    validate_user_metadata,
)
from ray.workflow import serialization, workflow_access, workflow_context
from ray.workflow.event_listener import EventListener, EventListenerType, TimerListener
from ray.workflow.workflow_storage import WorkflowStorage
from ray.workflow.workflow_state_from_dag import workflow_state_from_dag

from ray.util.annotations import PublicAPI
from ray._private.usage import usage_lib

logger = logging.getLogger(__name__)


@PublicAPI(stability="alpha")
def init(
    *,
    max_running_workflows: Optional[int] = None,
    max_pending_workflows: Optional[int] = None,
) -> None:
    """Initialize workflow.

    If Ray is not initialized, we will initialize Ray and
    use ``/tmp/ray/workflow_data`` as the default storage.

    Args:
        max_running_workflows: The maximum number of concurrently running workflows.
            Use -1 as infinity. 'None' means preserving previous setting or initialize
            the setting with infinity.
        max_pending_workflows: The maximum number of queued workflows.
            Use -1 as infinity. 'None' means preserving previous setting or initialize
            the setting with infinity.
    """
    usage_lib.record_library_usage("workflow")

    if max_running_workflows is not None:
        if not isinstance(max_running_workflows, int):
            raise TypeError("'max_running_workflows' must be None or an integer.")
        if max_running_workflows < -1 or max_running_workflows == 0:
            raise ValueError(
                "'max_running_workflows' must be a positive integer "
                "or use -1 as infinity."
            )
    if max_pending_workflows is not None:
        if not isinstance(max_pending_workflows, int):
            raise TypeError("'max_pending_workflows' must be None or an integer.")
        if max_pending_workflows < -1:
            raise ValueError(
                "'max_pending_workflows' must be a non-negative integer "
                "or use -1 as infinity."
            )

    if not ray.is_initialized():
        # We should use get_temp_dir_path, but for ray client, we don't
        # have this one. We need a flag to tell whether it's a client
        # or a driver to use the right dir.
        # For now, just use /tmp/ray/workflow_data
        ray.init(storage="file:///tmp/ray/workflow_data")
    workflow_access.init_management_actor(max_running_workflows, max_pending_workflows)
    serialization.init_manager()


def _ensure_workflow_initialized() -> None:
    # NOTE: Trying to get the actor has a side effect: it initializes Ray with
    # default arguments. This is different in "init()": it assigns a temporary
    # storage. This is why we need to check "ray.is_initialized()" first.
    if not ray.is_initialized():
        init()
    else:
        try:
            workflow_access.get_management_actor()
        except ValueError:
            init()


def client_mode_wrap(func):
    """Wraps a function called during client mode for execution as a remote task.

    Adopted from "ray._private.client_mode_hook.client_mode_wrap". Some changes are made
    (e.g., init the workflow instead of init Ray; the latter does not specify a storage
    during Ray init and will result in workflow failures).
    """

    @functools.wraps(func)
    def wrapper(*args, **kwargs):
        from ray._private.client_mode_hook import client_mode_should_convert

        if os.environ.get("RAY_ENABLE_AUTO_CONNECT", "") != "0":
            _ensure_workflow_initialized()

        # `is_client_mode_enabled_by_default` is used for testing with
        # `RAY_CLIENT_MODE=1`. This flag means all tests run with client mode.
        if client_mode_should_convert():
            f = ray.remote(num_cpus=0)(func)
            ref = f.remote(*args, **kwargs)
            return ray.get(ref)
        return func(*args, **kwargs)

    return wrapper


@PublicAPI(stability="alpha")
def run(
    dag: DAGNode,
    *args,
    workflow_id: Optional[str] = None,
    metadata: Optional[Dict[str, Any]] = None,
    **kwargs,
) -> Any:
    """Run a workflow.

    If the workflow with the given id already exists, it will be resumed.

    Examples:
        >>> import ray
        >>> from ray import workflow
        >>> Flight, Reservation, Trip = ... # doctest: +SKIP
        >>> @ray.remote # doctest: +SKIP
        ... def book_flight(origin: str, dest: str) -> Flight: # doctest: +SKIP
        ...    return Flight(...) # doctest: +SKIP
        >>> @ray.remote # doctest: +SKIP
        ... def book_hotel(location: str) -> Reservation: # doctest: +SKIP
        ...    return Reservation(...) # doctest: +SKIP
        >>> @ray.remote # doctest: +SKIP
        ... def finalize_trip(bookings: List[Any]) -> Trip: # doctest: +SKIP
        ...    return Trip(...) # doctest: +SKIP

        >>> flight1 = book_flight.bind("OAK", "SAN") # doctest: +SKIP
        >>> flight2 = book_flight.bind("SAN", "OAK") # doctest: +SKIP
        >>> hotel = book_hotel.bind("SAN") # doctest: +SKIP
        >>> trip = finalize_trip.bind([flight1, flight2, hotel]) # doctest: +SKIP
        >>> result = workflow.run(trip) # doctest: +SKIP

    Args:
        workflow_id: A unique identifier that can be used to resume the
            workflow. If not specified, a random id will be generated.
        metadata: The metadata to add to the workflow. It has to be able
            to serialize to json.

    Returns:
        The running result.
    """
    return ray.get(
        run_async(dag, *args, workflow_id=workflow_id, metadata=metadata, **kwargs)
    )


@PublicAPI(stability="alpha")
def run_async(
    dag: DAGNode,
    *args,
    workflow_id: Optional[str] = None,
    metadata: Optional[Dict[str, Any]] = None,
    **kwargs,
) -> ray.ObjectRef:
    """Run a workflow asynchronously.

    If the workflow with the given id already exists, it will be resumed.

    Args:
        workflow_id: A unique identifier that can be used to resume the
            workflow. If not specified, a random id will be generated.
        metadata: The metadata to add to the workflow. It has to be able
            to serialize to json.

    Returns:
       The running result as ray.ObjectRef.

    """
    _ensure_workflow_initialized()
    if not isinstance(dag, DAGNode):
        raise TypeError("Input should be a DAG.")
    input_data = DAGInputData(*args, **kwargs)
    validate_user_metadata(metadata)
    metadata = metadata or {}

    if workflow_id is None:
        # Workflow ID format: {Entry workflow UUID}.{Unix time to nanoseconds}
        workflow_id = f"{str(uuid.uuid4())}.{time.time():.9f}"

    workflow_manager = workflow_access.get_management_actor()
    if ray.get(workflow_manager.is_workflow_non_terminating.remote(workflow_id)):
        raise RuntimeError(f"Workflow '{workflow_id}' is already running or pending.")

    state = workflow_state_from_dag(dag, input_data, workflow_id)
    logger.info(f'Workflow job created. [id="{workflow_id}"].')
    context = workflow_context.WorkflowTaskContext(workflow_id=workflow_id)
    with workflow_context.workflow_task_context(context):
        # checkpoint the workflow
        @client_mode_wrap
        def _try_checkpoint_workflow(workflow_state) -> bool:
            ws = WorkflowStorage(workflow_id)
            ws.save_workflow_user_metadata(metadata)
            try:
                ws.get_entrypoint_task_id()
                return True
            except Exception:
                # The workflow does not exist. We must checkpoint entry workflow.
                ws.save_workflow_execution_state("", workflow_state)
                return False

        wf_exists = _try_checkpoint_workflow(state)
        if wf_exists:
            return resume_async(workflow_id)
        ray.get(
            workflow_manager.submit_workflow.remote(
                workflow_id, state, ignore_existing=False
            )
        )
        job_id = ray.get_runtime_context().get_job_id()
        return workflow_manager.execute_workflow.remote(job_id, context)


@PublicAPI(stability="alpha")
def resume(workflow_id: str) -> Any:
    """Resume a workflow.

    Resume a workflow and retrieve its output. If the workflow was incomplete,
    it will be re-executed from its checkpointed outputs. If the workflow was
    complete, returns the result immediately.

    Examples:
        >>> from ray import workflow
        >>> start_trip = ... # doctest: +SKIP
        >>> trip = start_trip.bind() # doctest: +SKIP
        >>> res1 = workflow.run_async(trip, workflow_id="trip1") # doctest: +SKIP
        >>> res2 = workflow.resume_async("trip1") # doctest: +SKIP
        >>> assert ray.get(res1) == ray.get(res2) # doctest: +SKIP

    Args:
        workflow_id: The id of the workflow to resume.

    Returns:
        The output of the workflow.
    """
    return ray.get(resume_async(workflow_id))


@PublicAPI(stability="alpha")
def resume_async(workflow_id: str) -> ray.ObjectRef:
    """Resume a workflow asynchronously.

    Resume a workflow and retrieve its output. If the workflow was incomplete,
    it will be re-executed from its checkpointed outputs. If the workflow was
    complete, returns the result immediately.

    Examples:
        >>> from ray import workflow
        >>> start_trip = ... # doctest: +SKIP
        >>> trip = start_trip.bind() # doctest: +SKIP
        >>> res1 = workflow.run_async(trip, workflow_id="trip1") # doctest: +SKIP
        >>> res2 = workflow.resume_async("trip1") # doctest: +SKIP
        >>> assert ray.get(res1) == ray.get(res2) # doctest: +SKIP

    Args:
        workflow_id: The id of the workflow to resume.

    Returns:
        An object reference that can be used to retrieve the workflow result.
    """
    _ensure_workflow_initialized()
    logger.info(f'Resuming workflow [id="{workflow_id}"].')
    workflow_manager = workflow_access.get_management_actor()
    if ray.get(workflow_manager.is_workflow_non_terminating.remote(workflow_id)):
        raise RuntimeError(f"Workflow '{workflow_id}' is already running or pending.")
    # NOTE: It is important to 'ray.get' the returned output. This
    # ensures caller of 'run()' holds the reference to the workflow
    # result. Otherwise if the actor removes the reference of the
    # workflow output, the caller may fail to resolve the result.
    job_id = ray.get_runtime_context().get_job_id()

    context = workflow_context.WorkflowTaskContext(workflow_id=workflow_id)
    ray.get(workflow_manager.reconstruct_workflow.remote(job_id, context))
    result = workflow_manager.execute_workflow.remote(job_id, context)
    logger.info(f"Workflow job {workflow_id} resumed.")
    return result


@PublicAPI(stability="alpha")
def get_output(workflow_id: str, *, task_id: Optional[str] = None) -> Any:
    """Get the output of a running workflow.

    Args:
        workflow_id: The workflow to get the output of.
        task_id: If set, fetch the specific task instead of the output of the
            workflow.

    Examples:
        >>> from ray import workflow
        >>> start_trip = ... # doctest: +SKIP
        >>> trip = start_trip.options(task_id="trip").bind() # doctest: +SKIP
        >>> res1 = workflow.run_async(trip, workflow_id="trip1") # doctest: +SKIP
        >>> # you could "get_output()" in another machine
        >>> res2 = workflow.get_output_async("trip1") # doctest: +SKIP
        >>> assert ray.get(res1) == ray.get(res2) # doctest: +SKIP
        >>> task_output = workflow.get_output_async("trip1", "trip") # doctest: +SKIP
        >>> assert ray.get(task_output) == ray.get(res1) # doctest: +SKIP

    Returns:
        The output of the workflow task.
    """
    return ray.get(get_output_async(workflow_id, task_id=task_id))


@PublicAPI(stability="alpha")
@client_mode_wrap
def get_output_async(
    workflow_id: str, *, task_id: Optional[str] = None
) -> ray.ObjectRef:
    """Get the output of a running workflow asynchronously.

    Args:
        workflow_id: The workflow to get the output of.
        task_id: If set, fetch the specific task output instead of the output
            of the workflow.

    Returns:
        An object reference that can be used to retrieve the workflow task result.
    """
    _ensure_workflow_initialized()
    try:
        workflow_manager = workflow_access.get_management_actor()
    except ValueError as e:
        raise ValueError(
            "Failed to connect to the workflow management "
            "actor. The workflow could have already failed. You can use "
            "workflow.resume() or workflow.resume_async() to resume the "
            "workflow."
        ) from e
    return workflow_manager.get_output.remote(workflow_id, task_id)


@PublicAPI(stability="alpha")
@client_mode_wrap
def list_all(
    status_filter: Optional[
        Union[Union[WorkflowStatus, str], Set[Union[WorkflowStatus, str]]]
    ] = None
) -> List[Tuple[str, WorkflowStatus]]:
    """List all workflows matching a given status filter. When returning "RESUMEABLE"
    workflows, the workflows that was running ranks before the workflow that was pending
    in the result list.

    Args:
        status_filter: If given, only returns workflow with that status. This can
            be a single status or set of statuses. The string form of the
            status is also acceptable, i.e.,
            "RUNNING"/"FAILED"/"SUCCESSFUL"/"CANCELED"/"RESUMABLE"/"PENDING".
    Examples:
        >>> from ray import workflow
        >>> long_running_job = ... # doctest: +SKIP
        >>> workflow_task = long_running_job.bind() # doctest: +SKIP
        >>> wf = workflow.run_async(workflow_task, # doctest: +SKIP
        ...     workflow_id="long_running_job")
        >>> jobs = workflow.list_all() # doctest: +SKIP
        >>> assert jobs == [ ("long_running_job", workflow.RUNNING) ] # doctest: +SKIP
        >>> ray.get(wf) # doctest: +SKIP
        >>> jobs = workflow.list_all({workflow.RUNNING}) # doctest: +SKIP
        >>> assert jobs == [] # doctest: +SKIP
        >>> jobs = workflow.list_all(workflow.SUCCESSFUL) # doctest: +SKIP
        >>> assert jobs == [ # doctest: +SKIP
        ...     ("long_running_job", workflow.SUCCESSFUL)]

    Returns:
        A list of tuple with workflow id and workflow status
    """
    _ensure_workflow_initialized()
    if isinstance(status_filter, str):
        status_filter = set({WorkflowStatus(status_filter)})
    elif isinstance(status_filter, WorkflowStatus):
        status_filter = set({status_filter})
    elif isinstance(status_filter, set):
        if all(isinstance(s, str) for s in status_filter):
            status_filter = {WorkflowStatus(s) for s in status_filter}
        elif not all(isinstance(s, WorkflowStatus) for s in status_filter):
            raise TypeError(
                "status_filter contains element which is not"
                " a type of `WorkflowStatus or str`."
                f" {status_filter}"
            )
    elif status_filter is None:
        status_filter = set(WorkflowStatus)
        status_filter.discard(WorkflowStatus.NONE)
    else:
        raise TypeError(
            "status_filter must be WorkflowStatus or a set of WorkflowStatus."
        )

    try:
        workflow_manager = workflow_access.get_management_actor()
    except ValueError:
        workflow_manager = None

    if workflow_manager is None:
        non_terminating_workflows = {}
    else:
        non_terminating_workflows = ray.get(
            workflow_manager.list_non_terminating_workflows.remote()
        )

    ret = []
    if set(non_terminating_workflows.keys()).issuperset(status_filter):
        for status, workflows in non_terminating_workflows.items():
            if status in status_filter:
                for w in workflows:
                    ret.append((w, status))
        return ret

    ret = []
    # Here we don't have workflow id, so use empty one instead
    store = WorkflowStorage("")
    modified_status_filter = status_filter.copy()
    # Here we have to add non-terminating status to the status filter, because some
    # "RESUMABLE" workflows are converted from non-terminating workflows below.
    # This is the tricky part: the status "RESUMABLE" neither come from
    # the workflow management actor nor the storage. It is the status where
    # the storage says it is non-terminating but the workflow management actor
    # is not running it. This usually happened when there was a sudden crash
    # of the whole Ray runtime or the workflow management actor
    # (due to cluster etc.). So we includes non terminating status in the storage
    # filter to get "RESUMABLE" candidates.
    modified_status_filter.update(WorkflowStatus.non_terminating_status())
    status_from_storage = store.list_workflow(modified_status_filter)
    non_terminating_workflows = {
        k: set(v) for k, v in non_terminating_workflows.items()
    }
    resume_running = []
    resume_pending = []
    for (k, s) in status_from_storage:
        if s in non_terminating_workflows and k not in non_terminating_workflows[s]:
            if s == WorkflowStatus.RUNNING:
                resume_running.append(k)
            elif s == WorkflowStatus.PENDING:
                resume_pending.append(k)
            else:
                assert False, "This line of code should not be reachable."
            continue
        if s in status_filter:
            ret.append((k, s))
    if WorkflowStatus.RESUMABLE in status_filter:
        # The running workflows ranks before the pending workflows.
        for w in resume_running:
            ret.append((w, WorkflowStatus.RESUMABLE))
        for w in resume_pending:
            ret.append((w, WorkflowStatus.RESUMABLE))
    return ret


@PublicAPI(stability="alpha")
@client_mode_wrap
def resume_all(include_failed: bool = False) -> List[Tuple[str, ray.ObjectRef]]:
    """Resume all resumable workflow jobs.

    This can be used after cluster restart to resume all tasks.

    Args:
        include_failed: Whether to resume FAILED workflows.

    Examples:
        >>> from ray import workflow
        >>> failed_job = ... # doctest: +SKIP
        >>> workflow_task = failed_job.bind() # doctest: +SKIP
        >>> output = workflow.run_async( # doctest: +SKIP
        ...     workflow_task, workflow_id="failed_job")
        >>> try: # doctest: +SKIP
        >>>     ray.get(output) # doctest: +SKIP
        >>> except Exception: # doctest: +SKIP
        >>>     print("JobFailed") # doctest: +SKIP
        >>> jobs = workflow.list_all() # doctest: +SKIP
        >>> assert jobs == [("failed_job", workflow.FAILED)] # doctest: +SKIP
        >>> assert workflow.resume_all( # doctest: +SKIP
        ...    include_failed=True).get("failed_job") is not None # doctest: +SKIP

    Returns:
        A list of (workflow_id, returned_obj_ref) resumed.
    """
    _ensure_workflow_initialized()
    filter_set = {WorkflowStatus.RESUMABLE}
    if include_failed:
        filter_set.add(WorkflowStatus.FAILED)
    all_failed = list_all(filter_set)

    try:
        workflow_manager = workflow_access.get_management_actor()
    except Exception as e:
        raise RuntimeError("Failed to get management actor") from e

    job_id = ray.get_runtime_context().get_job_id()
    reconstructed_workflows = []
    for wid, _ in all_failed:
        context = workflow_context.WorkflowTaskContext(workflow_id=wid)
        # TODO(suquark): This is not very efficient, but it makes sure
        #  running workflows has higher priority when getting reconstructed.
        try:
            ray.get(workflow_manager.reconstruct_workflow.remote(job_id, context))
        except Exception as e:
            # TODO(suquark): Here some workflows got resumed successfully but some
            #  failed and the user has no idea about this, which is very wired.
            # Maybe we should raise an exception here instead?
            logger.error(f"Failed to resume workflow {context.workflow_id}", exc_info=e)
            raise
        reconstructed_workflows.append(context)

    results = []
    for context in reconstructed_workflows:
        results.append(
            (
                context.workflow_id,
                workflow_manager.execute_workflow.remote(job_id, context),
            )
        )
    return results


@PublicAPI(stability="alpha")
def get_status(workflow_id: str) -> WorkflowStatus:
    """Get the status for a given workflow.

    Args:
        workflow_id: The workflow to query.

    Examples:
        >>> from ray import workflow
        >>> trip = ... # doctest: +SKIP
        >>> workflow_task = trip.bind() # doctest: +SKIP
        >>> output = workflow.run(workflow_task, workflow_id="trip") # doctest: +SKIP
        >>> assert workflow.SUCCESSFUL == workflow.get_status("trip") # doctest: +SKIP

    Returns:
        The status of that workflow
    """
    _ensure_workflow_initialized()
    if not isinstance(workflow_id, str):
        raise TypeError("workflow_id has to be a string type.")
    workflow_manager = workflow_access.get_management_actor()
    return ray.get(workflow_manager.get_workflow_status.remote(workflow_id))


@PublicAPI(stability="alpha")
def wait_for_event(
    event_listener_type: EventListenerType, *args, **kwargs
) -> "DAGNode[Event]":
    if not issubclass(event_listener_type, EventListener):
        raise TypeError(
            f"Event listener type is {event_listener_type.__name__}"
            ", which is not a subclass of workflow.EventListener"
        )

    @ray.remote
    def get_message(event_listener_type: EventListenerType, *args, **kwargs) -> Event:
        event_listener = event_listener_type()
        return asyncio_run(event_listener.poll_for_event(*args, **kwargs))

    @ray.remote
    def message_committed(
        event_listener_type: EventListenerType, event: Event
    ) -> Event:
        event_listener = event_listener_type()
        asyncio_run(event_listener.event_checkpointed(event))
        return event

    return message_committed.bind(
        event_listener_type, get_message.bind(event_listener_type, *args, **kwargs)
    )


@PublicAPI(stability="alpha")
def sleep(duration: float) -> "DAGNode[Event]":
    """
    A workfow that resolves after sleeping for a given duration.
    """

    @ray.remote
    def end_time():
        return time.time() + duration

    return wait_for_event(TimerListener, end_time.bind())


@PublicAPI(stability="alpha")
@client_mode_wrap
def get_metadata(workflow_id: str, task_id: Optional[str] = None) -> Dict[str, Any]:
    """Get the metadata of the workflow.

    This will return a dict of metadata of either the workflow (
    if only workflow_id is given) or a specific workflow task (if
    both workflow_id and task id are given). Exception will be
    raised if the given workflow id or task id does not exist.

    If only workflow id is given, this will return metadata on
    workflow level, which includes running status, workflow-level
    user metadata and workflow-level running stats (e.g. the
    start time and end time of the workflow).

    If both workflow id and task id are given, this will return
    metadata on workflow task level, which includes task inputs,
    task-level user metadata and task-level running stats (e.g.
    the start time and end time of the task).


    Args:
        workflow_id: The workflow to get the metadata of.
        task_id: If set, fetch the metadata of the specific task instead of
            the metadata of the workflow.

    Examples:
        >>> from ray import workflow
        >>> trip = ... # doctest: +SKIP
        >>> workflow_task = trip.options( # doctest: +SKIP
        ...     **workflow.options(task_id="trip", metadata={"k1": "v1"})).bind()
        >>> workflow.run(workflow_task, # doctest: +SKIP
        ...     workflow_id="trip1", metadata={"k2": "v2"})
        >>> workflow_metadata = workflow.get_metadata("trip1") # doctest: +SKIP
        >>> assert workflow_metadata["status"] == "SUCCESSFUL" # doctest: +SKIP
        >>> assert workflow_metadata["user_metadata"] == {"k2": "v2"} # doctest: +SKIP
        >>> assert "start_time" in workflow_metadata["stats"] # doctest: +SKIP
        >>> assert "end_time" in workflow_metadata["stats"] # doctest: +SKIP
        >>> task_metadata = workflow.get_metadata("trip1", "trip") # doctest: +SKIP
        >>> assert task_metadata["task_type"] == "FUNCTION" # doctest: +SKIP
        >>> assert task_metadata["user_metadata"] == {"k1": "v1"} # doctest: +SKIP
        >>> assert "start_time" in task_metadata["stats"] # doctest: +SKIP
        >>> assert "end_time" in task_metadata["stats"] # doctest: +SKIP

    Returns:
        A dictionary containing the metadata of the workflow.

    Raises:
        ValueError: if given workflow or workflow task does not exist.
    """
    _ensure_workflow_initialized()
    store = WorkflowStorage(workflow_id)
    if task_id is None:
        return store.load_workflow_metadata()
    else:
        return store.load_task_metadata(task_id)


@PublicAPI(stability="alpha")
def cancel(workflow_id: str) -> None:
    """Cancel a workflow. Workflow checkpoints will still be saved in storage. To
       clean up saved checkpoints, see `workflow.delete()`.

    Args:
        workflow_id: The workflow to cancel.

    Examples:
        >>> from ray import workflow
        >>> some_job = ... # doctest: +SKIP
        >>> workflow_task = some_job.bind() # doctest: +SKIP
        >>> output = workflow.run_async(workflow_task,  # doctest: +SKIP
        ...     workflow_id="some_job")
        >>> workflow.cancel(workflow_id="some_job") # doctest: +SKIP
        >>> assert [ # doctest: +SKIP
        ...     ("some_job", workflow.CANCELED)] == workflow.list_all()

    Returns:
        None

    """
    _ensure_workflow_initialized()
    if not isinstance(workflow_id, str):
        raise TypeError("workflow_id has to be a string type.")
    workflow_manager = workflow_access.get_management_actor()
    ray.get(workflow_manager.cancel_workflow.remote(workflow_id))


@PublicAPI(stability="alpha")
def delete(workflow_id: str) -> None:
    """Delete a workflow, its checkpoints, and other information it may have
       persisted to storage. To stop a running workflow, see
       `workflow.cancel()`.

    Args:
        workflow_id: The workflow to delete.

    Raises:
        WorkflowStillActiveError: The workflow is still active.
        WorkflowNotFoundError: The workflow does not exist.

    Examples:
        >>> from ray import workflow
        >>> some_job = ... # doctest: +SKIP
        >>> workflow_task = some_job.bind() # doctest: +SKIP
        >>> output = workflow.run_async(workflow_task, # doctest: +SKIP
        ...     workflow_id="some_job")
        >>> workflow.delete(workflow_id="some_job") # doctest: +SKIP
        >>> assert [] == workflow.list_all() # doctest: +SKIP
    """
    _ensure_workflow_initialized()
    workflow_manager = workflow_access.get_management_actor()
    ray.get(workflow_manager.delete_workflow.remote(workflow_id))


@PublicAPI(stability="alpha")
def continuation(dag_node: "DAGNode") -> Union["DAGNode", Any]:
    """Converts a DAG into a continuation.

    The result depends on the context. If it is inside a workflow, it
    returns a workflow; otherwise it executes and get the result of
    the DAG.

    Args:
        dag_node: The DAG to be converted.
    """
    from ray.workflow.workflow_context import in_workflow_execution

    if not isinstance(dag_node, DAGNode):
        raise TypeError("Input should be a DAG.")

    if in_workflow_execution():
        return dag_node
    return ray.get(dag_node.execute())


@PublicAPI(stability="alpha")
class options:
    """This class serves both as a decorator and options for workflow.

    Examples:
<<<<<<< HEAD
        >>> import ray
        >>> from ray import workflow
        >>>
        >>> # specify workflow options with a decorator
        ... @workflow.options(catch_exceptions=True)  # doctest: +SKIP
        ... @ray.remote
        ... def foo():
        ...     return 1
        >>> # speficy workflow options in ".options"
        >>> foo_new = foo.options(**workflow.options(catch_exceptions=False))  # doctest: +SKIP
    """
=======

        .. code-block:: python

            import ray
            from ray import workflow

            # specify workflow options with a decorator
            @workflow.options(catch_exceptions=True)
            @ray.remote
            def foo():
                return 1

            # specify workflow options in ".options"
            foo_new = foo.options(**workflow.options(catch_exceptions=False))
    """  # noqa: E501
>>>>>>> ab8fd0a5

    def __init__(self, **workflow_options: Dict[str, Any]):
        # TODO(suquark): More rigid arguments check like @ray.remote arguments. This is
        # fairly complex, but we should enable it later.
        valid_options = {
            "task_id",
            "metadata",
            "catch_exceptions",
            "checkpoint",
        }
        invalid_keywords = set(workflow_options.keys()) - valid_options
        if invalid_keywords:
            raise ValueError(
                f"Invalid option keywords {invalid_keywords} for workflow tasks. "
                f"Valid ones are {valid_options}."
            )
        from ray.workflow.common import WORKFLOW_OPTIONS

        validate_user_metadata(workflow_options.get("metadata"))

        self.options = {"_metadata": {WORKFLOW_OPTIONS: workflow_options}}

    def keys(self):
        return ("_metadata",)

    def __getitem__(self, key):
        return self.options[key]

    def __call__(self, f: RemoteFunction) -> RemoteFunction:
        if not isinstance(f, RemoteFunction):
            raise ValueError("Only apply 'workflow.options' to Ray remote functions.")
        f._default_options.update(self.options)
        return f


__all__ = (
    "init",
    "run",
    "run_async",
    "resume",
    "resume_async",
    "resume_all",
    "cancel",
    "list_all",
    "delete",
    "get_output",
    "get_output_async",
    "get_status",
    "get_metadata",
    "sleep",
    "wait_for_event",
    "options",
    "continuation",
)<|MERGE_RESOLUTION|>--- conflicted
+++ resolved
@@ -734,19 +734,6 @@
     """This class serves both as a decorator and options for workflow.
 
     Examples:
-<<<<<<< HEAD
-        >>> import ray
-        >>> from ray import workflow
-        >>>
-        >>> # specify workflow options with a decorator
-        ... @workflow.options(catch_exceptions=True)  # doctest: +SKIP
-        ... @ray.remote
-        ... def foo():
-        ...     return 1
-        >>> # speficy workflow options in ".options"
-        >>> foo_new = foo.options(**workflow.options(catch_exceptions=False))  # doctest: +SKIP
-    """
-=======
 
         .. code-block:: python
 
@@ -762,7 +749,6 @@
             # specify workflow options in ".options"
             foo_new = foo.options(**workflow.options(catch_exceptions=False))
     """  # noqa: E501
->>>>>>> ab8fd0a5
 
     def __init__(self, **workflow_options: Dict[str, Any]):
         # TODO(suquark): More rigid arguments check like @ray.remote arguments. This is
