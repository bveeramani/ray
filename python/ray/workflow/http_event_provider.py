--- conflicted
+++ resolved
@@ -212,17 +212,6 @@
 
     Example Usage
     =============
-<<<<<<< HEAD
-    >>> from ray.workflow.http_event_provider import HTTPEventProvider, HTTPListener
-    >>> ray.init(address='auto', namespace='serve')  # doctest: +SKIP
-    >>> serve.start(detached=True)  # doctest: +SKIP
-    >>> event_node = workflow.wait_for_event( # doctest: +SKIP
-    ...     HTTPListener, event_key='')
-    >>> handle_event = ... # doctest: +SKIP
-    >>> workflow.run(handle_event.bind(event_node)) # doctest: +SKIP
-    >>>
-=======
->>>>>>> ab8fd0a5
 
     .. code-block:: python
 
