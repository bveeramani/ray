--- conflicted
+++ resolved
@@ -47,23 +47,18 @@
     See Planner.plan() for more details.
     """
 
-<<<<<<< HEAD
-    def get_input_data() -> List[RefBundle]:
-        read_tasks = op._datasource_or_legacy_reader.get_read_tasks(op._parallelism)
-=======
     def get_input_data(target_max_block_size) -> List[RefBundle]:
         parallelism, _, min_safe_parallelism, _ = _autodetect_parallelism(
             op._parallelism,
             target_max_block_size,
             DataContext.get_current(),
-            op._reader,
+            op._datasource_or_legacy_reader,
             op._mem_size,
         )
 
-        read_tasks = op._reader.get_read_tasks(parallelism)
+        read_tasks = op._datasource_or_legacy_reader.get_read_tasks(parallelism)
         _warn_on_high_parallelism(parallelism, len(read_tasks))
 
->>>>>>> 8aa56fca
         return [
             RefBundle(
                 [
