--- conflicted
+++ resolved
@@ -128,14 +128,7 @@
         plan_str = ""
         plan_max_depth = 0
         dataset_blocks = None
-<<<<<<< HEAD
         if not self.has_computed_output():
-=======
-        if (
-            self._snapshot_bundle is None
-            or self._snapshot_operator != self._logical_plan.dag
-        ):
->>>>>>> df5d7867
 
             def generate_logical_plan_string(
                 op: LogicalOperator,
@@ -358,14 +351,7 @@
             return self._schema
 
         schema = None
-<<<<<<< HEAD
         if self.has_computed_output():
-=======
-        if (
-            self._snapshot_bundle is not None
-            and not self._snapshot_operator.output_dependencies
-        ):
->>>>>>> df5d7867
             schema = unify_block_metadata_schema(self._snapshot_bundle.metadata)
         elif self._logical_plan.dag.schema() is not None:
             schema = self._logical_plan.dag.schema()
@@ -429,14 +415,7 @@
         Returns:
             The number of records of the result Dataset, or None.
         """
-<<<<<<< HEAD
         if self.has_computed_output():
-=======
-        if (
-            self._snapshot_bundle is not None
-            and not self._snapshot_operator.output_dependencies
-        ):
->>>>>>> df5d7867
             num_rows = sum(m.num_rows for m in self._snapshot_bundle.metadata)
         elif self._logical_plan.dag.num_rows() is not None:
             num_rows = self._logical_plan.dag.num_rows()
@@ -609,51 +588,19 @@
 
             # Set the snapshot to the output of the final operator.
             self._snapshot_blocks = blocks
-<<<<<<< HEAD
             self._snapshot_bundle = RefBundle(
                 tuple(blocks.iter_blocks_with_metadata()),
                 owns_blocks=blocks._owned_by_consumer,
             )
-=======
-            if not isinstance(blocks, LazyBlockList):
-                self._snapshot_bundle = RefBundle(
-                    tuple(blocks.iter_blocks_with_metadata()),
-                    owns_blocks=blocks._owned_by_consumer,
-                )
->>>>>>> df5d7867
             self._snapshot_operator = self._logical_plan.dag
             self._snapshot_stats = stats
             self._snapshot_stats.dataset_uuid = self._dataset_uuid
         return self._snapshot_bundle
 
-<<<<<<< HEAD
     @property
     def has_executed(self) -> bool:
         """Return whether this plan has been partially or fully executed."""
         return self._has_executed
-=======
-            # In the case of a read-only dataset, we replace the
-            # input LazyBlockList with a copy that includes the
-            # calculated metadata from initializing the InputDataBuffer.
-            if self.is_read_only():
-                self._in_blocks = blocks
-        if isinstance(self._snapshot_blocks, LazyBlockList) and force_read:
-            executed_blocks = self._snapshot_blocks.compute_to_blocklist()
-            # After executing the snapshot blocks, get its updated stats.
-            # The snapshot blocks after execution will contain the execution stats.
-            self._snapshot_stats = self._snapshot_blocks.stats()
-            self._snapshot_blocks = executed_blocks
-            assert not isinstance(executed_blocks, LazyBlockList), type(executed_blocks)
-            self._snapshot_bundle = RefBundle(
-                tuple(executed_blocks.iter_blocks_with_metadata()),
-                owns_blocks=executed_blocks._owned_by_consumer,
-            )
-            self._snapshot_operator = self._logical_plan.dag
-            # When force-read is enabled, we similarly update self._in_blocks.
-            if self.is_read_only():
-                self._in_blocks = self._snapshot_blocks
-        return self._snapshot_blocks
->>>>>>> df5d7867
 
     def clear_block_refs(self) -> None:
         """Clear all cached block references of this plan, including input blocks.
@@ -684,25 +631,6 @@
     def has_lazy_input(self) -> bool:
         """Return whether this plan has lazy input blocks."""
         return isinstance(self._in_blocks, LazyBlockList)
-<<<<<<< HEAD
-=======
-
-    def needs_eager_execution(self, root_op: Optional[LogicalOperator] = None) -> bool:
-        """Return whether the LogicalPlan corresponding to `root_op`
-        should be eagerly executed. By default, the last operator of
-        the LogicalPlan is used.
-
-        This is often useful for input/read-only plans,
-        where eager execution fetches accurate metadata for the dataset
-        without executing the underlying read tasks."""
-        if root_op is None:
-            root_op = self._logical_plan.dag
-        # Since read tasks will not be scheduled until data is consumed or materialized,
-        # it is cheap to execute the plan (i.e. run the plan optimizer).
-        # In the case where the data is already in-memory (InputData,
-        # FromXXX operator), it is similarly also cheap to execute it.
-        return self.is_from_in_memory_only(root_op) or self.is_read_only(root_op)
->>>>>>> df5d7867
 
     def is_read_only(self, root_op: Optional[LogicalOperator] = None) -> bool:
         """Return whether the LogicalPlan corresponding to `root_op`
