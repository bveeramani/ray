import copy
import itertools
import logging
from typing import TYPE_CHECKING, Iterator, List, Optional, Tuple, Type, Union

import pyarrow

import ray
from ray._private.internal_api import get_memory_info_reply, get_state_from_address
from ray.data._internal.execution.interfaces import RefBundle
from ray.data._internal.logical.interfaces.logical_operator import LogicalOperator
from ray.data._internal.logical.interfaces.logical_plan import LogicalPlan
from ray.data._internal.logical.operators.from_operators import AbstractFrom
from ray.data._internal.logical.operators.input_data_operator import InputData
from ray.data._internal.logical.operators.read_operator import Read
from ray.data._internal.stats import DatasetStats, DatasetStatsSummary
from ray.data._internal.util import create_dataset_tag, unify_block_metadata_schema
from ray.data.block import Block, BlockMetadata
from ray.data.context import DataContext
from ray.data.exceptions import omit_traceback_stdout
from ray.types import ObjectRef
from ray.util.debug import log_once

if TYPE_CHECKING:

    from ray.data._internal.execution.interfaces import Executor
    from ray.data.dataset import Dataset


# Scheduling strategy can be inherited from prev operator if not specified.
INHERITABLE_REMOTE_ARGS = ["scheduling_strategy"]


logger = logging.getLogger(__name__)


class ExecutionPlan:
    """A lazy execution plan for a Dataset."""

    # Implementation Notes:
    #
    # This lazy execution plan takes in an input block list and builds up a chain of
    # List[BlockRef] --> List[BlockRef] operators. Prior to execution,
    # we apply a set of logical plan optimizations, such as operator fusion,
    # in order to reduce Ray task overhead and data copies.
    #
    # Internally, the execution plan holds two block lists:
    #   * _in_blocks: The (possibly lazy) input block list.
    #   * _snapshot_blocks: A snapshot of a computed block list, where this snapshot
    #     is the cached output of executing some prefix in the operator chain.
    #
    # The operators in this execution plan are partitioned into two subchains:
    # before the snapshot and after the snapshot. When the snapshot exists from a
    # previous execution, any future executions will only have to execute the "after the
    # snapshot" subchain, using the snapshot as the input to that subchain.

    def __init__(
        self,
        stats: DatasetStats,
        *,
        run_by_consumer: bool,
        data_context: Optional[DataContext] = None,
    ):
        """Create a plan with no transformation operators.

        Args:
            stats: Stats for the base blocks.
            dataset_uuid: Dataset's UUID.
            run_by_consumer: Whether this plan is invoked to run by the consumption
            APIs (e.g. .iter_batches()).
        """
        self._in_stats = stats
        # A computed snapshot of some prefix of operators and their corresponding
        # output blocks and stats.
        self._snapshot_operator: Optional[LogicalOperator] = None
        self._snapshot_stats = None
        self._snapshot_bundle = None

        # Cached schema.
        self._schema = None
        # Set when a Dataset is constructed with this plan
        self._dataset_uuid = None

        self._run_by_consumer = run_by_consumer
        self._dataset_name = None

        self._has_started_execution = False

        if data_context is None:
            # Snapshot the current context, so that the config of Datasets is always
            # determined by the config at the time it was created.
            self._context = copy.deepcopy(DataContext.get_current())
        else:
            self._context = data_context

    def __repr__(self) -> str:
        return (
            f"ExecutionPlan("
            f"dataset_uuid={self._dataset_uuid}, "
            f"run_by_consumer={self._run_by_consumer}, "
            f"snapshot_operator={self._snapshot_operator}"
        )

    def get_plan_as_string(self, dataset_cls: Type["Dataset"]) -> str:
        """Create a cosmetic string representation of this execution plan.

        Returns:
            The string representation of this execution plan.
        """
        # NOTE: this is used for Dataset.__repr__ to give a user-facing string
        # representation. Ideally ExecutionPlan.__repr__ should be replaced with this
        # method as well.

        from ray.data.dataset import MaterializedDataset

        # Do not force execution for schema, as this method is expected to be very
        # cheap.
        plan_str = ""
        plan_max_depth = 0
<<<<<<< HEAD
=======
        dataset_blocks = None
>>>>>>> a1ccd21e
        if not self.has_computed_output():

            def generate_logical_plan_string(
                op: LogicalOperator,
                curr_str: str = "",
                depth: int = 0,
            ):
                """Traverse (DFS) the LogicalPlan DAG and
                return a string representation of the operators."""
                if isinstance(op, (Read, InputData, AbstractFrom)):
                    return curr_str, depth

                curr_max_depth = depth
                op_name = op.name
                if depth == 0:
                    curr_str += f"{op_name}\n"
                else:
                    trailing_space = " " * ((depth - 1) * 3)
                    curr_str += f"{trailing_space}+- {op_name}\n"

                for input in op.input_dependencies:
                    curr_str, input_max_depth = generate_logical_plan_string(
                        input, curr_str, depth + 1
                    )
                    curr_max_depth = max(curr_max_depth, input_max_depth)
                return curr_str, curr_max_depth

            # generate_logical_plan_string(self._logical_plan.dag)
            plan_str, plan_max_depth = generate_logical_plan_string(
                self._logical_plan.dag
            )

<<<<<<< HEAD
            if self._snapshot_bundle is not None:
                # This plan has executed some but not all operators.
                schema = unify_block_metadata_schema(self._snapshot_bundle.metadata)
                count = self._snapshot_bundle.num_rows()
            else:
                # This plan hasn't executed any operators.
                sources = self._logical_plan.dag.source_dependencies()
                if len(sources) > 1:
                    # Multiple sources, cannot determine schema.
                    schema = None
                    count = None
                else:
                    assert len(sources) == 1
                    plan = ExecutionPlan(
                        DatasetStats(metadata={}, parent=None), run_by_consumer=False
                    )
                    plan.link_logical_plan(LogicalPlan(sources[0]))
                    schema = plan.schema()
                    count = plan.meta_count()
=======
            if self._snapshot_blocks is not None:
                schema = self._get_unified_blocks_schema(
                    self._snapshot_blocks, fetch_if_missing=False
                )
                dataset_blocks = self._snapshot_blocks
            else:
                schema = self._get_unified_blocks_schema(
                    self._in_blocks, fetch_if_missing=False
                )
                dataset_blocks = self._in_blocks
>>>>>>> a1ccd21e
        else:
            # Get schema of output blocks.
            schema = self.schema(fetch_if_missing=False)
            count = self._snapshot_bundle.num_rows()

        if schema is None:
            schema_str = "Unknown schema"
        elif isinstance(schema, type):
            schema_str = str(schema)
        else:
            schema_str = []
            for n, t in zip(schema.names, schema.types):
                if hasattr(t, "__name__"):
                    t = t.__name__
                schema_str.append(f"{n}: {t}")
            schema_str = ", ".join(schema_str)
            schema_str = "{" + schema_str + "}"

        if count is None:
            count = "?"

        num_blocks = None
        if dataset_cls == MaterializedDataset:
            num_blocks = self._logical_plan.dag.num_blocks()

        name_str = (
            "name={}, ".format(self._dataset_name)
            if self._dataset_name is not None
            else ""
        )
        num_blocks_str = f"num_blocks={num_blocks}, " if num_blocks else ""

        dataset_str = "{}({}{}num_rows={}, schema={})".format(
            dataset_cls.__name__,
            name_str,
            num_blocks_str,
            count,
            schema_str,
        )

        # If the resulting string representation fits in one line, use it directly.
        SCHEMA_LINE_CHAR_LIMIT = 80
        MIN_FIELD_LENGTH = 10
        INDENT_STR = " " * 3
        trailing_space = INDENT_STR * plan_max_depth

        if len(dataset_str) > SCHEMA_LINE_CHAR_LIMIT:
            # If the resulting string representation exceeds the line char limit,
            # first try breaking up each `Dataset` parameter into its own line
            # and check if each line fits within the line limit. We check the
            # `schema` param's length, since this is likely the longest string.
            schema_str_on_new_line = f"{trailing_space}{INDENT_STR}schema={schema_str}"
            if len(schema_str_on_new_line) > SCHEMA_LINE_CHAR_LIMIT:
                # If the schema cannot fit on a single line, break up each field
                # into its own line.
                schema_str = []
                for n, t in zip(schema.names, schema.types):
                    if hasattr(t, "__name__"):
                        t = t.__name__
                    col_str = f"{trailing_space}{INDENT_STR * 2}{n}: {t}"
                    # If the field line exceeds the char limit, abbreviate
                    # the field name to fit while maintaining the full type
                    if len(col_str) > SCHEMA_LINE_CHAR_LIMIT:
                        shortened_suffix = f"...: {str(t)}"
                        # Show at least 10 characters of the field name, even if
                        # we have already hit the line limit with the type.
                        chars_left_for_col_name = max(
                            SCHEMA_LINE_CHAR_LIMIT - len(shortened_suffix),
                            MIN_FIELD_LENGTH,
                        )
                        col_str = (
                            f"{col_str[:chars_left_for_col_name]}{shortened_suffix}"
                        )
                    schema_str.append(col_str)
                schema_str = ",\n".join(schema_str)
                schema_str = (
                    "{\n" + schema_str + f"\n{trailing_space}{INDENT_STR}" + "}"
                )
            name_str = (
                f"\n{trailing_space}{INDENT_STR}name={self._dataset_name},"
                if self._dataset_name is not None
                else ""
            )
            num_blocks_str = (
                f"\n{trailing_space}{INDENT_STR}num_blocks={num_blocks},"
                if num_blocks
                else ""
            )
            dataset_str = (
                f"{dataset_cls.__name__}("
                f"{name_str}"
                f"{num_blocks_str}"
                f"\n{trailing_space}{INDENT_STR}num_rows={count},"
                f"\n{trailing_space}{INDENT_STR}schema={schema_str}"
                f"\n{trailing_space})"
            )

        if plan_max_depth == 0:
            plan_str += dataset_str
        else:
            plan_str += f"{INDENT_STR * (plan_max_depth - 1)}+- {dataset_str}"
        return plan_str

    def link_logical_plan(self, logical_plan: "LogicalPlan"):
        """Link the logical plan into this execution plan.

        This is used for triggering execution for optimizer code path in this legacy
        execution plan.
        """
        self._logical_plan = logical_plan

    def copy(self) -> "ExecutionPlan":
        """Create a shallow copy of this execution plan.

        This copy can be executed without mutating the original, but clearing the copy
        will also clear the original.

        Returns:
            A shallow copy of this execution plan.
        """
        plan_copy = ExecutionPlan(
            self._in_stats,
            run_by_consumer=self._run_by_consumer,
            data_context=self._context,
        )
        if self._snapshot_bundle is not None:
            # Copy over the existing snapshot.
            plan_copy._snapshot_bundle = self._snapshot_bundle
            plan_copy._snapshot_operator = self._snapshot_operator
            plan_copy._snapshot_stats = self._snapshot_stats
        plan_copy._dataset_name = self._dataset_name
        return plan_copy

    def deep_copy(self) -> "ExecutionPlan":
        """Create a deep copy of this execution plan.

        This copy can be executed AND cleared without mutating the original.

        Returns:
            A deep copy of this execution plan.
        """
        plan_copy = ExecutionPlan(
            copy.copy(self._in_stats),
            run_by_consumer=self._run_by_consumer,
        )
        if self._snapshot_bundle:
            # Copy over the existing snapshot.
            plan_copy._snapshot_bundle = copy.copy(self._snapshot_bundle)
            plan_copy._snapshot_operator = copy.copy(self._snapshot_operator)
            plan_copy._snapshot_stats = copy.copy(self._snapshot_stats)
        plan_copy._dataset_name = self._dataset_name
        return plan_copy

    def initial_num_blocks(self) -> Optional[int]:
        """Get the estimated number of blocks from the logical plan
        after applying execution plan optimizations, but prior to
        fully executing the dataset."""
        return self._logical_plan.dag.estimated_num_outputs()

    def schema(
        self, fetch_if_missing: bool = False
    ) -> Union[type, "pyarrow.lib.Schema"]:
        """Get the schema after applying all execution plan optimizations,
        but prior to fully executing the dataset
        (unless `fetch_if_missing` is set to True).

        Args:
            fetch_if_missing: Whether to execute the plan to fetch the schema.

        Returns:
            The schema of the output dataset.
        """
        if self._schema is not None:
            return self._schema

        schema = None
        if self.has_computed_output():
            schema = unify_block_metadata_schema(self._snapshot_bundle.metadata)
        elif self._logical_plan.dag.schema() is not None:
            schema = self._logical_plan.dag.schema()
        elif fetch_if_missing:
            blocks_with_metadata, _, _ = self.execute_to_iterator()
            for _, metadata in blocks_with_metadata:
                if metadata.schema is not None and (
                    metadata.num_rows is None or metadata.num_rows > 0
                ):
                    schema = metadata.schema
                    break
        elif self.is_read_only():
            # For consistency with the previous implementation, we fetch the schema if
            # the plan is read-only even if `fetch_if_missing` is False.
            blocks_with_metadata, _, _ = self.execute_to_iterator()
            try:
                _, metadata = next(iter(blocks_with_metadata))
                schema = metadata.schema
            except StopIteration:  # Empty dataset.
                schema = None

        self._schema = schema
        return self._schema

    def cache_schema(self, schema: Union[type, "pyarrow.lib.Schema"]):
        self._schema = schema

    def input_files(self) -> Optional[List[str]]:
        """Get the input files of the dataset, if available."""
        return self._logical_plan.dag.input_files()
<<<<<<< HEAD
=======

    def _get_unified_blocks_schema(
        self, blocks: BlockList, fetch_if_missing: bool = False
    ) -> Union[type, "pyarrow.lib.Schema"]:
        """Get the unified schema of the blocks.

        Args:
            blocks: the blocks to get schema
            fetch_if_missing: Whether to execute the blocks to fetch the schema.
        """

        # Ensure the first block has schema information available in the metadata.
        # Otherwise, this will trigger computation on the first block
        # for a schema read.
        if isinstance(blocks, LazyBlockList):
            blocks.ensure_metadata_for_first_block()

        metadata = blocks.get_metadata(fetch_if_missing=False)

        unified_schema = unify_block_metadata_schema(metadata)
        if unified_schema is not None:
            return unified_schema
        if not fetch_if_missing:
            return None
>>>>>>> a1ccd21e

    def meta_count(self) -> Optional[int]:
        """Get the number of rows after applying all plan optimizations, if possible.

        This method will never trigger any computation.

        Returns:
            The number of records of the result Dataset, or None.
        """
        if self.has_computed_output():
            num_rows = sum(m.num_rows for m in self._snapshot_bundle.metadata)
        elif self._logical_plan.dag.num_rows() is not None:
            num_rows = self._logical_plan.dag.num_rows()
        else:
            num_rows = None
        return num_rows

    @omit_traceback_stdout
    def execute_to_iterator(
        self,
        allow_clear_input_blocks: bool = True,
    ) -> Tuple[
        Iterator[Tuple[ObjectRef[Block], BlockMetadata]],
        DatasetStats,
        Optional["Executor"],
    ]:
        """Execute this plan, returning an iterator.

        This will use streaming execution to generate outputs.

        Args:
            allow_clear_input_blocks: Whether we should try to clear the input blocks
                for each operator.

        Returns:
            Tuple of iterator over output blocks and the executor.
        """
        self._has_started_execution = True

        # Always used the saved context for execution.
        ctx = self._context

        if self.has_computed_output():
            bundle = self.execute(allow_clear_input_blocks)
            return iter(bundle.blocks), self._snapshot_stats, None

        from ray.data._internal.execution.legacy_compat import (
            execute_to_legacy_block_iterator,
        )
        from ray.data._internal.execution.streaming_executor import StreamingExecutor

        metrics_tag = create_dataset_tag(self._dataset_name, self._dataset_uuid)
        executor = StreamingExecutor(copy.deepcopy(ctx.execution_options), metrics_tag)
        block_iter = execute_to_legacy_block_iterator(
            executor,
            self,
            allow_clear_input_blocks=allow_clear_input_blocks,
            dataset_uuid=self._dataset_uuid,
        )
        # Since the generator doesn't run any code until we try to fetch the first
        # value, force execution of one bundle before we call get_stats().
        gen = iter(block_iter)
        try:
            block_iter = itertools.chain([next(gen)], gen)
        except StopIteration:
            pass
        self._snapshot_stats = executor.get_stats()
        return block_iter, self._snapshot_stats, executor

    @omit_traceback_stdout
    def execute(
        self,
        allow_clear_input_blocks: bool = True,
        preserve_order: bool = False,
    ) -> RefBundle:
        """Execute this plan.

        Args:
            allow_clear_input_blocks: Whether we should try to clear the input blocks
                for each operator.
            preserve_order: Whether to preserve order in execution.

        Returns:
            The blocks of the output dataset.
        """
        self._has_started_execution = True

        # Always used the saved context for execution.
        context = self._context

        if not ray.available_resources().get("CPU"):
            if log_once("cpu_warning"):
                logger.warning(
                    "Warning: The Ray cluster currently does not have "
                    "any available CPUs. The Dataset job will hang unless more CPUs "
                    "are freed up. A common reason is that cluster resources are "
                    "used by Actors or Tune trials; see the following link "
                    "for more details: "
                    "https://docs.ray.io/en/latest/data/data-internals.html#ray-data-and-tune"  # noqa: E501
                )

        if not self.has_computed_output():
            from ray.data._internal.execution.legacy_compat import (
                _get_initial_stats_from_plan,
                execute_to_legacy_block_list,
            )

            if self._logical_plan.dag.output_data() is not None:
                # No need to execute MaterializedDatasets with only an InputData
                # operator, since the data is already materialized. This also avoids
                # recording unnecessary metrics for an empty plan execution.
<<<<<<< HEAD
                stats = _get_initial_stats_from_plan(self)
                self._snapshot_bundle = self._logical_plan.dag.output_data()
                assert stats is not None
=======
                blocks = self._in_blocks
                stats = _get_initial_stats_from_plan(self)
>>>>>>> a1ccd21e
            else:
                from ray.data._internal.execution.streaming_executor import (
                    StreamingExecutor,
                )

                metrics_tag = create_dataset_tag(self._dataset_name, self._dataset_uuid)
                executor = StreamingExecutor(
                    copy.deepcopy(context.execution_options),
                    metrics_tag,
                )
                blocks = execute_to_legacy_block_list(
                    executor,
                    self,
                    allow_clear_input_blocks=allow_clear_input_blocks,
                    dataset_uuid=self._dataset_uuid,
                    preserve_order=preserve_order,
                )
                stats = executor.get_stats()
                stats_summary_string = stats.to_summary().to_string(
                    include_parent=False
                )
                if context.enable_auto_log_stats:
                    logger.info(stats_summary_string)

                # Set the snapshot to the output of the final operator.
                self._snapshot_bundle = RefBundle(
                    tuple(blocks.iter_blocks_with_metadata()),
                    owns_blocks=blocks._owned_by_consumer,
                )

            # Retrieve memory-related stats from ray.
            try:
                reply = get_memory_info_reply(
                    get_state_from_address(ray.get_runtime_context().gcs_address)
                )
                if reply.store_stats.spill_time_total_s > 0:
                    stats.global_bytes_spilled = int(
                        reply.store_stats.spilled_bytes_total
                    )
                if reply.store_stats.restore_time_total_s > 0:
                    stats.global_bytes_restored = int(
                        reply.store_stats.restored_bytes_total
                    )
            except Exception as e:
                logger.debug(
                    "Skipping recording memory spilled and restored statistics due to "
                    f"exception: {e}"
                )

            stats.dataset_bytes_spilled = 0

            def collect_stats(cur_stats):
                stats.dataset_bytes_spilled += cur_stats.extra_metrics.get(
                    "obj_store_mem_spilled", 0
                )
                for parent in cur_stats.parents:
                    collect_stats(parent)

            collect_stats(stats)

<<<<<<< HEAD
=======
            # Set the snapshot to the output of the final operator.
            self._snapshot_blocks = blocks
            self._snapshot_bundle = RefBundle(
                tuple(blocks.iter_blocks_with_metadata()),
                owns_blocks=blocks._owned_by_consumer,
            )
>>>>>>> a1ccd21e
            self._snapshot_operator = self._logical_plan.dag
            assert stats is not None
            self._snapshot_stats = stats
            self._snapshot_stats.dataset_uuid = self._dataset_uuid
        return self._snapshot_bundle

<<<<<<< HEAD
        return self._snapshot_bundle
=======
    @property
    def has_started_execution(self) -> bool:
        """Return ``True`` if this plan has been partially or fully executed."""
        return self._has_started_execution

    def clear_block_refs(self) -> None:
        """Clear all cached block references of this plan, including input blocks.
>>>>>>> a1ccd21e

    @property
    def has_started_execution(self) -> bool:
        """Return ``True`` if this plan has been partially or fully executed."""
        return self._has_started_execution

    def clear_snapshot(self) -> None:
        """Clear the snapshot kept in the plan to the beginning state."""
        self._snapshot_bundle = None
        self._snapshot_operator = None
        self._snapshot_stats = None

    def stats(self) -> DatasetStats:
        """Return stats for this plan.

        If the plan isn't executed, an empty stats object will be returned.
        """
        if not self._snapshot_stats:
            return DatasetStats(metadata={}, parent=None)
        return self._snapshot_stats

    def stats_summary(self) -> DatasetStatsSummary:
        return self.stats().to_summary()

    def has_lazy_input(self) -> bool:
        """Return whether this plan has lazy input blocks."""
<<<<<<< HEAD
        return all(
            isinstance(op, Read) for op in self._logical_plan.dag.source_dependencies()
        )
=======
        return isinstance(self._in_blocks, LazyBlockList)
>>>>>>> a1ccd21e

    def is_read_only(self, root_op: Optional[LogicalOperator] = None) -> bool:
        """Return whether the LogicalPlan corresponding to `root_op`
        contains only a Read op. By default, the last operator of
        the LogicalPlan is used."""
        if root_op is None:
            root_op = self._logical_plan.dag
        return isinstance(root_op, Read) and len(root_op.input_dependencies) == 0

    def has_computed_output(self) -> bool:
        """Whether this plan has a computed snapshot for the final operator, i.e. for the
        output of this plan.
        """
        return (
            self._snapshot_bundle is not None
            and self._snapshot_operator == self._logical_plan.dag
        )

    def require_preserve_order(self) -> bool:
        """Whether this plan requires to preserve order."""
        from ray.data._internal.logical.operators.all_to_all_operator import Sort
        from ray.data._internal.logical.operators.n_ary_operator import Zip

        for op in self._logical_plan.dag.post_order_iter():
            if isinstance(op, (Zip, Sort)):
                return True
        return False<|MERGE_RESOLUTION|>--- conflicted
+++ resolved
@@ -117,10 +117,6 @@
         # cheap.
         plan_str = ""
         plan_max_depth = 0
-<<<<<<< HEAD
-=======
-        dataset_blocks = None
->>>>>>> a1ccd21e
         if not self.has_computed_output():
 
             def generate_logical_plan_string(
@@ -153,7 +149,6 @@
                 self._logical_plan.dag
             )
 
-<<<<<<< HEAD
             if self._snapshot_bundle is not None:
                 # This plan has executed some but not all operators.
                 schema = unify_block_metadata_schema(self._snapshot_bundle.metadata)
@@ -173,18 +168,6 @@
                     plan.link_logical_plan(LogicalPlan(sources[0]))
                     schema = plan.schema()
                     count = plan.meta_count()
-=======
-            if self._snapshot_blocks is not None:
-                schema = self._get_unified_blocks_schema(
-                    self._snapshot_blocks, fetch_if_missing=False
-                )
-                dataset_blocks = self._snapshot_blocks
-            else:
-                schema = self._get_unified_blocks_schema(
-                    self._in_blocks, fetch_if_missing=False
-                )
-                dataset_blocks = self._in_blocks
->>>>>>> a1ccd21e
         else:
             # Get schema of output blocks.
             schema = self.schema(fetch_if_missing=False)
@@ -392,33 +375,6 @@
     def input_files(self) -> Optional[List[str]]:
         """Get the input files of the dataset, if available."""
         return self._logical_plan.dag.input_files()
-<<<<<<< HEAD
-=======
-
-    def _get_unified_blocks_schema(
-        self, blocks: BlockList, fetch_if_missing: bool = False
-    ) -> Union[type, "pyarrow.lib.Schema"]:
-        """Get the unified schema of the blocks.
-
-        Args:
-            blocks: the blocks to get schema
-            fetch_if_missing: Whether to execute the blocks to fetch the schema.
-        """
-
-        # Ensure the first block has schema information available in the metadata.
-        # Otherwise, this will trigger computation on the first block
-        # for a schema read.
-        if isinstance(blocks, LazyBlockList):
-            blocks.ensure_metadata_for_first_block()
-
-        metadata = blocks.get_metadata(fetch_if_missing=False)
-
-        unified_schema = unify_block_metadata_schema(metadata)
-        if unified_schema is not None:
-            return unified_schema
-        if not fetch_if_missing:
-            return None
->>>>>>> a1ccd21e
 
     def meta_count(self) -> Optional[int]:
         """Get the number of rows after applying all plan optimizations, if possible.
@@ -530,14 +486,8 @@
                 # No need to execute MaterializedDatasets with only an InputData
                 # operator, since the data is already materialized. This also avoids
                 # recording unnecessary metrics for an empty plan execution.
-<<<<<<< HEAD
                 stats = _get_initial_stats_from_plan(self)
                 self._snapshot_bundle = self._logical_plan.dag.output_data()
-                assert stats is not None
-=======
-                blocks = self._in_blocks
-                stats = _get_initial_stats_from_plan(self)
->>>>>>> a1ccd21e
             else:
                 from ray.data._internal.execution.streaming_executor import (
                     StreamingExecutor,
@@ -598,33 +548,12 @@
 
             collect_stats(stats)
 
-<<<<<<< HEAD
-=======
-            # Set the snapshot to the output of the final operator.
-            self._snapshot_blocks = blocks
-            self._snapshot_bundle = RefBundle(
-                tuple(blocks.iter_blocks_with_metadata()),
-                owns_blocks=blocks._owned_by_consumer,
-            )
->>>>>>> a1ccd21e
             self._snapshot_operator = self._logical_plan.dag
             assert stats is not None
             self._snapshot_stats = stats
             self._snapshot_stats.dataset_uuid = self._dataset_uuid
         return self._snapshot_bundle
 
-<<<<<<< HEAD
-        return self._snapshot_bundle
-=======
-    @property
-    def has_started_execution(self) -> bool:
-        """Return ``True`` if this plan has been partially or fully executed."""
-        return self._has_started_execution
-
-    def clear_block_refs(self) -> None:
-        """Clear all cached block references of this plan, including input blocks.
->>>>>>> a1ccd21e
-
     @property
     def has_started_execution(self) -> bool:
         """Return ``True`` if this plan has been partially or fully executed."""
@@ -650,13 +579,9 @@
 
     def has_lazy_input(self) -> bool:
         """Return whether this plan has lazy input blocks."""
-<<<<<<< HEAD
         return all(
             isinstance(op, Read) for op in self._logical_plan.dag.source_dependencies()
         )
-=======
-        return isinstance(self._in_blocks, LazyBlockList)
->>>>>>> a1ccd21e
 
     def is_read_only(self, root_op: Optional[LogicalOperator] = None) -> bool:
         """Return whether the LogicalPlan corresponding to `root_op`
