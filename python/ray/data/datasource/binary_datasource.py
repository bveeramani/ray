--- conflicted
+++ resolved
@@ -14,21 +14,7 @@
 
     _COLUMN_NAME = "bytes"
 
-<<<<<<< HEAD
-    def _read_file(self, f: "pyarrow.NativeFile", path: str):
-=======
-    def __init__(
-        self,
-        paths: Union[str, List[str]],
-        include_paths: bool = False,
-        **file_based_datasource_kwargs,
-    ):
-        super().__init__(paths, **file_based_datasource_kwargs)
-
-        self.include_paths = include_paths
-
     def _read_stream(self, f: "pyarrow.NativeFile", path: str):
->>>>>>> af4c431d
         data = f.readall()
 
         builder = ArrowBlockBuilder()
