--- conflicted
+++ resolved
@@ -1,14 +1,5 @@
-<<<<<<< HEAD
-import itertools
-import pathlib
-import posixpath
-import sys
-import urllib.parse
-import warnings
-=======
 import os
 import pathlib
->>>>>>> c0a6e556
 from typing import (
     TYPE_CHECKING,
     Any,
@@ -30,10 +21,8 @@
 from ray.data._internal.util import _check_pyarrow_version, make_async_gen
 from ray.data.block import Block, BlockAccessor
 from ray.data.context import DataContext
-from ray.data.datasource.block_path_provider import (
-    BlockWritePathProvider,
-    DefaultBlockWritePathProvider,
-)
+from ray.data.datasource.block_path_provider import BlockWritePathProvider
+
 from ray.data.datasource.datasource import Datasource, Reader, ReadTask, WriteResult
 from ray.data.datasource.file_meta_provider import (
     BaseFileMetadataProvider,
@@ -48,12 +37,8 @@
     PathPartitionFilter,
     PathPartitionParser,
 )
-<<<<<<< HEAD
-from ray.util.annotations import Deprecated, DeveloperAPI, PublicAPI
-=======
 from ray.data.datasource.path_util import _resolve_paths_and_filesystem
 from ray.util.annotations import DeveloperAPI, PublicAPI
->>>>>>> c0a6e556
 
 if TYPE_CHECKING:
     import pandas as pd
@@ -79,106 +64,6 @@
 OPEN_FILE_MAX_ATTEMPTS = 10
 
 
-<<<<<<< HEAD
-@Deprecated
-@DeveloperAPI
-class BlockWritePathProvider:
-    """Abstract callable that provides concrete output paths when writing
-    dataset blocks.
-
-    Current subclasses:
-        DefaultBlockWritePathProvider
-    """
-
-    def _get_write_path_for_block(
-        self,
-        base_path: str,
-        *,
-        filesystem: Optional["pyarrow.fs.FileSystem"] = None,
-        dataset_uuid: Optional[str] = None,
-        task_index: Optional[int] = None,
-        block_index: Optional[int] = None,
-        file_format: Optional[str] = None,
-    ) -> str:
-        """
-        Resolves and returns the write path for the given dataset block. When
-        implementing this method, care should be taken to ensure that a unique
-        path is provided for every dataset block.
-
-        Args:
-            base_path: The base path to write the dataset block out to. This is
-                expected to be the same for all blocks in the dataset, and may
-                point to either a directory or file prefix.
-            filesystem: The filesystem implementation that will be used to
-                write a file out to the write path returned.
-            dataset_uuid: Unique identifier for the dataset that this block
-                belongs to.
-            block: The block to write.
-            task_index: Ordered index of the write task within its parent
-                dataset.
-            block_index: Ordered index of the block to write within its parent
-                write task.
-            file_format: File format string for the block that can be used as
-                the file extension in the write path returned.
-
-        Returns:
-            The dataset block write path.
-        """
-        raise NotImplementedError
-
-    def __call__(
-        self,
-        base_path: str,
-        *,
-        filesystem: Optional["pyarrow.fs.FileSystem"] = None,
-        dataset_uuid: Optional[str] = None,
-        task_index: Optional[int] = None,
-        block_index: Optional[int] = None,
-        file_format: Optional[str] = None,
-    ) -> str:
-        return self._get_write_path_for_block(
-            base_path,
-            filesystem=filesystem,
-            dataset_uuid=dataset_uuid,
-            task_index=task_index,
-            block_index=block_index,
-            file_format=file_format,
-        )
-
-
-@Deprecated
-@DeveloperAPI
-class DefaultBlockWritePathProvider(BlockWritePathProvider):
-    """Default block write path provider implementation that writes each
-    dataset block out to a file of the form:
-    {base_path}/{dataset_uuid}_{task_index}_{block_index}.{file_format}
-    """
-
-    def _get_write_path_for_block(
-        self,
-        base_path: str,
-        *,
-        filesystem: Optional["pyarrow.fs.FileSystem"] = None,
-        dataset_uuid: Optional[str] = None,
-        task_index: Optional[int] = None,
-        block_index: Optional[int] = None,
-        file_format: Optional[str] = None,
-    ) -> str:
-        assert task_index is not None
-        # Add the task index to the filename to make sure that each task writes
-        # to a different and deterministically generated filename.
-        if block_index is not None:
-            suffix = f"{dataset_uuid}_{task_index:06}_{block_index:06}.{file_format}"
-        else:
-            suffix = f"{dataset_uuid}_{task_index:06}.{file_format}"
-        # Uses POSIX path for cross-filesystem compatibility, since PyArrow
-        # FileSystem paths are always forward slash separated, see:
-        # https://arrow.apache.org/docs/python/filesystems.html
-        return posixpath.join(base_path, suffix)
-
-
-=======
->>>>>>> c0a6e556
 @PublicAPI(stability="beta")
 class FileExtensionFilter(PathPartitionFilter):
     """A file-extension-based path filter that filters files that don't end
