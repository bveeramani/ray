import io
import logging
import time
from typing import TYPE_CHECKING, List, Optional, Tuple, Union

import numpy as np

from ray.data._internal.delegating_block_builder import DelegatingBlockBuilder
from ray.data._internal.util import _check_import
from ray.data.block import BlockMetadata
from ray.data.datasource.datasource import Reader
from ray.data.datasource.file_based_datasource import (
    FileBasedDatasource,
    _FileBasedDatasourceReader,
)
from ray.data.datasource.file_meta_provider import (
    BaseFileMetadataProvider,
    DefaultFileMetadataProvider,
)
from ray.data.datasource.partitioning import Partitioning, PathPartitionFilter
from ray.util.annotations import DeveloperAPI

if TYPE_CHECKING:
    import pyarrow

    from ray.data.block import T


logger = logging.getLogger(__name__)

# The default size multiplier for reading image data source.
# This essentially is using image on-disk file size to estimate
# in-memory data size.
IMAGE_ENCODING_RATIO_ESTIMATE_DEFAULT = 1

# The lower bound value to estimate image encoding ratio.
IMAGE_ENCODING_RATIO_ESTIMATE_LOWER_BOUND = 0.5


@DeveloperAPI
class ImageDatasource(FileBasedDatasource):
    """A datasource that lets you read images."""

    _FILE_EXTENSION = ["png", "jpg", "jpeg", "tiff", "bmp", "gif"]

    def create_reader(
        self,
        size: Optional[Tuple[int, int]] = None,
        mode: Optional[str] = None,
        include_paths: bool = False,
        **reader_args,
    ) -> "Reader[T]":
        if size is not None and len(size) != 2:
            raise ValueError(
                "Expected `size` to contain two integers for height and width, "
                f"but got {len(size)} integers instead."
            )
        if size is not None and (size[0] < 0 or size[1] < 0):
            raise ValueError(
                f"Expected `size` to contain positive integers, but got {size} instead."
            )

        _check_import(self, module="PIL", package="Pillow")

        return _ImageDatasourceReader(
            self, size=size, mode=mode, include_paths=include_paths, **reader_args
        )

    def _read_file(
        self,
        f: "pyarrow.NativeFile",
        path: str,
        size: Optional[Tuple[int, int]],
        mode: Optional[str],
        include_paths: bool,
        **reader_args,
    ) -> "pyarrow.Table":
        from PIL import Image

        data = f.readall()
<<<<<<< HEAD

=======
>>>>>>> d0cfa9b6
        image = Image.open(io.BytesIO(data))
        if size is not None:
            height, width = size
            image = image.resize((width, height))
        if mode is not None:
            image = image.convert(mode)

        builder = DelegatingBlockBuilder()
        array = np.array(image)
        if include_paths:
            item = {"image": array, "path": path}
        else:
            item = {"image": array}
        builder.add(item)
        block = builder.build()

        return block


class _ImageFileMetadataProvider(DefaultFileMetadataProvider):
    def _set_encoding_ratio(self, encoding_ratio: int):
        """Set image file encoding ratio, to provide accurate size in bytes metadata."""
        self._encoding_ratio = encoding_ratio

    def _get_block_metadata(
        self,
        paths: List[str],
        schema: Optional[Union[type, "pyarrow.lib.Schema"]],
        *,
        rows_per_file: Optional[int],
        file_sizes: List[Optional[int]],
    ) -> BlockMetadata:
        metadata = super()._get_block_metadata(
            paths, schema, rows_per_file=rows_per_file, file_sizes=file_sizes
        )
        if metadata.size_bytes is not None:
            metadata.size_bytes = int(metadata.size_bytes * self._encoding_ratio)
        return metadata


class _ImageDatasourceReader(_FileBasedDatasourceReader):
    def __init__(
        self,
        delegate: FileBasedDatasource,
        paths: List[str],
        filesystem: "pyarrow.fs.FileSystem",
        partition_filter: PathPartitionFilter,
        partitioning: Partitioning,
        meta_provider: BaseFileMetadataProvider,
        **reader_args,
    ):
        super().__init__(
            delegate=delegate,
            paths=paths,
            filesystem=filesystem,
            schema=None,
            meta_provider=meta_provider,
            partition_filter=partition_filter,
            partitioning=partitioning,
            **reader_args,
        )
        if isinstance(meta_provider, _ImageFileMetadataProvider):
            self._encoding_ratio = self._estimate_files_encoding_ratio()
            meta_provider._set_encoding_ratio(self._encoding_ratio)
        else:
            self._encoding_ratio = IMAGE_ENCODING_RATIO_ESTIMATE_DEFAULT

    def estimate_inmemory_data_size(self) -> Optional[int]:
        total_size = 0
        for file_size in self._file_sizes:
            # NOTE: check if file size is not None, because some metadata provider
            # such as FastFileMetadataProvider does not provide file size information.
            if file_size is not None:
                total_size += file_size
        return total_size * self._encoding_ratio

    def _estimate_files_encoding_ratio(self) -> float:
        """Return an estimate of the image files encoding ratio."""
        start_time = time.perf_counter()
        # Filter out empty file to avoid noise.
        non_empty_path_and_size = list(
            filter(lambda p: p[1] > 0, zip(self._paths, self._file_sizes))
        )
        num_files = len(non_empty_path_and_size)
        if num_files == 0:
            logger.warn(
                "All input image files are empty. "
                "Use on-disk file size to estimate images in-memory size."
            )
            return IMAGE_ENCODING_RATIO_ESTIMATE_DEFAULT

        size = self._reader_args.get("size")
        mode = self._reader_args.get("mode")
        if size is not None and mode is not None:
            # Use image size and mode to calculate data size for all images,
            # because all images are homogeneous with same size after resizing.
            # Resizing is enforced when reading every image in `ImageDatasource`
            # when `size` argument is provided.
            if mode in ["1", "L", "P"]:
                dimension = 1
            elif mode in ["RGB", "YCbCr", "LAB", "HSV"]:
                dimension = 3
            elif mode in ["RGBA", "CMYK", "I", "F"]:
                dimension = 4
            else:
                logger.warn(f"Found unknown image mode: {mode}.")
                return IMAGE_ENCODING_RATIO_ESTIMATE_DEFAULT
            height, width = size
            single_image_size = height * width * dimension
            total_estimated_size = single_image_size * num_files
            total_file_size = sum(p[1] for p in non_empty_path_and_size)
            ratio = total_estimated_size / total_file_size
        else:
            # TODO(chengsu): sample images to estimate data size
            ratio = IMAGE_ENCODING_RATIO_ESTIMATE_DEFAULT

        sampling_duration = time.perf_counter() - start_time
        if sampling_duration > 5:
            logger.warn(
                "Image input size estimation took "
                f"{round(sampling_duration, 2)} seconds."
            )
        logger.debug(f"Estimated image encoding ratio from sampling is {ratio}.")
        return max(ratio, IMAGE_ENCODING_RATIO_ESTIMATE_LOWER_BOUND)<|MERGE_RESOLUTION|>--- conflicted
+++ resolved
@@ -78,10 +78,7 @@
         from PIL import Image
 
         data = f.readall()
-<<<<<<< HEAD
-
-=======
->>>>>>> d0cfa9b6
+
         image = Image.open(io.BytesIO(data))
         if size is not None:
             height, width = size
