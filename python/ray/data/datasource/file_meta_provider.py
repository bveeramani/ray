import itertools
import logging
import re
from typing import (
    TYPE_CHECKING,
    Any,
    Callable,
    Iterator,
    List,
    Optional,
    Tuple,
    TypeVar,
    Union,
)

import numpy as np

from ray.data._internal.progress_bar import ProgressBar
from ray.data._internal.remote_fn import cached_remote_fn
from ray.data.block import BlockMetadata
from ray.data.datasource.partitioning import Partitioning
from ray.util.annotations import DeveloperAPI

if TYPE_CHECKING:
    import pyarrow


logger = logging.getLogger(__name__)


@DeveloperAPI
class FileMetadataProvider:
    """Abstract callable that provides metadata for the files of a single dataset block.

    Current subclasses:
        - :class:`BaseFileMetadataProvider`
        - :class:`ParquetMetadataProvider`
    """

    def _get_block_metadata(
        self,
        paths: List[str],
        schema: Optional[Union[type, "pyarrow.lib.Schema"]],
        **kwargs,
    ) -> BlockMetadata:
        """Resolves and returns block metadata for files in the given paths.

        All file paths provided should belong to a single dataset block.

        Args:
            paths: The file paths for a single dataset block.
            schema: The user-provided or inferred schema for the given paths,
                if any.

        Returns:
            BlockMetadata aggregated across the given paths.
        """
        raise NotImplementedError

    def __call__(
        self,
        paths: List[str],
        schema: Optional[Union[type, "pyarrow.lib.Schema"]],
        **kwargs,
    ) -> BlockMetadata:
        return self._get_block_metadata(paths, schema, **kwargs)


@DeveloperAPI
class BaseFileMetadataProvider(FileMetadataProvider):
    """Abstract callable that provides metadata for
    :class:`~ray.data.datasource.file_based_datasource.FileBasedDatasource`
    implementations that reuse the base :meth:`~ray.data.Datasource.prepare_read`
    method.

    Also supports file and file size discovery in input directory paths.

    Current subclasses:
        - :class:`DefaultFileMetadataProvider`
    """

    def _get_block_metadata(
        self,
        paths: List[str],
        schema: Optional[Union[type, "pyarrow.lib.Schema"]],
        *,
        rows_per_file: Optional[int],
        file_sizes: List[Optional[int]],
    ) -> BlockMetadata:
        """Resolves and returns block metadata for files of a single dataset block.

        Args:
            paths: The file paths for a single dataset block. These
                paths will always be a subset of those previously returned from
                :meth:`.expand_paths`.
            schema: The user-provided or inferred schema for the given file
                paths, if any.
            rows_per_file: The fixed number of rows per input file, or None.
            file_sizes: Optional file size per input file previously returned
                from :meth:`.expand_paths`, where `file_sizes[i]` holds the size of
                the file at `paths[i]`.

        Returns:
            BlockMetadata aggregated across the given file paths.
        """
        raise NotImplementedError

    def expand_paths(
        self,
        paths: List[str],
        filesystem: Optional["pyarrow.fs.FileSystem"],
        partitioning: Optional[Partitioning] = None,
        ignore_missing_paths: bool = False,
    ) -> Iterator[Tuple[str, int]]:
        """Expands all paths into concrete file paths by walking directories.

        Also returns a sidecar of file sizes.

        The input paths must be normalized for compatibility with the input
        filesystem prior to invocation.

        Args:
            paths: A list of file and/or directory paths compatible with the
                given filesystem.
            filesystem: The filesystem implementation that should be used for
                expanding all paths and reading their files.
            ignore_missing_paths: If True, ignores any file paths in ``paths`` that
                are not found. Defaults to False.

        Returns:
            An iterator of `(file_path, file_size)` pairs. None may be returned for the
            file size if it is either unknown or will be fetched later by
            `_get_block_metadata()`, but the length of
            both lists must be equal.
        """
        raise NotImplementedError


@DeveloperAPI
class DefaultFileMetadataProvider(BaseFileMetadataProvider):
    """Default metadata provider for
    :class:`~ray.data.datasource.file_based_datasource.FileBasedDatasource`
    implementations that reuse the base `prepare_read` method.

    Calculates block size in bytes as the sum of its constituent file sizes,
    and assumes a fixed number of rows per file.
    """

    def _get_block_metadata(
        self,
        paths: List[str],
        schema: Optional[Union[type, "pyarrow.lib.Schema"]],
        *,
        rows_per_file: Optional[int],
        file_sizes: List[Optional[int]],
    ) -> BlockMetadata:
        if rows_per_file is None:
            num_rows = None
        else:
            num_rows = len(paths) * rows_per_file
        return BlockMetadata(
            num_rows=num_rows,
            size_bytes=None if None in file_sizes else int(sum(file_sizes)),
            schema=schema,
            input_files=paths,
            exec_stats=None,
        )  # Exec stats filled in later.

    def expand_paths(
        self,
        paths: List[str],
        filesystem: "pyarrow.fs.FileSystem",
        partitioning: Optional[Partitioning] = None,
        ignore_missing_paths: bool = False,
    ) -> Iterator[Tuple[str, int]]:
        yield from _expand_paths(paths, filesystem, partitioning, ignore_missing_paths)


@DeveloperAPI
class FastFileMetadataProvider(DefaultFileMetadataProvider):
    """Fast Metadata provider for
    :class:`~ray.data.datasource.file_based_datasource.FileBasedDatasource`
    implementations.

    Offers improved performance vs.
    :class:`DefaultFileMetadataProvider`
    by skipping directory path expansion and file size collection.
    While this performance improvement may be negligible for local filesystems,
    it can be substantial for cloud storage service providers.

    This should only be used when all input paths exist and are known to be files.
    """

    def expand_paths(
        self,
        paths: List[str],
        filesystem: "pyarrow.fs.FileSystem",
        partitioning: Optional[Partitioning] = None,
        ignore_missing_paths: bool = False,
    ) -> Iterator[Tuple[str, int]]:
        if ignore_missing_paths:
            raise ValueError(
                "`ignore_missing_paths` cannot be set when used with "
                "`FastFileMetadataProvider`. All paths must exist when "
                "using `FastFileMetadataProvider`."
            )

        logger.warning(
            f"Skipping expansion of {len(paths)} path(s). If your paths contain "
            f"directories or if file size collection is required, try rerunning this "
            f"read with `meta_provider=DefaultFileMetadataProvider()`."
        )

        yield from zip(paths, itertools.repeat(None, len(paths)))


@DeveloperAPI
class ParquetMetadataProvider(FileMetadataProvider):
    """Abstract callable that provides block metadata for Arrow Parquet file fragments.

    All file fragments should belong to a single dataset block.

    Supports optional pre-fetching of ordered metadata for all file fragments in
    a single batch to help optimize metadata resolution.

    Current subclasses:
        - :class:`~ray.data.datasource.file_meta_provider.DefaultParquetMetadataProvider`
    """  # noqa: E501

    def _get_block_metadata(
        self,
        paths: List[str],
        schema: Optional[Union[type, "pyarrow.lib.Schema"]],
        *,
        num_fragments: int,
        prefetched_metadata: Optional[List[Any]],
    ) -> BlockMetadata:
        """Resolves and returns block metadata for files of a single dataset block.

        Args:
            paths: The file paths for a single dataset block.
            schema: The user-provided or inferred schema for the given file
                paths, if any.
            num_fragments: The number of Parquet file fragments derived from the input
                file paths.
            prefetched_metadata: Metadata previously returned from
                `prefetch_file_metadata()` for each file fragment, where
                `prefetched_metadata[i]` contains the metadata for `fragments[i]`.

        Returns:
            BlockMetadata aggregated across the given file paths.
        """
        raise NotImplementedError

    def prefetch_file_metadata(
        self,
        fragments: List["pyarrow.dataset.ParquetFileFragment"],
        **ray_remote_args,
    ) -> Optional[List[Any]]:
        """Pre-fetches file metadata for all Parquet file fragments in a single batch.

        Subsets of the metadata returned will be provided as input to
        subsequent calls to :meth:`~FileMetadataProvider._get_block_metadata` together
        with their corresponding Parquet file fragments.

        Implementations that don't support pre-fetching file metadata shouldn't
        override this method.

        Args:
            fragments: The Parquet file fragments to fetch metadata for.

        Returns:
            Metadata resolved for each input file fragment, or `None`. Metadata
            must be returned in the same order as all input file fragments, such
            that `metadata[i]` always contains the metadata for `fragments[i]`.
        """
        return None


@DeveloperAPI
class DefaultParquetMetadataProvider(ParquetMetadataProvider):
    """The default file metadata provider for ParquetDatasource.

    Aggregates total block bytes and number of rows using the Parquet file metadata
    associated with a list of Arrow Parquet dataset file fragments.
    """

    def _get_block_metadata(
        self,
        paths: List[str],
        schema: Optional[Union[type, "pyarrow.lib.Schema"]],
        *,
        num_fragments: int,
        prefetched_metadata: Optional[List["pyarrow.parquet.FileMetaData"]],
    ) -> BlockMetadata:
        if (
            prefetched_metadata is not None
            and len(prefetched_metadata) == num_fragments
            and all(m is not None for m in prefetched_metadata)
        ):
            # Fragment metadata was available, construct a normal
            # BlockMetadata.
            block_metadata = BlockMetadata(
                num_rows=sum(m.num_rows for m in prefetched_metadata),
                size_bytes=sum(
                    sum(m.row_group(i).total_byte_size for i in range(m.num_row_groups))
                    for m in prefetched_metadata
                ),
                schema=schema,
                input_files=paths,
                exec_stats=None,
            )  # Exec stats filled in later.
        else:
            # Fragment metadata was not available, construct an empty
            # BlockMetadata.
            block_metadata = BlockMetadata(
                num_rows=None,
                size_bytes=None,
                schema=schema,
                input_files=paths,
                exec_stats=None,
            )
        return block_metadata

    def prefetch_file_metadata(
        self,
        fragments: List["pyarrow.dataset.ParquetFileFragment"],
        **ray_remote_args,
    ) -> Optional[List["pyarrow.parquet.FileMetaData"]]:
        from ray.data.datasource.parquet_datasource import (
            FRAGMENTS_PER_META_FETCH,
            PARALLELIZE_META_FETCH_THRESHOLD,
            _fetch_metadata,
            _fetch_metadata_serialization_wrapper,
            _SerializedFragment,
        )

        if len(fragments) > PARALLELIZE_META_FETCH_THRESHOLD:
            # Wrap Parquet fragments in serialization workaround.
            fragments = [_SerializedFragment(fragment) for fragment in fragments]
            # Fetch Parquet metadata in parallel using Ray tasks.
            return list(
                _fetch_metadata_parallel(
                    fragments,
                    _fetch_metadata_serialization_wrapper,
                    FRAGMENTS_PER_META_FETCH,
                    **ray_remote_args,
                )
            )
        else:
            return _fetch_metadata(fragments)


def _handle_read_os_error(error: OSError, paths: Union[str, List[str]]) -> str:
    # NOTE: this is not comprehensive yet, and should be extended as more errors arise.
    # NOTE: The latter patterns are raised in Arrow 10+, while the former is raised in
    # Arrow < 10.
    aws_error_pattern = (
        r"^(?:(.*)AWS Error \[code \d+\]: No response body\.(.*))|"
        r"(?:(.*)AWS Error UNKNOWN \(HTTP status 400\) during HeadObject operation: "
        r"No response body\.(.*))|"
        r"(?:(.*)AWS Error ACCESS_DENIED during HeadObject operation: No response "
        r"body\.(.*))$"
    )
    if re.match(aws_error_pattern, str(error)):
        # Specially handle AWS error when reading files, to give a clearer error
        # message to avoid confusing users. The real issue is most likely that the AWS
        # S3 file credentials have not been properly configured yet.
        if isinstance(paths, str):
            # Quote to highlight single file path in error message for better
            # readability. List of file paths will be shown up as ['foo', 'boo'],
            # so only quote single file path here.
            paths = f'"{paths}"'
        raise OSError(
            (
                f"Failing to read AWS S3 file(s): {paths}. "
                "Please check that file exists and has properly configured access. "
                "You can also run AWS CLI command to get more detailed error message "
                "(e.g., aws s3 ls <file-name>). "
                "See https://awscli.amazonaws.com/v2/documentation/api/latest/reference/s3/index.html "  # noqa
                "and https://docs.ray.io/en/latest/data/creating-datasets.html#reading-from-remote-storage "  # noqa
                "for more information."
            )
        )
    else:
        raise error


def _expand_paths(
    paths: List[str],
    filesystem: "pyarrow.fs.FileSystem",
    partitioning: Optional[Partitioning],
    ignore_missing_paths: bool = False,
) -> Iterator[Tuple[str, int]]:
    """Get the file sizes for all provided file paths."""
    from datetime import datetime

    from pyarrow.fs import LocalFileSystem

    from ray.data.datasource.file_based_datasource import (
        FILE_SIZE_FETCH_PARALLELIZATION_THRESHOLD,
    )

<<<<<<< HEAD
    print("_expand_paths()", datetime.now())

    # We break down our processing paths into a few key cases:
=======
    # We break down our processing paths into a two cases:
>>>>>>> c6430f51
    # 1. If len(paths) < threshold, fetch the file info for the individual files/paths
    #    serially.
    # 2. If more than threshold requests required, parallelize them via Ray tasks.
    if (
        len(paths) < FILE_SIZE_FETCH_PARALLELIZATION_THRESHOLD
        # Local file systems are very fast to hit.
        or isinstance(filesystem, LocalFileSystem)
    ):
        yield from _get_file_infos_serial(paths, filesystem, ignore_missing_paths)
    else:
<<<<<<< HEAD
        # 2. Common path prefix case.
        # Get longest common path of all paths.
        common_path = os.path.commonpath(paths)
        # If parent directory (or base directory, if using partitioning) is common to
        # all paths, fetch all file infos at that prefix and filter the response to the
        # provided paths.
        print(
            f"all(str(pathlib.Path(path).parent) == {common_path} for path in paths)",
            datetime.now(),
        )
        if (
            partitioning is not None
            and common_path == _unwrap_protocol(partitioning.base_dir)
        ) or all(str(pathlib.Path(path).parent) == common_path for path in paths):
            yield from _get_file_infos_common_path_prefix(
                paths, common_path, filesystem, ignore_missing_paths
            )
        # 3. Parallelization case.
        else:
            # Parallelize requests via Ray tasks.
            yield from _get_file_infos_parallel(paths, filesystem, ignore_missing_paths)
=======
        # Parallelize requests via Ray tasks.
        yield from _get_file_infos_parallel(paths, filesystem, ignore_missing_paths)
>>>>>>> c6430f51


def _get_file_infos_serial(
    paths: List[str],
    filesystem: "pyarrow.fs.FileSystem",
    ignore_missing_paths: bool = False,
) -> Iterator[Tuple[str, int]]:
    for path in paths:
        yield from _get_file_infos(path, filesystem, ignore_missing_paths)


def _get_file_infos_parallel(
    paths: List[str],
    filesystem: "pyarrow.fs.FileSystem",
    ignore_missing_paths: bool = False,
) -> Iterator[Tuple[str, int]]:
    from ray.data.datasource.file_based_datasource import (
        PATHS_PER_FILE_SIZE_FETCH_TASK,
        _unwrap_s3_serialization_workaround,
        _wrap_s3_serialization_workaround,
    )

    # Capture the filesystem in the fetcher func closure, but wrap it in our
    # serialization workaround to make sure that the pickle roundtrip works as expected.
    filesystem = _wrap_s3_serialization_workaround(filesystem)

    def _file_infos_fetcher(paths: List[str]) -> List[Tuple[str, int]]:
        fs = _unwrap_s3_serialization_workaround(filesystem)
        return list(
            itertools.chain.from_iterable(
                _get_file_infos(path, fs, ignore_missing_paths) for path in paths
            )
        )

    yield from _fetch_metadata_parallel(
        paths, _file_infos_fetcher, PATHS_PER_FILE_SIZE_FETCH_TASK
    )


Uri = TypeVar("Uri")
Meta = TypeVar("Meta")


def _fetch_metadata_parallel(
    uris: List[Uri],
    fetch_func: Callable[[List[Uri]], List[Meta]],
    desired_uris_per_task: int,
    **ray_remote_args,
) -> Iterator[Meta]:
    """Fetch file metadata in parallel using Ray tasks."""
    remote_fetch_func = cached_remote_fn(fetch_func, num_cpus=0.5)
    if ray_remote_args:
        remote_fetch_func = remote_fetch_func.options(**ray_remote_args)
    # Choose a parallelism that results in a # of metadata fetches per task that
    # dominates the Ray task overhead while ensuring good parallelism.
    # Always launch at least 2 parallel fetch tasks.
    parallelism = max(len(uris) // desired_uris_per_task, 2)
    from datetime import datetime

    metadata_fetch_bar = ProgressBar("Metadata Fetch Progress", total=parallelism)
    fetch_tasks = []
    print("remote_fetch_func.remote(uri_chunk)", datetime.now())
    for uri_chunk in np.array_split(uris, parallelism):
        if len(uri_chunk) == 0:
            continue
        fetch_tasks.append(remote_fetch_func.remote(uri_chunk))
    print("metadata_fetch_bar.fetch_until_complete(fetch_tasks)", datetime.now())
    results = metadata_fetch_bar.fetch_until_complete(fetch_tasks)
    yield from itertools.chain.from_iterable(results)


def _get_file_infos(
    path: str, filesystem: "pyarrow.fs.FileSystem", ignore_missing_path: bool = False
) -> List[Tuple[str, int]]:
    """Get the file info for all files at or under the provided path."""
    from pyarrow.fs import FileType

    file_infos = []
    try:
        file_info = filesystem.get_file_info(path)
    except OSError as e:
        _handle_read_os_error(e, path)
    if file_info.type == FileType.Directory:
        for (file_path, file_size) in _expand_directory(path, filesystem):
            file_infos.append((file_path, file_size))
    elif file_info.type == FileType.File:
        file_infos.append((path, file_info.size))
    elif file_info.type == FileType.NotFound and ignore_missing_path:
        pass
    else:
        raise FileNotFoundError(path)

    return file_infos


def _expand_directory(
    path: str,
    filesystem: "pyarrow.fs.FileSystem",
    exclude_prefixes: Optional[List[str]] = None,
    ignore_missing_path: bool = False,
) -> List[Tuple[str, int]]:
    """
    Expand the provided directory path to a list of file paths.

    Args:
        path: The directory path to expand.
        filesystem: The filesystem implementation that should be used for
            reading these files.
        exclude_prefixes: The file relative path prefixes that should be
            excluded from the returned file set. Default excluded prefixes are
            "." and "_".

    Returns:
        An iterator of (file_path, file_size) tuples.
    """
    if exclude_prefixes is None:
        exclude_prefixes = [".", "_"]

    from pyarrow.fs import FileSelector

    selector = FileSelector(path, recursive=True, allow_not_found=ignore_missing_path)
    files = filesystem.get_file_info(selector)
    base_path = selector.base_dir
    out = []
    for file_ in files:
        if not file_.is_file:
            continue
        file_path = file_.path
        if not file_path.startswith(base_path):
            continue
        relative = file_path[len(base_path) :]
        if any(relative.startswith(prefix) for prefix in exclude_prefixes):
            continue
        out.append((file_path, file_.size))
    # We sort the paths to guarantee a stable order.
    return sorted(out)<|MERGE_RESOLUTION|>--- conflicted
+++ resolved
@@ -401,13 +401,7 @@
         FILE_SIZE_FETCH_PARALLELIZATION_THRESHOLD,
     )
 
-<<<<<<< HEAD
-    print("_expand_paths()", datetime.now())
-
-    # We break down our processing paths into a few key cases:
-=======
     # We break down our processing paths into a two cases:
->>>>>>> c6430f51
     # 1. If len(paths) < threshold, fetch the file info for the individual files/paths
     #    serially.
     # 2. If more than threshold requests required, parallelize them via Ray tasks.
@@ -418,32 +412,8 @@
     ):
         yield from _get_file_infos_serial(paths, filesystem, ignore_missing_paths)
     else:
-<<<<<<< HEAD
-        # 2. Common path prefix case.
-        # Get longest common path of all paths.
-        common_path = os.path.commonpath(paths)
-        # If parent directory (or base directory, if using partitioning) is common to
-        # all paths, fetch all file infos at that prefix and filter the response to the
-        # provided paths.
-        print(
-            f"all(str(pathlib.Path(path).parent) == {common_path} for path in paths)",
-            datetime.now(),
-        )
-        if (
-            partitioning is not None
-            and common_path == _unwrap_protocol(partitioning.base_dir)
-        ) or all(str(pathlib.Path(path).parent) == common_path for path in paths):
-            yield from _get_file_infos_common_path_prefix(
-                paths, common_path, filesystem, ignore_missing_paths
-            )
-        # 3. Parallelization case.
-        else:
-            # Parallelize requests via Ray tasks.
-            yield from _get_file_infos_parallel(paths, filesystem, ignore_missing_paths)
-=======
         # Parallelize requests via Ray tasks.
         yield from _get_file_infos_parallel(paths, filesystem, ignore_missing_paths)
->>>>>>> c6430f51
 
 
 def _get_file_infos_serial(
