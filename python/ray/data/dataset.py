import collections
import itertools
import logging
import os
import time
import html
from typing import (
    TYPE_CHECKING,
    Any,
    Callable,
    Dict,
    Generic,
    Iterable,
    Iterator,
    List,
    Type,
    Optional,
    Tuple,
    Union,
)
from uuid import uuid4
import warnings

import numpy as np

import ray
import ray.cloudpickle as pickle
from ray._private.usage import usage_lib
from ray.data._internal.block_batching import BatchType, batch_blocks
from ray.data._internal.block_list import BlockList
from ray.data._internal.compute import (
    ActorPoolStrategy,
    CallableClass,
    ComputeStrategy,
    TaskPoolStrategy,
)
from ray.data._internal.delegating_block_builder import DelegatingBlockBuilder
from ray.data._internal.equalize import _equalize
from ray.data._internal.lazy_block_list import LazyBlockList
from ray.data._internal.output_buffer import BlockOutputBuffer
from ray.data._internal.util import _estimate_available_parallelism
from ray.data._internal.pandas_block import PandasBlockSchema
from ray.data._internal.plan import (
    ExecutionPlan,
    OneToOneStage,
)
from ray.data._internal.stage_impl import (
    RandomizeBlocksStage,
    RepartitionStage,
    RandomShuffleStage,
    ZipStage,
    SortStage,
)
from ray.data._internal.progress_bar import ProgressBar
from ray.data._internal.remote_fn import cached_remote_fn
from ray.data._internal.split import _split_at_index, _split_at_indices, _get_num_rows
from ray.data._internal.stats import DatasetStats
from ray.data._internal.table_block import VALUE_COL_NAME
from ray.data.aggregate import AggregateFn, Max, Mean, Min, Std, Sum
from ray.data.block import (
    VALID_BATCH_FORMATS,
    BatchUDF,
    Block,
    BlockAccessor,
    BlockMetadata,
    BlockPartition,
    BlockPartitionMetadata,
    KeyFn,
    RowUDF,
    T,
    U,
    _validate_key_fn,
)
from ray.data.context import (
    DatasetContext,
    WARN_PREFIX,
    OK_PREFIX,
    ESTIMATED_SAFE_MEMORY_FRACTION,
)
from ray.data.datasource import (
    BlockWritePathProvider,
    CSVDatasource,
    Datasource,
    DefaultBlockWritePathProvider,
    JSONDatasource,
    NumpyDatasource,
    ParquetDatasource,
    ReadTask,
    WriteResult,
)
from ray.data.datasource.file_based_datasource import (
    _unwrap_arrow_serialization_workaround,
    _wrap_and_register_arrow_serialization_workaround,
)
from ray.data.random_access_dataset import RandomAccessDataset
from ray.data.row import TableRow
from ray.types import ObjectRef
from ray.util.annotations import DeveloperAPI, PublicAPI
from ray.widgets import Template

if TYPE_CHECKING:
    import dask
    import mars
    import modin
    import pandas
    import pyarrow
    import pyspark
    import tensorflow as tf
    import torch
    import torch.utils.data

    from ray.data.dataset_pipeline import DatasetPipeline
    from ray.data.grouped_dataset import GroupedDataset


logger = logging.getLogger(__name__)

TensorflowFeatureTypeSpec = Union[
    "tf.TypeSpec", List["tf.TypeSpec"], Dict[str, "tf.TypeSpec"]
]

TorchTensorBatchType = Union["torch.Tensor", Dict[str, "torch.Tensor"]]
TensorFlowTensorBatchType = Union["tf.Tensor", Dict[str, "tf.Tensor"]]


@PublicAPI
class Dataset(Generic[T]):
    """A Dataset is a distributed data collection for data loading and processing.

    Datasets are implemented as a list of ``ObjectRef[Block]``, where each block
    holds an ordered collection of items, representing a shard of the overall
    data collection. The block can be either a ``pyarrow.Table``, or Python list.
    The block also determines the unit of parallelism.

    Datasets can be created in multiple ways: from synthetic data via ``range_*()``
    APIs, from existing memory data via ``from_*()`` APIs, or from external storage
    systems such as local disk, S3, HDFS etc. via the ``read_*()`` APIs. The
    (potentially processed) Dataset can be saved back to external storage systems via
    the ``write_*()`` APIs.

    Examples:
        >>> import ray
        >>> # Create dataset from synthetic data.
        >>> ds = ray.data.range(1000)
        >>> # Create dataset from in-memory data.
        >>> ds = ray.data.from_items(
        ...     [{"col1": i, "col2": i * 2} for i in range(1000)])
        >>> # Create dataset from external storage system.
        >>> ds = ray.data.read_parquet("s3://bucket/path") # doctest: +SKIP
        >>> # Save dataset back to external storage system.
        >>> ds.write_csv("s3//bucket/output") # doctest: +SKIP

    Datasets has two kinds of operations: tranformation, which takes in Datasets and
    outputs a new Dataset (e.g. :py:meth:`.map_batches()`); and consumption, which
    produces values (not Dataset) as output (e.g. :py:meth:`.iter_batches()`).

    Datasets supports parallel processing at scale: transformations such as
    :py:meth:`.map_batches()`, aggregations such as
    :py:meth:`.min()`/:py:meth:`.max()`/:py:meth:`.mean()`, grouping via
    :py:meth:`.groupby()`, shuffling operations such as :py:meth:`.sort()`,
    :py:meth:`.random_shuffle()`, and :py:meth:`.repartition()`.

    Examples:
        >>> import ray
        >>> ds = ray.data.range(1000)
        >>> # Transform in parallel with map_batches().
        >>> ds.map_batches(lambda batch: [v * 2 for v in batch])
        Dataset(num_blocks=..., num_rows=1000, schema=<class 'int'>)
        >>> # Compute max.
        >>> ds.max()
        999
        >>> # Group the data.
        >>> ds.groupby(lambda x: x % 3).count()
        Dataset(num_blocks=..., num_rows=3, schema=<class 'tuple'>)
        >>> # Shuffle this dataset randomly.
        >>> ds.random_shuffle()
        Dataset(num_blocks=..., num_rows=1000, schema=<class 'int'>)
        >>> # Sort it back in order.
        >>> ds.sort()
        Dataset(num_blocks=..., num_rows=1000, schema=<class 'int'>)

    Since Datasets are just lists of Ray object refs, they can be passed
    between Ray tasks and actors without incurring a copy. Datasets support
    conversion to/from several more featureful dataframe libraries
    (e.g., Spark, Dask, Modin, MARS), and are also compatible with distributed
    TensorFlow / PyTorch.
    """

    def __init__(
        self,
        plan: ExecutionPlan,
        epoch: int,
        lazy: bool,
        *,
        defer_execution: bool = False,
    ):
        """Construct a Dataset (internal API).

        The constructor is not part of the Dataset API. Use the ``ray.data.*``
        read methods to construct a dataset.
        """
        assert isinstance(plan, ExecutionPlan)
        usage_lib.record_library_usage("dataset")

        self._plan = plan
        self._uuid = uuid4().hex
        self._epoch = epoch
        self._lazy = lazy

        if not lazy and not defer_execution:
            self._plan.execute(allow_clear_input_blocks=False)

    @staticmethod
    def copy(dataset: "Dataset[T]") -> "Dataset[T]":
        return Dataset(dataset._plan, dataset._epoch, dataset._lazy)

    def map(
        self,
        fn: RowUDF[T, U],
        *,
        compute: Union[str, ComputeStrategy] = None,
        **ray_remote_args,
    ) -> "Dataset[U]":
        """Apply the given function to each record of this dataset.

        This is a blocking operation. Note that mapping individual records
        can be quite slow. Consider using `.map_batches()` for performance.

        Examples:
            >>> import ray
            >>> # Transform python objects.
            >>> ds = ray.data.range(1000)
            >>> ds.map(lambda x: x * 2)
            Dataset(num_blocks=..., num_rows=1000, schema=<class 'int'>)
            >>> # Transform Arrow records.
            >>> ds = ray.data.from_items(
            ...     [{"value": i} for i in range(1000)])
            >>> ds.map(lambda record: {"v2": record["value"] * 2})
            Dataset(num_blocks=..., num_rows=1000, schema={v2: int64})
            >>> # Define a callable class that persists state across
            >>> # function invocations for efficiency.
            >>> init_model = ... # doctest: +SKIP
            >>> class CachedModel:
            ...    def __init__(self):
            ...        self.model = init_model()
            ...    def __call__(self, batch):
            ...        return self.model(batch)
            >>> # Apply the transform in parallel on GPUs. Since
            >>> # compute=ActorPoolStrategy(2, 8) the transform will be applied on an
            >>> # autoscaling pool of 2-8 Ray actors, each allocated 1 GPU by Ray.
            >>> from ray.data._internal.compute import ActorPoolStrategy
            >>> ds.map(CachedModel, # doctest: +SKIP
            ...        compute=ActorPoolStrategy(2, 8),
            ...        num_gpus=1)

        Time complexity: O(dataset size / parallelism)

        Args:
            fn: The function to apply to each record, or a class type
                that can be instantiated to create such a callable. Callable classes are
                only supported for the actor compute strategy.
            compute: The compute strategy, either "tasks" (default) to use Ray
                tasks, or "actors" to use an autoscaling actor pool. If wanting to
                configure the min or max size of the autoscaling actor pool, you can
                provide an
                :class:`ActorPoolStrategy(min, max) <ray.data.ActorPoolStrategy>`
                instance. If using callable classes for fn, the actor compute strategy
                must be used.
            ray_remote_args: Additional resource requirements to request from
                ray (e.g., num_gpus=1 to request GPUs for the map tasks).
        """
        if isinstance(fn, CallableClass) and (
            compute is None
            or compute == "tasks"
            or isinstance(compute, TaskPoolStrategy)
        ):
            raise ValueError(
                "``compute`` must be specified when using a CallableClass, and must "
                f"specify the actor compute strategy, but got: {compute}"
                'For example, use ``compute="actors"`` or '
                "``compute=ActorPoolStrategy(min, max)``."
            )

        self._warn_slow()
        context = DatasetContext.get_current()

        def transform(block: Block, fn: RowUDF[T, U]) -> Iterable[Block]:
            DatasetContext._set_current(context)
            output_buffer = BlockOutputBuffer(None, context.target_max_block_size)
            block = BlockAccessor.for_block(block)
            for row in block.iter_rows():
                output_buffer.add(fn(row))
                if output_buffer.has_next():
                    yield output_buffer.next()
            output_buffer.finalize()
            if output_buffer.has_next():
                yield output_buffer.next()

        plan = self._plan.with_stage(
            OneToOneStage(
                "map",
                transform,
                compute,
                ray_remote_args,
                fn=fn,
            )
        )
        return Dataset(plan, self._epoch, self._lazy)

    def map_batches(
        self,
        fn: BatchUDF,
        *,
        batch_size: Optional[int] = 4096,
        compute: Union[str, ComputeStrategy] = None,
        batch_format: str = "default",
        fn_args: Optional[Iterable[Any]] = None,
        fn_kwargs: Optional[Dict[str, Any]] = None,
        fn_constructor_args: Optional[Iterable[Any]] = None,
        fn_constructor_kwargs: Optional[Dict[str, Any]] = None,
        **ray_remote_args,
    ) -> "Dataset[Any]":
        """Apply the given function to batches of data.

        Batches are represented as dataframes, ndarrays, or lists. The default batch
        type is determined by your dataset's schema. To determine the default batch
        type, call :meth:`~Dataset.native_batch_format`. Alternatively, set the batch
        type with ``batch_format``.

        To learn more about writing functions for :meth:`~Dataset.map_batches`, read
        :ref:`writing user-defined functions <transform_datasets_writing_udfs>`.

        .. note::
            This is a blocking operation. The time complexity is :math:`O(n/p)`, where
            :math:`n` is the dataset size and :math:`p` is the parallelism.

        .. tip::
            If you're using :ref:`Ray AIR <air>` for training or batch inference,
            consider using :class:`~ray.data.preprocessors.BatchMapper`. It's more
            performant and easier to use.

        Examples:

            >>> import pandas as pd
            >>> import ray
            >>> df = pd.DataFrame({
            ...     "name": ["Luna", "Rory", "Scout"],
            ...     "age": [4, 14, 9]
            ... })
            >>> ds = ray.data.from_pandas(df)
            >>> ds
            Dataset(num_blocks=1, num_rows=3, schema={name: object, age: object})

            Call :meth:`~Dataset.native_batch_format` to determine the default batch
            type.

            >>> ds.native_batch_format()
            <class 'pandas.core.frame.DataFrame'>

            Once you know the batch type, define a function that transforms batches
            of data. :meth:`~Dataset.map_batches` applies the function in parallel.

            >>> def map_fn(batch: pd.DataFrame) -> pd.DataFrame:
            ...     batch["age_in_dog_years"] = 7 * batch["age"]
            ...     return batch
            >>> ds = ds.map_batches(map_fn)
            >>> ds
            Dataset(num_blocks=1, num_rows=3, schema={name: object, age: int64, age_in_dog_years: int64})

            Your ``fn`` can return a different type than the input type. To learn more
            about supported output types, read
            :ref:`user-defined function output types <transform_datasets_batch_output_types>`.

            >>> from typing import List
            >>> def map_fn(batch: pd.DataFrame) -> List[int]:
            ...     return list(batch["age_in_dog_years"])
            >>> ds = ds.map_batches(map_fn)
            >>> ds
            Dataset(num_blocks=1, num_rows=3, schema=<class 'int'>)

            :ref:`Actors <actor-guide>` can improve the performance of some workloads.
            For example, you can use :ref:`actors <actor-guide>` to load a model once
            per worker instead of once per inference.

            To transform batches with :ref:`actors <actor-guide>`, pass a callable type
            to ``fn`` and specify an
            :class:`ActorPoolStrategy <ray.data.ActorPoolStrategy>`.

            In the example below, ``CachedModel`` is called on an autoscaling pool of
            two to eight :ref:`actors <actor-guide>`, each allocated one GPU by Ray.

            >>> from ray.data import ActorPoolStrategy
            >>> init_large_model = ... # doctest: +SKIP
            >>> class CachedModel:
            ...    def __init__(self):
            ...        self.model = init_large_model()
            ...    def __call__(self, item):
            ...        return self.model(item)
            >>> ds.map_batches( # doctest: +SKIP
            ...     CachedModel, # doctest: +SKIP
            ...     batch_size=256, # doctest: +SKIP
            ...     compute=ActorPoolStrategy(2, 8), # doctest: +SKIP
            ...     num_gpus=1
            ... ) # doctest: +SKIP

        Args:
            fn: The function to apply to each record batch, or a class type
                that can be instantiated to create such a callable. Callable classes are
                only supported for the actor compute strategy.
<<<<<<< HEAD
            batch_size: The number of rows in each batch, or ``None`` to use entire
                blocks as batches. Blocks can contain different number of rows, and
                the last batch can include fewer than ``batch_size`` rows. Defaults to
                ``4096``.
            compute: The compute strategy, either ``"tasks"`` (default) to use Ray
                tasks, or ``"actors"`` to use an autoscaling actor pool. If you want to
                configure the size of the autoscaling actor pool, provide an
                :class:`ActorPoolStrategy <ray.data.ActorPoolStrategy>` instance.
                If you're passing callable type to ``fn``, you must pass an
                :class:`ActorPoolStrategy <ray.data.ActorPoolStrategy>`.
            batch_format: Specify ``"default"`` to use the default block format
                (promotes tables to Pandas and tensors to NumPy), ``"pandas"`` to select
                ``pandas.DataFrame``, "pyarrow" to select ``pyarrow.Table``, or
                ``"numpy"`` to select ``numpy.ndarray`` for tensor datasets and
                ``Dict[str, numpy.ndarray]`` for tabular datasets. Default is "default".
            fn_args: Positional arguments to pass to ``fn`` after the first argument.
                These arguments are top-level arguments to the underlying Ray task.
            fn_kwargs: Keyword arguments to pass to ``fn``. These arguments are
                top-level arguments to the underlying Ray task.
=======
            batch_size: The number of rows in each batch, or None to use entire blocks
                as batches (blocks may contain different number of rows).
                The final batch may include fewer than ``batch_size`` rows.
                Defaults to 4096.
            compute: The compute strategy, either "tasks" (default) to use Ray
                tasks, or "actors" to use an autoscaling actor pool. If wanting to
                configure the min or max size of the autoscaling actor pool, you can
                provide an
                :class:`ActorPoolStrategy(min, max) <ray.data.ActorPoolStrategy>`
                instance. If using callable classes for fn, the actor compute strategy
                must be used.
            batch_format: Specify "default" to use the default block format (promotes
                tables to Pandas and tensors to NumPy), "pandas" to select
                ``pandas.DataFrame``, "pyarrow" to select ``pyarrow.Table``, or "numpy"
                to select ``numpy.ndarray`` for tensor datasets and
                ``Dict[str, numpy.ndarray]`` for tabular datasets. Default is "default".
            fn_args: Positional arguments to pass to ``fn``, after the data batch. These
                arguments will be top-level arguments in the underlying Ray task that's
                submitted.
            fn_kwargs: Keyword arguments to pass to ``fn``. These arguments will be
                top-level arguments in the underlying Ray task that's submitted.
>>>>>>> a596e4d6
            fn_constructor_args: Positional arguments to pass to ``fn``'s constructor.
                You can only provide this if ``fn`` is a callable class. These arguments
                are top-level arguments in the underlying Ray actor construction task.
            fn_constructor_kwargs: Keyword arguments to pass to ``fn``'s constructor.
                This can only be provided if ``fn`` is a callable class. These arguments
                are top-level arguments in the underlying Ray actor construction task.
            ray_remote_args: Additional resource requirements to request from
                ray (e.g., ``num_gpus=1`` to request GPUs for the map tasks).

        .. seealso::

            :meth:`~Dataset.iter_batches`
                Call this function to iterate over batches of data.

            :meth:`~Dataset.native_batch_format`
                Call this function to determine the default batch type.
        """  # noqa: E501
        import pandas as pd
        import pyarrow as pa

        if batch_format == "native":
            warnings.warn(
                "The 'native' batch format has been renamed 'default'.",
                DeprecationWarning,
            )

        if batch_size is not None and batch_size < 1:
            raise ValueError("Batch size cannot be negative or 0")

        if batch_format not in VALID_BATCH_FORMATS:
            raise ValueError(
                f"The batch format must be one of {VALID_BATCH_FORMATS}, got: "
                f"{batch_format}"
            )

        if isinstance(fn, CallableClass) and (
            compute is None
            or compute == "tasks"
            or isinstance(compute, TaskPoolStrategy)
        ):
            raise ValueError(
                "``compute`` must be specified when using a CallableClass, and must "
                f"specify the actor compute strategy, but got: {compute}"
                'For example, use ``compute="actors"`` or '
                "``compute=ActorPoolStrategy(min, max)``."
            )

        if fn_constructor_args is not None or fn_constructor_kwargs is not None:
            if compute is None or (
                compute != "actors" and not isinstance(compute, ActorPoolStrategy)
            ):
                raise ValueError(
                    "fn_constructor_args and fn_constructor_kwargs can only be "
                    "specified if using the actor pool compute strategy, but got: "
                    f"{compute}"
                )
            if not isinstance(fn, CallableClass):
                raise ValueError(
                    "fn_constructor_args and fn_constructor_kwargs can only be "
                    "specified if providing a CallableClass instance for fn, but got: "
                    f"{fn}"
                )

        context = DatasetContext.get_current()

        def transform(
            block: Block,
            batch_fn: BatchUDF,
            *fn_args,
            **fn_kwargs,
        ) -> Iterable[Block]:
            DatasetContext._set_current(context)
            output_buffer = BlockOutputBuffer(None, context.target_max_block_size)
            block = BlockAccessor.for_block(block)
            total_rows = block.num_rows()
            max_batch_size = batch_size
            if max_batch_size is None:
                max_batch_size = max(total_rows, 1)

            for start in range(0, total_rows, max_batch_size):
                # Build a block for each batch.
                end = min(total_rows, start + max_batch_size)
                # Make sure to copy if slicing to avoid the Arrow serialization
                # bug where we include the entire base view on serialization.
                view = block.slice(start, end, copy=batch_size is not None)
                # Convert to batch format.
                view = BlockAccessor.for_block(view).to_batch_format(batch_format)

                applied = batch_fn(view, *fn_args, **fn_kwargs)
                if not (
                    isinstance(applied, list)
                    or isinstance(applied, pa.Table)
                    or isinstance(applied, np.ndarray)
                    or (
                        isinstance(applied, dict)
                        and all(isinstance(col, np.ndarray) for col in applied.values())
                    )
                    or isinstance(applied, pd.core.frame.DataFrame)
                ):
                    raise ValueError(
                        "The map batches UDF returned the value "
                        f"{applied} of type {type(applied)}, "
                        "which is not allowed. "
                        f"The return type must be one of: {BatchType}"
                    )
                output_buffer.add_batch(applied)
                if output_buffer.has_next():
                    yield output_buffer.next()

            output_buffer.finalize()
            if output_buffer.has_next():
                yield output_buffer.next()

        plan = self._plan.with_stage(
            OneToOneStage(
                "map_batches",
                transform,
                compute,
                ray_remote_args,
                fn=fn,
                fn_args=fn_args,
                fn_kwargs=fn_kwargs,
                fn_constructor_args=fn_constructor_args,
                fn_constructor_kwargs=fn_constructor_kwargs,
            )
        )
        return Dataset(plan, self._epoch, self._lazy)

    def add_column(
        self,
        col: str,
        fn: Callable[["pandas.DataFrame"], "pandas.Series"],
        *,
        compute: Optional[str] = None,
        **ray_remote_args,
    ) -> "Dataset[T]":
        """Add the given column to the dataset.

        This is only supported for datasets convertible to pandas format.
        A function generating the new column values given the batch in pandas
        format must be specified.

        Examples:
            >>> import ray
            >>> ds = ray.data.range_table(100)
            >>> # Add a new column equal to value * 2.
            >>> ds = ds.add_column(
            ...     "new_col", lambda df: df["value"] * 2)
            >>> # Overwrite the existing "value" with zeros.
            >>> ds = ds.add_column("value", lambda df: 0)

        Time complexity: O(dataset size / parallelism)

        Args:
            col: Name of the column to add. If the name already exists, the
                column will be overwritten.
            fn: Map function generating the column values given a batch of
                records in pandas format.
            compute: The compute strategy, either "tasks" (default) to use Ray
                tasks, or ActorPoolStrategy(min, max) to use an autoscaling actor pool.
            ray_remote_args: Additional resource requirements to request from
                ray (e.g., num_gpus=1 to request GPUs for the map tasks).
        """

        def process_batch(batch):
            batch[col] = fn(batch)
            return batch

        if not callable(fn):
            raise ValueError("`fn` must be callable, got {}".format(fn))

        return self.map_batches(
            process_batch, batch_format="pandas", compute=compute, **ray_remote_args
        )

    def drop_columns(
        self,
        cols: List[str],
        *,
        compute: Optional[str] = None,
        **ray_remote_args,
    ) -> "Dataset[U]":
        """Drop one or more columns from the dataset.

        This is a blocking operation.

        Examples:
            >>> import ray
            >>> ds = ray.data.range_table(100)
            >>> # Add a new column equal to value * 2.
            >>> ds = ds.add_column(
            ...     "new_col", lambda df: df["value"] * 2)
            >>> # Drop the existing "value" column.
            >>> ds = ds.drop_columns(["value"])


        Time complexity: O(dataset size / parallelism)

        Args:
            cols: Names of the columns to drop. If any name does not exist,
                an exception will be raised.
            compute: The compute strategy, either "tasks" (default) to use Ray
                tasks, or ActorPoolStrategy(min, max) to use an autoscaling actor pool.
            ray_remote_args: Additional resource requirements to request from
                ray (e.g., num_gpus=1 to request GPUs for the map tasks).
        """

        return self.map_batches(
            lambda batch: batch.drop(columns=cols), compute=compute, **ray_remote_args
        )

    def flat_map(
        self,
        fn: RowUDF[T, U],
        *,
        compute: Union[str, ComputeStrategy] = None,
        **ray_remote_args,
    ) -> "Dataset[U]":
        """Apply the given function to each record and then flatten results.

        This is a blocking operation. Consider using ``.map_batches()`` for
        better performance (the batch size can be altered in map_batches).

        Examples:
            >>> import ray
            >>> ds = ray.data.range(1000)
            >>> ds.flat_map(lambda x: [x, x ** 2, x ** 3])
            Dataset(num_blocks=..., num_rows=3000, schema=<class 'int'>)

        Time complexity: O(dataset size / parallelism)

        Args:
            fn: The function to apply to each record, or a class type
                that can be instantiated to create such a callable. Callable classes are
                only supported for the actor compute strategy.
            compute: The compute strategy, either "tasks" (default) to use Ray
                tasks, or "actors" to use an autoscaling actor pool. If wanting to
                configure the min or max size of the autoscaling actor pool, you can
                provide an
                :class:`ActorPoolStrategy(min, max) <ray.data.ActorPoolStrategy>`
                instance. If using callable classes for fn, the actor compute strategy
                must be used.
            ray_remote_args: Additional resource requirements to request from
                ray (e.g., num_gpus=1 to request GPUs for the map tasks).
        """
        if isinstance(fn, CallableClass) and (
            compute is None
            or compute == "tasks"
            or isinstance(compute, TaskPoolStrategy)
        ):
            raise ValueError(
                "``compute`` must be specified when using a CallableClass, and must "
                f"specify the actor compute strategy, but got: {compute}"
                'For example, use ``compute="actors"`` or '
                "``compute=ActorPoolStrategy(min, max)``."
            )

        self._warn_slow()
        context = DatasetContext.get_current()

        def transform(block: Block, fn: RowUDF[T, U]) -> Iterable[Block]:
            DatasetContext._set_current(context)
            output_buffer = BlockOutputBuffer(None, context.target_max_block_size)
            block = BlockAccessor.for_block(block)
            for row in block.iter_rows():
                for r2 in fn(row):
                    output_buffer.add(r2)
                    if output_buffer.has_next():
                        yield output_buffer.next()
            output_buffer.finalize()
            if output_buffer.has_next():
                yield output_buffer.next()

        plan = self._plan.with_stage(
            OneToOneStage("flat_map", transform, compute, ray_remote_args, fn=fn)
        )
        return Dataset(plan, self._epoch, self._lazy)

    def filter(
        self,
        fn: RowUDF[T, U],
        *,
        compute: Union[str, ComputeStrategy] = None,
        **ray_remote_args,
    ) -> "Dataset[T]":
        """Filter out records that do not satisfy the given predicate.

        This is a blocking operation. Consider using ``.map_batches()`` for
        better performance (you can implement filter by dropping records).

        Examples:
            >>> import ray
            >>> ds = ray.data.range(100)
            >>> ds.filter(lambda x: x % 2 == 0)
            Dataset(num_blocks=..., num_rows=50, schema=<class 'int'>)

        Time complexity: O(dataset size / parallelism)

        Args:
            fn: The predicate to apply to each record, or a class type
                that can be instantiated to create such a callable. Callable classes are
                only supported for the actor compute strategy.
            compute: The compute strategy, either "tasks" (default) to use Ray
                tasks, or "actors" to use an autoscaling actor pool. If wanting to
                configure the min or max size of the autoscaling actor pool, you can
                provide an
                :class:`ActorPoolStrategy(min, max) <ray.data.ActorPoolStrategy>`
                instance. If using callable classes for fn, the actor compute strategy
                must be used.
            ray_remote_args: Additional resource requirements to request from
                ray (e.g., num_gpus=1 to request GPUs for the map tasks).
        """
        if isinstance(fn, CallableClass) and (
            compute is None
            or compute == "tasks"
            or isinstance(compute, TaskPoolStrategy)
        ):
            raise ValueError(
                "``compute`` must be specified when using a CallableClass, and must "
                f"specify the actor compute strategy, but got: {compute}"
                'For example, use ``compute="actors"`` or '
                "``compute=ActorPoolStrategy(min, max)``."
            )

        self._warn_slow()
        context = DatasetContext.get_current()

        def transform(block: Block, fn: RowUDF[T, U]) -> Iterable[Block]:
            DatasetContext._set_current(context)
            block = BlockAccessor.for_block(block)
            builder = block.builder()
            for row in block.iter_rows():
                if fn(row):
                    builder.add(row)
            return [builder.build()]

        plan = self._plan.with_stage(
            OneToOneStage("filter", transform, compute, ray_remote_args, fn=fn)
        )
        return Dataset(plan, self._epoch, self._lazy)

    def repartition(self, num_blocks: int, *, shuffle: bool = False) -> "Dataset[T]":
        """Repartition the dataset into exactly this number of blocks.

        This is a blocking operation. After repartitioning, all blocks in the
        returned dataset will have approximately the same number of rows.

        Examples:
            >>> import ray
            >>> ds = ray.data.range(100)
            >>> # Set the number of output partitions to write to disk.
            >>> ds.repartition(10).write_parquet("/tmp/test")

        Time complexity: O(dataset size / parallelism)

        Args:
            num_blocks: The number of blocks.
            shuffle: Whether to perform a distributed shuffle during the
                repartition. When shuffle is enabled, each output block
                contains a subset of data rows from each input block, which
                requires all-to-all data movement. When shuffle is disabled,
                output blocks are created from adjacent input blocks,
                minimizing data movement.

        Returns:
            The repartitioned dataset.
        """

        plan = self._plan.with_stage(RepartitionStage(num_blocks, shuffle))
        return Dataset(plan, self._epoch, self._lazy)

    def random_shuffle(
        self,
        *,
        seed: Optional[int] = None,
        num_blocks: Optional[int] = None,
    ) -> "Dataset[T]":
        """Randomly shuffle the elements of this dataset.

        This is a blocking operation similar to repartition().

        Examples:
            >>> import ray
            >>> ds = ray.data.range(100)
            >>> # Shuffle this dataset randomly.
            >>> ds.random_shuffle()
            Dataset(num_blocks=..., num_rows=100, schema=<class 'int'>)
            >>> # Shuffle this dataset with a fixed random seed.
            >>> ds.random_shuffle(seed=12345)
            Dataset(num_blocks=..., num_rows=100, schema=<class 'int'>)

        Time complexity: O(dataset size / parallelism)

        Args:
            seed: Fix the random seed to use, otherwise one will be chosen
                based on system randomness.
            num_blocks: The number of output blocks after the shuffle, or None
                to retain the number of blocks.

        Returns:
            The shuffled dataset.
        """

        plan = self._plan.with_stage(RandomShuffleStage(seed, num_blocks))
        return Dataset(plan, self._epoch, self._lazy)

    def randomize_block_order(
        self,
        *,
        seed: Optional[int] = None,
    ) -> "Dataset[T]":
        """Randomly shuffle the blocks of this dataset.

        Examples:
            >>> import ray
            >>> ds = ray.data.range(100) # doctest: +SKIP
            >>> # Randomize the block order.
            >>> ds.randomize_block_order() # doctest: +SKIP
            >>> # Randomize the block order with a fixed random seed.
            >>> ds.randomize_block_order(seed=12345) # doctest: +SKIP

        Args:
            seed: Fix the random seed to use, otherwise one will be chosen
                based on system randomness.

        Returns:
            The block-shuffled dataset.
        """

        plan = self._plan.with_stage(RandomizeBlocksStage(seed))
        return Dataset(plan, self._epoch, self._lazy, defer_execution=True)

    def random_sample(
        self, fraction: float, *, seed: Optional[int] = None
    ) -> "Dataset[T]":
        """Randomly samples a fraction of the elements of this dataset.

        Note that the exact number of elements returned is not guaranteed,
        and that the number of elements being returned is roughly fraction * total_rows.

        Examples:
            >>> import ray
            >>> ds = ray.data.range(100) # doctest: +SKIP
            >>> ds.random_sample(0.1) # doctest: +SKIP
            >>> ds.random_sample(0.2, seed=12345) # doctest: +SKIP

        Args:
            fraction: The fraction of elements to sample.
            seed: Seeds the python random pRNG generator.

        Returns:
            Returns a Dataset containing the sampled elements.
        """
        import random

        import pandas as pd
        import pyarrow as pa

        if self.num_blocks() == 0:
            raise ValueError("Cannot sample from an empty dataset.")

        if fraction < 0 or fraction > 1:
            raise ValueError("Fraction must be between 0 and 1.")

        if seed is not None:
            random.seed(seed)

        def process_batch(batch):
            if isinstance(batch, list):
                return [row for row in batch if random.random() <= fraction]
            if isinstance(batch, pa.Table):
                # Lets the item pass if weight generated for that item <= fraction
                return batch.filter(
                    pa.array(random.random() <= fraction for _ in range(len(batch)))
                )
            if isinstance(batch, pd.DataFrame):
                return batch.sample(frac=fraction)
            if isinstance(batch, np.ndarray):
                return np.array([row for row in batch if random.random() <= fraction])
            raise ValueError(f"Unsupported batch type: {type(batch)}")

        return self.map_batches(process_batch)

    def split(
        self, n: int, *, equal: bool = False, locality_hints: Optional[List[Any]] = None
    ) -> List["Dataset[T]"]:
        """Split the dataset into ``n`` disjoint pieces.

        This returns a list of sub-datasets that can be passed to Ray tasks
        and actors and used to read the dataset records in parallel.

        Examples:
            >>> import ray
            >>> ds = ray.data.range(100) # doctest: +SKIP
            >>> workers = ... # doctest: +SKIP
            >>> # Split up a dataset to process over `n` worker actors.
            >>> shards = ds.split(len(workers), locality_hints=workers) # doctest: +SKIP
            >>> for shard, worker in zip(shards, workers): # doctest: +SKIP
            ...     worker.consume.remote(shard) # doctest: +SKIP

        Time complexity: O(1)

        See also: ``Dataset.split_at_indices``, ``Dataset.split_proportionately``

        Args:
            n: Number of child datasets to return.
            equal: Whether to guarantee each split has an equal
                number of records. This may drop records if they cannot be
                divided equally among the splits.
            locality_hints: [Experimental] A list of Ray actor handles of size ``n``.
                The system will try to co-locate the blocks of the i-th dataset
                with the i-th actor to maximize data locality.

        Returns:
            A list of ``n`` disjoint dataset splits.
        """
        if n <= 0:
            raise ValueError(f"The number of splits {n} is not positive.")

        # fallback to split_at_indices for equal split without locality hints.
        # simple benchmarks shows spilit_at_indices yields more stable performance.
        # https://github.com/ray-project/ray/pull/26641 for more context.
        if equal and locality_hints is None:
            count = self.count()
            split_index = count // n
            # we are creating n split_indices which will generate
            # n + 1 splits; the last split will at most contains (n - 1)
            # rows, which could be safely dropped.
            split_indices = [split_index * i for i in range(1, n + 1)]
            shards = self.split_at_indices(split_indices)
            return shards[:n]

        if locality_hints and len(locality_hints) != n:
            raise ValueError(
                f"The length of locality_hints {len(locality_hints)} "
                f"doesn't equal the number of splits {n}."
            )
            # TODO: this is unreachable code.
            if len(set(locality_hints)) != len(locality_hints):
                raise ValueError(
                    "locality_hints must not contain duplicate actor handles"
                )

        blocks = self._plan.execute()
        owned_by_consumer = blocks._owned_by_consumer
        stats = self._plan.stats()
        block_refs, metadata = zip(*blocks.get_blocks_with_metadata())

        if locality_hints is None:
            blocks = np.array_split(block_refs, n)
            meta = np.array_split(metadata, n)
            return [
                Dataset(
                    ExecutionPlan(
                        BlockList(
                            b.tolist(), m.tolist(), owned_by_consumer=owned_by_consumer
                        ),
                        stats,
                        run_by_consumer=owned_by_consumer,
                    ),
                    self._epoch,
                    self._lazy,
                )
                for b, m in zip(blocks, meta)
            ]

        metadata_mapping = {b: m for b, m in zip(block_refs, metadata)}

        # If the locality_hints is set, we use a two-round greedy algorithm
        # to co-locate the blocks with the actors based on block
        # and actor's location (node_id).
        #
        # The split algorithm tries to allocate equally-sized blocks regardless
        # of locality. Thus we first calculate the expected number of blocks
        # for each split.
        #
        # In the first round, for each actor, we look for all blocks that
        # match the actor's node_id, then allocate those matched blocks to
        # this actor until we reach the limit(expected number).
        #
        # In the second round: fill each actor's allocation with
        # remaining unallocated blocks until we reach the limit.

        def build_allocation_size_map(
            num_blocks: int, actors: List[Any]
        ) -> Dict[Any, int]:
            """Given the total number of blocks and a list of actors, calcuate
            the expected number of blocks to allocate for each actor.
            """
            num_actors = len(actors)
            num_blocks_per_actor = num_blocks // num_actors
            num_blocks_left = num_blocks - num_blocks_per_actor * n
            num_blocks_by_actor = {}
            for i, actor in enumerate(actors):
                num_blocks_by_actor[actor] = num_blocks_per_actor
                if i < num_blocks_left:
                    num_blocks_by_actor[actor] += 1
            return num_blocks_by_actor

        def build_block_refs_by_node_id(
            blocks: List[ObjectRef[Block]],
        ) -> Dict[str, List[ObjectRef[Block]]]:
            """Build the reverse index from node_id to block_refs. For
            simplicity, if the block is stored on multiple nodes we
            only pick the first one.
            """
            block_ref_locations = ray.experimental.get_object_locations(blocks)
            block_refs_by_node_id = collections.defaultdict(list)
            for block_ref in blocks:
                node_ids = block_ref_locations.get(block_ref, {}).get("node_ids", [])
                node_id = node_ids[0] if node_ids else None
                block_refs_by_node_id[node_id].append(block_ref)
            return block_refs_by_node_id

        def build_node_id_by_actor(actors: List[Any]) -> Dict[Any, str]:
            """Build a map from a actor to its node_id."""
            actors_state = ray._private.state.actors()
            return {
                actor: actors_state.get(actor._actor_id.hex(), {})
                .get("Address", {})
                .get("NodeID")
                for actor in actors
            }

        # expected number of blocks to be allocated for each actor
        expected_block_count_by_actor = build_allocation_size_map(
            len(block_refs), locality_hints
        )
        # the reverse index from node_id to block_refs
        block_refs_by_node_id = build_block_refs_by_node_id(block_refs)
        # the map from actor to its node_id
        node_id_by_actor = build_node_id_by_actor(locality_hints)

        allocation_per_actor = collections.defaultdict(list)

        # In the first round, for each actor, we look for all blocks that
        # match the actor's node_id, then allocate those matched blocks to
        # this actor until we reach the limit(expected number)
        for actor in locality_hints:
            node_id = node_id_by_actor[actor]
            matching_blocks = block_refs_by_node_id[node_id]
            expected_block_count = expected_block_count_by_actor[actor]
            allocation = []
            while matching_blocks and len(allocation) < expected_block_count:
                allocation.append(matching_blocks.pop())
            allocation_per_actor[actor] = allocation

        # In the second round: fill each actor's allocation with
        # remaining unallocated blocks until we reach the limit
        remaining_block_refs = list(
            itertools.chain.from_iterable(block_refs_by_node_id.values())
        )
        for actor in locality_hints:
            while (
                len(allocation_per_actor[actor]) < expected_block_count_by_actor[actor]
            ):
                allocation_per_actor[actor].append(remaining_block_refs.pop())

        assert len(remaining_block_refs) == 0, len(remaining_block_refs)

        per_split_block_lists = [
            BlockList(
                allocation_per_actor[actor],
                [metadata_mapping[b] for b in allocation_per_actor[actor]],
                owned_by_consumer=owned_by_consumer,
            )
            for actor in locality_hints
        ]

        if equal:
            # equalize the splits
            per_split_block_lists = _equalize(per_split_block_lists, owned_by_consumer)

        return [
            Dataset(
                ExecutionPlan(
                    block_split,
                    stats,
                    run_by_consumer=owned_by_consumer,
                ),
                self._epoch,
                self._lazy,
            )
            for block_split in per_split_block_lists
        ]

    def split_at_indices(self, indices: List[int]) -> List["Dataset[T]"]:
        """Split the dataset at the given indices (like np.split).

        Examples:
            >>> import ray
            >>> ds = ray.data.range(10)
            >>> d1, d2, d3 = ds.split_at_indices([2, 5])
            >>> d1.take()
            [0, 1]
            >>> d2.take()
            [2, 3, 4]
            >>> d3.take()
            [5, 6, 7, 8, 9]

        Time complexity: O(num splits)

        See also: ``Dataset.split``, ``Dataset.split_proportionately``

        Args:
            indices: List of sorted integers which indicate where the dataset
                will be split. If an index exceeds the length of the dataset,
                an empty dataset will be returned.

        Returns:
            The dataset splits.
        """

        if len(indices) < 1:
            raise ValueError("indices must be at least of length 1")
        if sorted(indices) != indices:
            raise ValueError("indices must be sorted")
        if indices[0] < 0:
            raise ValueError("indices must be positive")
        start_time = time.perf_counter()
        block_list = self._plan.execute()
        blocks, metadata = _split_at_indices(block_list, indices)
        split_duration = time.perf_counter() - start_time
        parent_stats = self._plan.stats()
        splits = []
        for bs, ms in zip(blocks, metadata):
            stats = DatasetStats(stages={"split": ms}, parent=parent_stats)
            stats.time_total_s = split_duration
            splits.append(
                Dataset(
                    ExecutionPlan(
                        BlockList(
                            bs, ms, owned_by_consumer=block_list._owned_by_consumer
                        ),
                        stats,
                        run_by_consumer=block_list._owned_by_consumer,
                    ),
                    self._epoch,
                    self._lazy,
                )
            )
        return splits

    def split_proportionately(self, proportions: List[float]) -> List["Dataset[T]"]:
        """Split the dataset using proportions.

        A common use case for this would be splitting the dataset into train
        and test sets (equivalent to eg. scikit-learn's ``train_test_split``).
        See also ``Dataset.train_test_split`` for a higher level abstraction.

        The indices to split at will be calculated in such a way so that all splits
        always contains at least one element. If that is not possible,
        an exception will be raised.

        This is equivalent to caulculating the indices manually and calling
        ``Dataset.split_at_indices``.

        Examples:
            >>> import ray
            >>> ds = ray.data.range(10)
            >>> d1, d2, d3 = ds.split_proportionately([0.2, 0.5])
            >>> d1.take()
            [0, 1]
            >>> d2.take()
            [2, 3, 4, 5, 6]
            >>> d3.take()
            [7, 8, 9]

        Time complexity: O(num splits)

        See also: ``Dataset.split``, ``Dataset.split_at_indices``,
        ``Dataset.train_test_split``

        Args:
            proportions: List of proportions to split the dataset according to.
                Must sum up to less than 1, and each proportion has to be bigger
                than 0.

        Returns:
            The dataset splits.
        """

        if len(proportions) < 1:
            raise ValueError("proportions must be at least of length 1")
        if sum(proportions) >= 1:
            raise ValueError("proportions must sum to less than 1")
        if any(p <= 0 for p in proportions):
            raise ValueError("proportions must be bigger than 0")

        dataset_length = self.count()
        cumulative_proportions = np.cumsum(proportions)
        split_indices = [
            int(dataset_length * proportion) for proportion in cumulative_proportions
        ]

        # Ensure each split has at least one element
        subtract = 0
        for i in range(len(split_indices) - 2, -1, -1):
            split_indices[i] -= subtract
            if split_indices[i] == split_indices[i + 1]:
                subtract += 1
                split_indices[i] -= 1
        if any(i <= 0 for i in split_indices):
            raise ValueError(
                "Couldn't create non-empty splits with the given proportions."
            )

        return self.split_at_indices(split_indices)

    def train_test_split(
        self,
        test_size: Union[int, float],
        *,
        shuffle: bool = False,
        seed: Optional[int] = None,
    ) -> Tuple["Dataset[T]", "Dataset[T]"]:
        """Split the dataset into train and test subsets.

        Examples:

            >>> import ray
            >>> ds = ray.data.range(8)
            >>> train, test = ds.train_test_split(test_size=0.25)
            >>> train.take()
            [0, 1, 2, 3, 4, 5]
            >>> test.take()
            [6, 7]

        Args:
            test_size: If float, should be between 0.0 and 1.0 and represent the
                proportion of the dataset to include in the test split. If int,
                represents the absolute number of test samples. The train split will
                always be the compliment of the test split.
            shuffle: Whether or not to globally shuffle the dataset before splitting.
                Defaults to False. This may be a very expensive operation with large
                datasets.
            seed: Fix the random seed to use for shuffle, otherwise one will be chosen
                based on system randomness. Ignored if ``shuffle=False``.

        Returns:
            Train and test subsets as two Datasets.
        """
        dataset = self

        if shuffle:
            dataset = dataset.random_shuffle(seed=seed)

        if not isinstance(test_size, (int, float)):
            raise TypeError(f"`test_size` must be int or float got {type(test_size)}.")
        if isinstance(test_size, float):
            if test_size <= 0 or test_size >= 1:
                raise ValueError(
                    "If `test_size` is a float, it must be bigger than 0 and smaller "
                    f"than 1. Got {test_size}."
                )
            return dataset.split_proportionately([1 - test_size])
        else:
            dataset_length = dataset.count()
            if test_size <= 0 or test_size >= dataset_length:
                raise ValueError(
                    "If `test_size` is an int, it must be bigger than 0 and smaller "
                    f"than the size of the dataset ({dataset_length}). "
                    f"Got {test_size}."
                )
            return dataset.split_at_indices([dataset_length - test_size])

    def union(self, *other: List["Dataset[T]"]) -> "Dataset[T]":
        """Combine this dataset with others of the same type.

        The order of the blocks in the datasets is preserved, as is the
        relative ordering between the datasets passed in the argument list.

        NOTE: Unioned datasets are not lineage-serializable, i.e. they can not be used
        as a tunable hyperparameter in Ray Tune.

        Args:
            other: List of datasets to combine with this one. The datasets
                must have the same schema as this dataset, otherwise the
                behavior is undefined.

        Returns:
            A new dataset holding the union of their data.
        """

        start_time = time.perf_counter()

        owned_by_consumer = self._plan.execute()._owned_by_consumer
        datasets = [self] + list(other)
        bls = []
        has_nonlazy = False
        for ds in datasets:
            bl = ds._plan.execute()
            if not isinstance(bl, LazyBlockList):
                has_nonlazy = True
            bls.append(bl)
        if has_nonlazy:
            blocks = []
            metadata = []
            for bl in bls:
                if isinstance(bl, LazyBlockList):
                    bs, ms = bl._get_blocks_with_metadata()
                else:
                    bs, ms = bl._blocks, bl._metadata
                blocks.extend(bs)
                metadata.extend(ms)
            blocklist = BlockList(blocks, metadata, owned_by_consumer=owned_by_consumer)
        else:
            tasks: List[ReadTask] = []
            block_partition_refs: List[ObjectRef[BlockPartition]] = []
            block_partition_meta_refs: List[ObjectRef[BlockPartitionMetadata]] = []
            for bl in bls:
                tasks.extend(bl._tasks)
                block_partition_refs.extend(bl._block_partition_refs)
                block_partition_meta_refs.extend(bl._block_partition_meta_refs)
            blocklist = LazyBlockList(
                tasks,
                block_partition_refs,
                block_partition_meta_refs,
                owned_by_consumer=owned_by_consumer,
            )

        epochs = [ds._get_epoch() for ds in datasets]
        max_epoch = max(*epochs)
        if len(set(epochs)) > 1:
            if ray.util.log_once("datasets_epoch_warned"):
                logger.warning(
                    "Dataset contains data from multiple epochs: {}, "
                    "likely due to a `rewindow()` call. The higher epoch "
                    "number {} will be used. This warning will not "
                    "be shown again.".format(set(epochs), max_epoch)
                )
        dataset_stats = DatasetStats(
            stages={"union": []},
            parent=[d._plan.stats() for d in datasets],
        )
        dataset_stats.time_total_s = time.perf_counter() - start_time
        return Dataset(
            ExecutionPlan(blocklist, dataset_stats, run_by_consumer=owned_by_consumer),
            max_epoch,
            self._lazy,
        )

    def groupby(self, key: Optional[KeyFn]) -> "GroupedDataset[T]":
        """Group the dataset by the key function or column name.

        This is a lazy operation.

        Examples:
            >>> import ray
            >>> # Group by a key function and aggregate.
            >>> ray.data.range(100).groupby(lambda x: x % 3).count()
            Dataset(num_blocks=..., num_rows=3, schema=<class 'tuple'>)
            >>> # Group by an Arrow table column and aggregate.
            >>> ray.data.from_items([
            ...     {"A": x % 3, "B": x} for x in range(100)]).groupby(
            ...     "A").count()
            Dataset(num_blocks=..., num_rows=3, schema={A: int64, count(): int64})

        Time complexity: O(dataset size * log(dataset size / parallelism))

        Args:
            key: A key function or Arrow column name. If this is None, the
                grouping is global.

        Returns:
            A lazy GroupedDataset that can be aggregated later.
        """
        from ray.data.grouped_dataset import GroupedDataset

        # Always allow None since groupby interprets that as grouping all
        # records into a single global group.
        if key is not None:
            _validate_key_fn(self, key)

        return GroupedDataset(self, key)

    def aggregate(self, *aggs: AggregateFn) -> U:
        """Aggregate the entire dataset as one group.

        This is a blocking operation.

        Examples:
            >>> import ray
            >>> from ray.data.aggregate import Max, Mean
            >>> ray.data.range(100).aggregate(Max())
            (99,)
            >>> ray.data.range_table(100).aggregate(
            ...    Max("value"), Mean("value"))
            {'max(value)': 99, 'mean(value)': 49.5}

        Time complexity: O(dataset size / parallelism)

        Args:
            aggs: Aggregations to do.

        Returns:
            If the input dataset is a simple dataset then the output is
            a tuple of ``(agg1, agg2, ...)`` where each tuple element is
            the corresponding aggregation result.
            If the input dataset is an Arrow dataset then the output is
            an ``ArrowRow`` where each column is the corresponding
            aggregation result.
            If the dataset is empty, return ``None``.
        """
        ret = self.groupby(None).aggregate(*aggs).take(1)
        return ret[0] if len(ret) > 0 else None

    def sum(
        self, on: Optional[Union[KeyFn, List[KeyFn]]] = None, ignore_nulls: bool = True
    ) -> U:
        """Compute sum over entire dataset.

        This is a blocking operation.

        Examples:
            >>> import ray
            >>> ray.data.range(100).sum()
            4950
            >>> ray.data.from_items([
            ...     (i, i**2)
            ...     for i in range(100)]).sum(lambda x: x[1])
            328350
            >>> ray.data.range_table(100).sum("value")
            4950
            >>> ray.data.from_items([
            ...     {"A": i, "B": i**2}
            ...     for i in range(100)]).sum(["A", "B"])
            {'sum(A)': 4950, 'sum(B)': 328350}

        Args:
            on: The data subset on which to compute the sum.

                - For a simple dataset: it can be a callable or a list thereof,
                  and the default is to return a scalar sum of all rows.
                - For an Arrow dataset: it can be a column name or a list
                  thereof, and the default is to return an ``ArrowRow``
                  containing the column-wise sum of all columns.
            ignore_nulls: Whether to ignore null values. If ``True``, null
                values will be ignored when computing the sum; if ``False``,
                if a null value is encountered, the output will be None.
                We consider np.nan, None, and pd.NaT to be null values.
                Default is ``True``.

        Returns:
            The sum result.

            For a simple dataset, the output is:

            - ``on=None``: a scalar representing the sum of all rows,
            - ``on=callable``: a scalar representing the sum of the outputs of
              the callable called on each row,
            - ``on=[callable_1, ..., calalble_n]``: a tuple of
              ``(sum_1, ..., sum_n)`` representing the sum of the outputs of
              the corresponding callables called on each row.

            For an Arrow dataset, the output is:

            - ``on=None``: an ArrowRow containing the column-wise sum of all
              columns,
            - ``on="col"``: a scalar representing the sum of all items in
              column ``"col"``,
            - ``on=["col_1", ..., "col_n"]``: an n-column ``ArrowRow``
              containing the column-wise sum of the provided columns.

            If the dataset is empty, all values are null, or any value is null
            AND ``ignore_nulls`` is ``False``, then the output will be None.
        """
        ret = self._aggregate_on(Sum, on, ignore_nulls)
        return self._aggregate_result(ret)

    def min(
        self, on: Optional[Union[KeyFn, List[KeyFn]]] = None, ignore_nulls: bool = True
    ) -> U:
        """Compute minimum over entire dataset.

        This is a blocking operation.

        Examples:
            >>> import ray
            >>> ray.data.range(100).min()
            0
            >>> ray.data.from_items([
            ...     (i, i**2)
            ...     for i in range(100)]).min(lambda x: x[1])
            0
            >>> ray.data.range_table(100).min("value")
            0
            >>> ray.data.from_items([
            ...     {"A": i, "B": i**2}
            ...     for i in range(100)]).min(["A", "B"])
            {'min(A)': 0, 'min(B)': 0}

        Args:
            on: The data subset on which to compute the min.

                - For a simple dataset: it can be a callable or a list thereof,
                  and the default is to return a scalar min of all rows.
                - For an Arrow dataset: it can be a column name or a list
                  thereof, and the default is to return an ``ArrowRow``
                  containing the column-wise min of all columns.
            ignore_nulls: Whether to ignore null values. If ``True``, null
                values will be ignored when computing the min; if ``False``,
                if a null value is encountered, the output will be None.
                We consider np.nan, None, and pd.NaT to be null values.
                Default is ``True``.

        Returns:
            The min result.

            For a simple dataset, the output is:

            - ``on=None``: a scalar representing the min of all rows,
            - ``on=callable``: a scalar representing the min of the outputs
              of the callable called on each row,
            - ``on=[callable_1, ..., calalble_n]``: a tuple of
              ``(min_1, ..., min_n)`` representing the min of the outputs
              of the corresponding callables called on each row.

            For an Arrow dataset, the output is:

            - ``on=None``: an ``ArrowRow`` containing the column-wise min of
              all columns,
            - ``on="col"``: a scalar representing the min of all items in
              column ``"col"``,
            - ``on=["col_1", ..., "col_n"]``: an n-column ``ArrowRow``
              containing the column-wise min of the provided columns.

            If the dataset is empty, all values are null, or any value is null
            AND ``ignore_nulls`` is ``False``, then the output will be None.
        """
        ret = self._aggregate_on(Min, on, ignore_nulls)
        return self._aggregate_result(ret)

    def max(
        self, on: Optional[Union[KeyFn, List[KeyFn]]] = None, ignore_nulls: bool = True
    ) -> U:
        """Compute maximum over entire dataset.

        This is a blocking operation.

        Examples:
            >>> import ray
            >>> ray.data.range(100).max()
            99
            >>> ray.data.from_items([
            ...     (i, i**2)
            ...     for i in range(100)]).max(lambda x: x[1])
            9801
            >>> ray.data.range_table(100).max("value")
            99
            >>> ray.data.from_items([
            ...     {"A": i, "B": i**2}
            ...     for i in range(100)]).max(["A", "B"])
            {'max(A)': 99, 'max(B)': 9801}

        Args:
            on: The data subset on which to compute the max.

                - For a simple dataset: it can be a callable or a list thereof,
                  and the default is to return a scalar max of all rows.
                - For an Arrow dataset: it can be a column name or a list
                  thereof, and the default is to return an ``ArrowRow``
                  containing the column-wise max of all columns.
            ignore_nulls: Whether to ignore null values. If ``True``, null
                values will be ignored when computing the max; if ``False``,
                if a null value is encountered, the output will be None.
                We consider np.nan, None, and pd.NaT to be null values.
                Default is ``True``.

        Returns:
            The max result.

            For a simple dataset, the output is:

            - ``on=None``: a scalar representing the max of all rows,
            - ``on=callable``: a scalar representing the max of the outputs of
              the callable called on each row,
            - ``on=[callable_1, ..., calalble_n]``: a tuple of
              ``(max_1, ..., max_n)`` representing the max of the outputs of
              the corresponding callables called on each row.

            For an Arrow dataset, the output is:

            - ``on=None``: an ``ArrowRow`` containing the column-wise max of
              all columns,
            - ``on="col"``: a scalar representing the max of all items in
              column ``"col"``,
            - ``on=["col_1", ..., "col_n"]``: an n-column ``ArrowRow``
              containing the column-wise max of the provided columns.

            If the dataset is empty, all values are null, or any value is null
            AND ``ignore_nulls`` is ``False``, then the output will be None.
        """
        ret = self._aggregate_on(Max, on, ignore_nulls)
        return self._aggregate_result(ret)

    def mean(
        self, on: Optional[Union[KeyFn, List[KeyFn]]] = None, ignore_nulls: bool = True
    ) -> U:
        """Compute mean over entire dataset.

        This is a blocking operation.

        Examples:
            >>> import ray
            >>> ray.data.range(100).mean()
            49.5
            >>> ray.data.from_items([
            ...     (i, i**2)
            ...     for i in range(100)]).mean(lambda x: x[1])
            3283.5
            >>> ray.data.range_table(100).mean("value")
            49.5
            >>> ray.data.from_items([
            ...     {"A": i, "B": i**2}
            ...     for i in range(100)]).mean(["A", "B"])
            {'mean(A)': 49.5, 'mean(B)': 3283.5}

        Args:
            on: The data subset on which to compute the mean.

                - For a simple dataset: it can be a callable or a list thereof,
                  and the default is to return a scalar mean of all rows.
                - For an Arrow dataset: it can be a column name or a list
                  thereof, and the default is to return an ``ArrowRow``
                  containing the column-wise mean of all columns.
            ignore_nulls: Whether to ignore null values. If ``True``, null
                values will be ignored when computing the mean; if ``False``,
                if a null value is encountered, the output will be None.
                We consider np.nan, None, and pd.NaT to be null values.
                Default is ``True``.

        Returns:
            The mean result.

            For a simple dataset, the output is:

            - ``on=None``: a scalar representing the mean of all rows,
            - ``on=callable``: a scalar representing the mean of the outputs
              of the callable called on each row,
            - ``on=[callable_1, ..., calalble_n]``: a tuple of
              ``(mean_1, ..., mean_n)`` representing the mean of the outputs
              of the corresponding callables called on each row.

            For an Arrow dataset, the output is:

            - ``on=None``: an ``ArrowRow`` containing the column-wise mean of
              all columns,
            - ``on="col"``: a scalar representing the mean of all items in
              column ``"col"``,
            - ``on=["col_1", ..., "col_n"]``: an n-column ``ArrowRow``
              containing the column-wise mean of the provided columns.

            If the dataset is empty, all values are null, or any value is null
            AND ``ignore_nulls`` is ``False``, then the output will be None.
        """
        ret = self._aggregate_on(Mean, on, ignore_nulls)
        return self._aggregate_result(ret)

    def std(
        self,
        on: Optional[Union[KeyFn, List[KeyFn]]] = None,
        ddof: int = 1,
        ignore_nulls: bool = True,
    ) -> U:
        """Compute standard deviation over entire dataset.

        This is a blocking operation.

        Examples:
            >>> import ray
            >>> ray.data.range(100).std()
            29.011491975882016
            >>> ray.data.from_items([
            ...     (i, i**2)
            ...     for i in range(100)]).std(lambda x: x[1])
            2968.1748039269296
            >>> ray.data.range_table(100).std("value", ddof=0)
            28.86607004772212
            >>> ray.data.from_items([
            ...     {"A": i, "B": i**2}
            ...     for i in range(100)]).std(["A", "B"])
            {'std(A)': 29.011491975882016, 'std(B)': 2968.1748039269296}

        NOTE: This uses Welford's online method for an accumulator-style
        computation of the standard deviation. This method was chosen due to
        it's numerical stability, and it being computable in a single pass.
        This may give different (but more accurate) results than NumPy, Pandas,
        and sklearn, which use a less numerically stable two-pass algorithm.
        See
        https://en.wikipedia.org/wiki/Algorithms_for_calculating_variance#Welford's_online_algorithm

        Args:
            on: The data subset on which to compute the std.

                - For a simple dataset: it can be a callable or a list thereof,
                  and the default is to return a scalar std of all rows.
                - For an Arrow dataset: it can be a column name or a list
                  thereof, and the default is to return an ``ArrowRow``
                  containing the column-wise std of all columns.
            ddof: Delta Degrees of Freedom. The divisor used in calculations
                is ``N - ddof``, where ``N`` represents the number of elements.
            ignore_nulls: Whether to ignore null values. If ``True``, null
                values will be ignored when computing the std; if ``False``,
                if a null value is encountered, the output will be None.
                We consider np.nan, None, and pd.NaT to be null values.
                Default is ``True``.

        Returns:
            The standard deviation result.

            For a simple dataset, the output is:

            - ``on=None``: a scalar representing the std of all rows,
            - ``on=callable``: a scalar representing the std of the outputs of
              the callable called on each row,
            - ``on=[callable_1, ..., calalble_n]``: a tuple of
              ``(std_1, ..., std_n)`` representing the std of the outputs of
              the corresponding callables called on each row.

            For an Arrow dataset, the output is:

            - ``on=None``: an ``ArrowRow`` containing the column-wise std of
              all columns,
            - ``on="col"``: a scalar representing the std of all items in
              column ``"col"``,
            - ``on=["col_1", ..., "col_n"]``: an n-column ``ArrowRow``
              containing the column-wise std of the provided columns.

            If the dataset is empty, all values are null, or any value is null
            AND ``ignore_nulls`` is ``False``, then the output will be None.
        """
        ret = self._aggregate_on(Std, on, ignore_nulls, ddof=ddof)
        return self._aggregate_result(ret)

    def sort(
        self, key: Optional[KeyFn] = None, descending: bool = False
    ) -> "Dataset[T]":
        # TODO ds.sort(lambda ...) fails with:
        #  Callable key '<function <lambda> at 0x1b07a4cb0>' requires
        #  dataset format to be 'simple', was 'arrow'.
        #  How do I create something "simple" here?
        """Sort the dataset by the specified key column or key function.

        This is a blocking operation.

        Examples:
            >>> import ray
            >>> # Sort using the entire record as the key.
            >>> ds = ray.data.range(100)
            >>> ds.sort()
            Dataset(num_blocks=..., num_rows=100, schema=<class 'int'>)
            >>> # Sort by a single column in descending order.
            >>> ds = ray.data.from_items(
            ...     [{"value": i} for i in range(1000)])
            >>> ds.sort("value", descending=True)
            Dataset(num_blocks=..., num_rows=1000, schema={value: int64})
            >>> # Sort by a key function.
            >>> ds.sort(lambda record: record["value"]) # doctest: +SKIP

        Time complexity: O(dataset size * log(dataset size / parallelism))

        Args:
            key:
                - For Arrow tables, key must be a single column name.
                - For datasets of Python objects, key can be either a lambda
                  function that returns a comparison key to sort by, or None
                  to sort by the original value.
            descending: Whether to sort in descending order.

        Returns:
            A new, sorted dataset.
        """

        plan = self._plan.with_stage(SortStage(self, key, descending))
        return Dataset(plan, self._epoch, self._lazy)

    def zip(self, other: "Dataset[U]") -> "Dataset[(T, U)]":
        """Zip this dataset with the elements of another.

        The datasets must have identical num rows, block types, and block sizes
        (e.g., one was produced from a ``.map()`` of another). For Arrow
        blocks, the schema will be concatenated, and any duplicate column
        names disambiguated with _1, _2, etc. suffixes.

        NOTE: Zipped datasets are not lineage-serializable, i.e. they can not be used
        as a tunable hyperparameter in Ray Tune.

        Time complexity: O(dataset size / parallelism)

        Args:
            other: The dataset to zip with on the right hand side.

        Examples:
            >>> import ray
            >>> ds = ray.data.range(5)
            >>> ds.zip(ds).take()
            [(0, 0), (1, 1), (2, 2), (3, 3), (4, 4)]

        Returns:
            A Dataset with (k, v) pairs (or concatenated Arrow schema) where k
            comes from the first dataset and v comes from the second.
        """

        plan = self._plan.with_stage(ZipStage(other))
        return Dataset(plan, self._epoch, self._lazy)

    def limit(self, limit: int) -> "Dataset[T]":
        """Truncate the dataset to the first ``limit`` records.

        Contrary to :meth`.take`, this will not move any data to the caller's
        machine. Instead, it will return a new ``Dataset`` pointing to the truncated
        distributed data.

        Examples:
            >>> import ray
            >>> ds = ray.data.range(1000)
            >>> ds.limit(100).map(lambda x: x * 2).take()
            [0, 2, 4, 6, 8, 10, 12, 14, 16, 18, 20, 22, 24, 26, 28, 30, 32, 34, 36, 38]

        Time complexity: O(limit specified)

        Args:
            limit: The size of the dataset to truncate to.

        Returns:
            The truncated dataset.
        """
        start_time = time.perf_counter()
        # Truncate the block list to the minimum number of blocks that contains at least
        # `limit` rows.
        block_list = self._plan.execute().truncate_by_rows(limit)
        blocks, metadata, _, _ = _split_at_index(block_list, limit)
        split_duration = time.perf_counter() - start_time
        meta_for_stats = [
            BlockMetadata(
                num_rows=m.num_rows,
                size_bytes=m.size_bytes,
                schema=m.schema,
                input_files=m.input_files,
                exec_stats=None,
            )
            for m in metadata
        ]
        dataset_stats = DatasetStats(
            stages={"limit": meta_for_stats},
            parent=self._plan.stats(),
        )
        dataset_stats.time_total_s = split_duration
        return Dataset(
            ExecutionPlan(
                BlockList(
                    blocks,
                    metadata,
                    owned_by_consumer=block_list._owned_by_consumer,
                ),
                dataset_stats,
                run_by_consumer=block_list._owned_by_consumer,
            ),
            self._epoch,
            self._lazy,
        )

    def take(self, limit: int = 20) -> List[T]:
        """Return up to ``limit`` records from the dataset.

        This will move up to ``limit`` records to the caller's machine; if
        ``limit`` is very large, this can result in an OutOfMemory crash on
        the caller.

        Time complexity: O(limit specified)

        Args:
            limit: The max number of records to return.

        Returns:
            A list of up to ``limit`` records from the dataset.
        """
        output = []
        for row in self.iter_rows():
            output.append(row)
            if len(output) >= limit:
                break
        return output

    def take_all(self, limit: int = 100000) -> List[T]:
        """Return all of the records in the dataset.

        This will move the entire dataset to the caller's machine; if the
        dataset is very large, this can result in an OutOfMemory crash on
        the caller.

        Time complexity: O(dataset size)

        Args:
            limit: Raise an error if the size exceeds the specified limit.

        Returns:
            A list of all the records in the dataset.
        """
        output = []
        for row in self.iter_rows():
            output.append(row)
            if len(output) > limit:
                raise ValueError(
                    "The dataset has more than the given limit of {} records.".format(
                        limit
                    )
                )
        return output

    def show(self, limit: int = 20) -> None:
        """Print up to the given number of records from the dataset.

        Time complexity: O(limit specified)

        Args:
            limit: The max number of records to print.
        """
        for row in self.take(limit):
            print(row)

    def count(self) -> int:
        """Count the number of records in the dataset.

        Time complexity: O(dataset size / parallelism), O(1) for parquet

        Returns:
            The number of records in the dataset.
        """
        # Handle empty dataset.
        if self.num_blocks() == 0:
            return 0

        # For parquet, we can return the count directly from metadata.
        meta_count = self._meta_count()
        if meta_count is not None:
            return meta_count

        get_num_rows = cached_remote_fn(_get_num_rows)

        return sum(
            ray.get(
                [get_num_rows.remote(block) for block in self.get_internal_block_refs()]
            )
        )

    def schema(
        self, fetch_if_missing: bool = False
    ) -> Union[type, "pyarrow.lib.Schema"]:
        """Return the schema of the dataset.

        For datasets of Arrow records, this will return the Arrow schema.
        For datasets of Python objects, this returns their Python type.

        Time complexity: O(1)

        Args:
            fetch_if_missing: If True, synchronously fetch the schema if it's
                not known. Default is False, where None is returned if the
                schema is not known.

        Returns:
            The Python type or Arrow schema of the records, or None if the
            schema is not known and fetch_if_missing is False.
        """
        return self._plan.schema(fetch_if_missing=fetch_if_missing)

    def num_blocks(self) -> int:
        """Return the number of blocks of this dataset.

        Note that during read and transform operations, the number of blocks
        may be dynamically adjusted to respect memory limits, increasing the
        number of blocks at runtime.

        Time complexity: O(1)

        Returns:
            The number of blocks of this dataset.
        """
        return self._plan.initial_num_blocks()

    def size_bytes(self) -> int:
        """Return the in-memory size of the dataset.

        Time complexity: O(1)

        Returns:
            The in-memory size of the dataset in bytes, or None if the
            in-memory size is not known.
        """
        metadata = self._plan.execute().get_metadata()
        if not metadata or metadata[0].size_bytes is None:
            return None
        return sum(m.size_bytes for m in metadata)

    def input_files(self) -> List[str]:
        """Return the list of input files for the dataset.

        Time complexity: O(num input files)

        Returns:
            The list of input files used to create the dataset, or an empty
            list if the input files is not known.
        """
        metadata = self._plan.execute().get_metadata()
        files = set()
        for m in metadata:
            for f in m.input_files:
                files.add(f)
        return list(files)

    def write_parquet(
        self,
        path: str,
        *,
        filesystem: Optional["pyarrow.fs.FileSystem"] = None,
        try_create_dir: bool = True,
        arrow_open_stream_args: Optional[Dict[str, Any]] = None,
        block_path_provider: BlockWritePathProvider = DefaultBlockWritePathProvider(),
        arrow_parquet_args_fn: Callable[[], Dict[str, Any]] = lambda: {},
        ray_remote_args: Dict[str, Any] = None,
        **arrow_parquet_args,
    ) -> None:
        """Write the dataset to parquet.

        This is only supported for datasets convertible to Arrow records.
        To control the number of files, use ``.repartition()``.

        Unless a custom block path provider is given, the format of the output
        files will be {uuid}_{block_idx}.parquet, where ``uuid`` is an unique
        id for the dataset.

        Examples:
            >>> import ray
            >>> ds = ray.data.range(100) # doctest: +SKIP
            >>> ds.write_parquet("s3://bucket/path") # doctest: +SKIP

        Time complexity: O(dataset size / parallelism)

        Args:
            path: The path to the destination root directory, where Parquet
                files will be written to.
            filesystem: The filesystem implementation to write to.
            try_create_dir: Try to create all directories in destination path
                if True. Does nothing if all directories already exist.
            arrow_open_stream_args: kwargs passed to
                pyarrow.fs.FileSystem.open_output_stream
            block_path_provider: BlockWritePathProvider implementation to
                write each dataset block to a custom output path.
            arrow_parquet_args_fn: Callable that returns a dictionary of write
                arguments to use when writing each block to a file. Overrides
                any duplicate keys from arrow_parquet_args. This should be used
                instead of arrow_parquet_args if any of your write arguments
                cannot be pickled, or if you'd like to lazily resolve the write
                arguments for each dataset block.
            ray_remote_args: Kwargs passed to ray.remote in the write tasks.
            arrow_parquet_args: Options to pass to
                pyarrow.parquet.write_table(), which is used to write out each
                block to a file.
        """
        self.write_datasource(
            ParquetDatasource(),
            ray_remote_args=ray_remote_args,
            path=path,
            dataset_uuid=self._uuid,
            filesystem=filesystem,
            try_create_dir=try_create_dir,
            open_stream_args=arrow_open_stream_args,
            block_path_provider=block_path_provider,
            write_args_fn=arrow_parquet_args_fn,
            **arrow_parquet_args,
        )

    def write_json(
        self,
        path: str,
        *,
        filesystem: Optional["pyarrow.fs.FileSystem"] = None,
        try_create_dir: bool = True,
        arrow_open_stream_args: Optional[Dict[str, Any]] = None,
        block_path_provider: BlockWritePathProvider = DefaultBlockWritePathProvider(),
        pandas_json_args_fn: Callable[[], Dict[str, Any]] = lambda: {},
        ray_remote_args: Dict[str, Any] = None,
        **pandas_json_args,
    ) -> None:
        """Write the dataset to json.

        This is only supported for datasets convertible to Arrow records.
        To control the number of files, use ``.repartition()``.

        Unless a custom block path provider is given, the format of the output
        files will be {self._uuid}_{block_idx}.json, where ``uuid`` is an
        unique id for the dataset.

        Examples:
            >>> import ray
            >>> ds = ray.data.range(100) # doctest: +SKIP
            >>> ds.write_json("s3://bucket/path") # doctest: +SKIP

        Time complexity: O(dataset size / parallelism)

        Args:
            path: The path to the destination root directory, where json
                files will be written to.
            filesystem: The filesystem implementation to write to.
            try_create_dir: Try to create all directories in destination path
                if True. Does nothing if all directories already exist.
            arrow_open_stream_args: kwargs passed to
                pyarrow.fs.FileSystem.open_output_stream
            block_path_provider: BlockWritePathProvider implementation to
                write each dataset block to a custom output path.
            pandas_json_args_fn: Callable that returns a dictionary of write
                arguments to use when writing each block to a file. Overrides
                any duplicate keys from pandas_json_args. This should be used
                instead of pandas_json_args if any of your write arguments
                cannot be pickled, or if you'd like to lazily resolve the write
                arguments for each dataset block.
            ray_remote_args: Kwargs passed to ray.remote in the write tasks.
            pandas_json_args: These args will be passed to
                pandas.DataFrame.to_json(), which we use under the hood to
                write out each Datasets block. These
                are dict(orient="records", lines=True) by default.
        """
        self.write_datasource(
            JSONDatasource(),
            ray_remote_args=ray_remote_args,
            path=path,
            dataset_uuid=self._uuid,
            filesystem=filesystem,
            try_create_dir=try_create_dir,
            open_stream_args=arrow_open_stream_args,
            block_path_provider=block_path_provider,
            write_args_fn=pandas_json_args_fn,
            **pandas_json_args,
        )

    def write_csv(
        self,
        path: str,
        *,
        filesystem: Optional["pyarrow.fs.FileSystem"] = None,
        try_create_dir: bool = True,
        arrow_open_stream_args: Optional[Dict[str, Any]] = None,
        block_path_provider: BlockWritePathProvider = DefaultBlockWritePathProvider(),
        arrow_csv_args_fn: Callable[[], Dict[str, Any]] = lambda: {},
        ray_remote_args: Dict[str, Any] = None,
        **arrow_csv_args,
    ) -> None:
        """Write the dataset to csv.

        This is only supported for datasets convertible to Arrow records.
        To control the number of files, use ``.repartition()``.

        Unless a custom block path provider is given, the format of the output
        files will be {uuid}_{block_idx}.csv, where ``uuid`` is an unique id
        for the dataset.

        Examples:
            >>> import ray
            >>> ds = ray.data.range(100) # doctest: +SKIP
            >>> ds.write_csv("s3://bucket/path") # doctest: +SKIP

        Time complexity: O(dataset size / parallelism)

        Args:
            path: The path to the destination root directory, where csv
                files will be written to.
            filesystem: The filesystem implementation to write to.
            try_create_dir: Try to create all directories in destination path
                if True. Does nothing if all directories already exist.
            arrow_open_stream_args: kwargs passed to
                pyarrow.fs.FileSystem.open_output_stream
            block_path_provider: BlockWritePathProvider implementation to
                write each dataset block to a custom output path.
            arrow_csv_args_fn: Callable that returns a dictionary of write
                arguments to use when writing each block to a file. Overrides
                any duplicate keys from arrow_csv_args. This should be used
                instead of arrow_csv_args if any of your write arguments
                cannot be pickled, or if you'd like to lazily resolve the write
                arguments for each dataset block.
            ray_remote_args: Kwargs passed to ray.remote in the write tasks.
            arrow_csv_args: Other CSV write options to pass to pyarrow.
        """
        self.write_datasource(
            CSVDatasource(),
            ray_remote_args=ray_remote_args,
            path=path,
            dataset_uuid=self._uuid,
            filesystem=filesystem,
            try_create_dir=try_create_dir,
            open_stream_args=arrow_open_stream_args,
            block_path_provider=block_path_provider,
            write_args_fn=arrow_csv_args_fn,
            **arrow_csv_args,
        )

    def write_numpy(
        self,
        path: str,
        *,
        column: str = VALUE_COL_NAME,
        filesystem: Optional["pyarrow.fs.FileSystem"] = None,
        try_create_dir: bool = True,
        arrow_open_stream_args: Optional[Dict[str, Any]] = None,
        block_path_provider: BlockWritePathProvider = DefaultBlockWritePathProvider(),
        ray_remote_args: Dict[str, Any] = None,
    ) -> None:
        """Write a tensor column of the dataset to npy files.

        This is only supported for datasets convertible to Arrow records that
        contain a TensorArray column. To control the number of files, use
        ``.repartition()``.

        Unless a custom block path provider is given, the format of the output
        files will be {self._uuid}_{block_idx}.npy, where ``uuid`` is an unique
        id for the dataset.

        Examples:
            >>> import ray
            >>> ds = ray.data.range(100) # doctest: +SKIP
            >>> ds.write_numpy("s3://bucket/path") # doctest: +SKIP

        Time complexity: O(dataset size / parallelism)

        Args:
            path: The path to the destination root directory, where npy
                files will be written to.
            column: The name of the table column that contains the tensor to
                be written. The default is ``"__value__"``, the column name that
                Datasets uses for storing tensors in single-column tables.
            filesystem: The filesystem implementation to write to.
            try_create_dir: Try to create all directories in destination path
                if True. Does nothing if all directories already exist.
            arrow_open_stream_args: kwargs passed to
                pyarrow.fs.FileSystem.open_output_stream
            block_path_provider: BlockWritePathProvider implementation to
                write each dataset block to a custom output path.
            ray_remote_args: Kwargs passed to ray.remote in the write tasks.
        """
        self.write_datasource(
            NumpyDatasource(),
            ray_remote_args=ray_remote_args,
            path=path,
            dataset_uuid=self._uuid,
            column=column,
            filesystem=filesystem,
            try_create_dir=try_create_dir,
            open_stream_args=arrow_open_stream_args,
            block_path_provider=block_path_provider,
        )

    def write_datasource(
        self,
        datasource: Datasource[T],
        *,
        ray_remote_args: Dict[str, Any] = None,
        **write_args,
    ) -> None:
        """Write the dataset to a custom datasource.

        Examples:
            >>> import ray
            >>> from ray.data.datasource import Datasource
            >>> ds = ray.data.range(100) # doctest: +SKIP
            >>> class CustomDatasource(Datasource): # doctest: +SKIP
            ...     # define custom data source
            ...     pass # doctest: +SKIP
            >>> ds.write_datasource(CustomDatasource(...)) # doctest: +SKIP

        Time complexity: O(dataset size / parallelism)

        Args:
            datasource: The datasource to write to.
            ray_remote_args: Kwargs passed to ray.remote in the write tasks.
            write_args: Additional write args to pass to the datasource.
        """

        ctx = DatasetContext.get_current()
        blocks, metadata = zip(*self._plan.execute().get_blocks_with_metadata())

        # TODO(ekl) remove this feature flag.
        if "RAY_DATASET_FORCE_LOCAL_METADATA" in os.environ:
            write_results: List[ObjectRef[WriteResult]] = datasource.do_write(
                blocks, metadata, ray_remote_args=ray_remote_args, **write_args
            )
        else:
            # Prepare write in a remote task so that in Ray client mode, we
            # don't do metadata resolution from the client machine.
            do_write = cached_remote_fn(_do_write, retry_exceptions=False, num_cpus=0)
            write_results: List[ObjectRef[WriteResult]] = ray.get(
                do_write.remote(
                    datasource,
                    ctx,
                    blocks,
                    metadata,
                    ray_remote_args,
                    _wrap_and_register_arrow_serialization_workaround(write_args),
                )
            )

        progress = ProgressBar("Write Progress", len(write_results))
        try:
            progress.block_until_complete(write_results)
            datasource.on_write_complete(ray.get(write_results))
        except Exception as e:
            datasource.on_write_failed(write_results, e)
            raise
        finally:
            progress.close()

    def iter_rows(self, *, prefetch_blocks: int = 0) -> Iterator[Union[T, TableRow]]:
        """Return a local row iterator over the dataset.

        If the dataset is a tabular dataset (Arrow/Pandas blocks), dict-like mappings
        :py:class:`~ray.data.row.TableRow` are yielded for each row by the iterator.
        If the dataset is not tabular, the raw row is yielded.

        Examples:
            >>> import ray
            >>> for i in ray.data.range(1000000).iter_rows(): # doctest: +SKIP
            ...     print(i) # doctest: +SKIP

        Time complexity: O(1)

        Args:
            prefetch_blocks: The number of blocks to prefetch ahead of the
                current block during the scan.

        Returns:
            A local iterator over the entire dataset.
        """
        # During row-based ops, we also choose a batch format that lines up with the
        # current dataset format in order to eliminate unnecessary copies and type
        # conversions.
        try:
            dataset_format = self._dataset_format()
        except ValueError:
            # Dataset is empty or cleared, so fall back to "default".
            batch_format = "default"
        else:
            batch_format = (
                "pyarrow"
                if dataset_format == "arrow"
                else "pandas"
                if dataset_format == "pandas"
                else "default"
            )
        for batch in self.iter_batches(
            batch_size=None, prefetch_blocks=prefetch_blocks, batch_format=batch_format
        ):
            batch = BlockAccessor.for_block(batch)
            for row in batch.iter_rows():
                yield row

    def iter_batches(
        self,
        *,
        prefetch_blocks: int = 0,
        batch_size: Optional[int] = 256,
        batch_format: str = "default",
        drop_last: bool = False,
        local_shuffle_buffer_size: Optional[int] = None,
        local_shuffle_seed: Optional[int] = None,
    ) -> Iterator[BatchType]:
        """Return a local batched iterator over the dataset.

        Examples:
            >>> import ray
            >>> for batch in ray.data.range(1000000).iter_batches(): # doctest: +SKIP
            ...     print(batch) # doctest: +SKIP

        Time complexity: O(1)

        Args:
            prefetch_blocks: The number of blocks to prefetch ahead of the
                current block during the scan.
            batch_size: The number of rows in each batch, or None to use entire blocks
                as batches (blocks may contain different number of rows).
                The final batch may include fewer than ``batch_size`` rows if
                ``drop_last`` is ``False``. Defaults to 256.
            batch_format: The format in which to return each batch.
                Specify "default" to use the default block format (promoting
                tables to Pandas and tensors to NumPy), "pandas" to select
                ``pandas.DataFrame``, "pyarrow" to select ``pyarrow.Table``, or "numpy"
                to select ``numpy.ndarray`` for tensor datasets and
                ``Dict[str, numpy.ndarray]`` for tabular datasets. Default is "default".
            drop_last: Whether to drop the last batch if it's incomplete.
            local_shuffle_buffer_size: If non-None, the data will be randomly shuffled
                using a local in-memory shuffle buffer, and this value will serve as the
                minimum number of rows that must be in the local in-memory shuffle
                buffer in order to yield a batch. When there are no more rows to add to
                the buffer, the remaining rows in the buffer will be drained.
            local_shuffle_seed: The seed to use for the local random shuffle.

        Returns:
            An iterator over record batches.
        """
        if batch_format == "native":
            warnings.warn(
                "The 'native' batch format has been renamed 'default'.",
                DeprecationWarning,
            )

        blocks = self._plan.execute()
        stats = self._plan.stats()

        time_start = time.perf_counter()

        yield from batch_blocks(
            blocks.iter_blocks(),
            stats,
            prefetch_blocks=prefetch_blocks,
            batch_size=batch_size,
            batch_format=batch_format,
            drop_last=drop_last,
            shuffle_buffer_min_size=local_shuffle_buffer_size,
            shuffle_seed=local_shuffle_seed,
        )

        stats.iter_total_s.add(time.perf_counter() - time_start)

    def iter_torch_batches(
        self,
        *,
        prefetch_blocks: int = 0,
        batch_size: Optional[int] = 256,
        dtypes: Optional[Union["torch.dtype", Dict[str, "torch.dtype"]]] = None,
        device: Optional[str] = None,
        drop_last: bool = False,
        local_shuffle_buffer_size: Optional[int] = None,
        local_shuffle_seed: Optional[int] = None,
    ) -> Iterator[TorchTensorBatchType]:
        """Return a local batched iterator of Torch Tensors over the dataset.

        This iterator will yield single-tensor batches if the underlying dataset
        consists of a single column; otherwise, it will yield a dictionary of
        column-tensors. If looking for more flexibility in the tensor conversion (e.g.
        casting dtypes) or the batch format, try use `.iter_batches` directly, which is
        a lower-level API.

        Examples:
            >>> import ray
            >>> for batch in ray.data.range( # doctest: +SKIP
            ...     12,
            ... ).iter_torch_batches(batch_size=4):
            ...     print(batch.shape) # doctest: +SKIP
            torch.Size([4, 1])
            torch.Size([4, 1])
            torch.Size([4, 1])

        Time complexity: O(1)

        Args:
            prefetch_blocks: The number of blocks to prefetch ahead of the
                current block during the scan.
            batch_size: The number of rows in each batch, or None to use entire blocks
                as batches (blocks may contain different number of rows).
                The final batch may include fewer than ``batch_size`` rows if
                ``drop_last`` is ``False``. Defaults to 256.
            dtypes: The Torch dtype(s) for the created tensor(s); if None, the dtype
                will be inferred from the tensor data.
            device: The device on which the tensor should be placed; if None, the Torch
                tensor will be constructed on the CPU.
            drop_last: Whether to drop the last batch if it's incomplete.
            local_shuffle_buffer_size: If non-None, the data will be randomly shuffled
                using a local in-memory shuffle buffer, and this value will serve as the
                minimum number of rows that must be in the local in-memory shuffle
                buffer in order to yield a batch. When there are no more rows to add to
                the buffer, the remaining rows in the buffer will be drained. This
                buffer size must be greater than or equal to ``batch_size``, and
                therefore ``batch_size`` must also be specified when using local
                shuffling.
            local_shuffle_seed: The seed to use for the local random shuffle.

        Returns:
            An iterator over Torch Tensor batches.
        """
        from ray.air._internal.torch_utils import (
            convert_ndarray_batch_to_torch_tensor_batch,
        )

        for batch in self.iter_batches(
            prefetch_blocks=prefetch_blocks,
            batch_size=batch_size,
            batch_format="numpy",
            drop_last=drop_last,
            local_shuffle_buffer_size=local_shuffle_buffer_size,
            local_shuffle_seed=local_shuffle_seed,
        ):
            yield convert_ndarray_batch_to_torch_tensor_batch(
                batch,
                dtypes=dtypes,
                device=device,
            )

    def iter_tf_batches(
        self,
        *,
        prefetch_blocks: int = 0,
        batch_size: Optional[int] = 256,
        dtypes: Optional[Union["tf.dtypes.DType", Dict[str, "tf.dtypes.DType"]]] = None,
        drop_last: bool = False,
        local_shuffle_buffer_size: Optional[int] = None,
        local_shuffle_seed: Optional[int] = None,
    ) -> Iterator[TensorFlowTensorBatchType]:
        """Return a local batched iterator of TensorFlow Tensors over the dataset.

        This iterator will yield single-tensor batches of the underlying dataset
        consists of a single column; otherwise, it will yield a dictionary of
        column-tensors. If looking for more flexibility in the tensor conversion (e.g.
        casting dtypes) or the batch format, try using `.to_tf`, which has a
        declarative API for tensor casting and batch formatting, or use `.iter_batches`
        directly, which is a lower-level API.

        Examples:
            >>> import ray
            >>> for batch in ray.data.range( # doctest: +SKIP
            ...     12,
            ... ).iter_torch_batches(batch_size=4):
            ...     print(batch.shape) # doctest: +SKIP
            (4, 1)
            (4, 1)
            (4, 1)

        Time complexity: O(1)

        Args:
            prefetch_blocks: The number of blocks to prefetch ahead of the
                current block during the scan.
            batch_size: The number of rows in each batch, or None to use entire blocks
                as batches (blocks may contain different number of rows).
                The final batch may include fewer than ``batch_size`` rows if
                ``drop_last`` is ``False``. Defaults to 256.
            dtypes: The TensorFlow dtype(s) for the created tensor(s); if None, the
                dtype will be inferred from the tensor data.
            drop_last: Whether to drop the last batch if it's incomplete.
            local_shuffle_buffer_size: If non-None, the data will be randomly shuffled
                using a local in-memory shuffle buffer, and this value will serve as the
                minimum number of rows that must be in the local in-memory shuffle
                buffer in order to yield a batch. When there are no more rows to add to
                the buffer, the remaining rows in the buffer will be drained. This
                buffer size must be greater than or equal to ``batch_size``, and
                therefore ``batch_size`` must also be specified when using local
                shuffling.
            local_shuffle_seed: The seed to use for the local random shuffle.

        Returns:
            An iterator over TensorFlow Tensor batches.
        """
        from ray.air._internal.tensorflow_utils import (
            convert_ndarray_batch_to_tf_tensor_batch,
        )

        for batch in self.iter_batches(
            prefetch_blocks=prefetch_blocks,
            batch_size=batch_size,
            batch_format="numpy",
            drop_last=drop_last,
            local_shuffle_buffer_size=local_shuffle_buffer_size,
            local_shuffle_seed=local_shuffle_seed,
        ):
            yield convert_ndarray_batch_to_tf_tensor_batch(batch, dtypes=dtypes)

    def to_torch(
        self,
        *,
        label_column: Optional[str] = None,
        feature_columns: Optional[
            Union[List[str], List[List[str]], Dict[str, List[str]]]
        ] = None,
        label_column_dtype: Optional["torch.dtype"] = None,
        feature_column_dtypes: Optional[
            Union["torch.dtype", List["torch.dtype"], Dict[str, "torch.dtype"]]
        ] = None,
        batch_size: int = 1,
        prefetch_blocks: int = 0,
        drop_last: bool = False,
        local_shuffle_buffer_size: Optional[int] = None,
        local_shuffle_seed: Optional[int] = None,
        unsqueeze_label_tensor: bool = True,
        unsqueeze_feature_tensors: bool = True,
    ) -> "torch.utils.data.IterableDataset":
        """Return a Torch IterableDataset over this dataset.

        This is only supported for datasets convertible to Arrow records.

        It is recommended to use the returned ``IterableDataset`` directly
        instead of passing it into a torch ``DataLoader``.

        Each element in IterableDataset will be a tuple consisting of 2
        elements. The first item contains the feature tensor(s), and the
        second item is the label tensor. Those can take on different
        forms, depending on the specified arguments.

        For the features tensor (N is the ``batch_size`` and n, m, k
        are the number of features per tensor):

        * If ``feature_columns`` is a ``List[str]``, the features will be
          a tensor of shape (N, n), with columns corresponding to
          ``feature_columns``

        * If ``feature_columns`` is a ``List[List[str]]``, the features will be
          a list of tensors of shape [(N, m),...,(N, k)], with columns of each
          tensor corresponding to the elements of ``feature_columns``

        * If ``feature_columns`` is a ``Dict[str, List[str]]``, the features
          will be a dict of key-tensor pairs of shape
          {key1: (N, m),..., keyN: (N, k)}, with columns of each
          tensor corresponding to the value of ``feature_columns`` under the
          key.

        If ``unsqueeze_label_tensor=True`` (default), the label tensor will be
        of shape (N, 1). Otherwise, it will be of shape (N,).
        If ``label_column`` is specified as ``None``, then no column from the
        ``Dataset`` will be treated as the label, and the output label tensor
        will be ``None``.

        Note that you probably want to call ``.split()`` on this dataset if
        there are to be multiple Torch workers consuming the data.

        Time complexity: O(1)

        Args:
            label_column: The name of the column used as the
                label (second element of the output list). Can be None for
                prediction, in which case the second element of returned
                tuple will also be None.
            feature_columns: The names of the columns
                to use as the features. Can be a list of lists or
                a dict of string-list pairs for multi-tensor output.
                If None, then use all columns except the label column as
                the features.
            label_column_dtype: The torch dtype to
                use for the label column. If None, then automatically infer
                the dtype.
            feature_column_dtypes: The dtypes to use for the feature
                tensors. This should match the format of ``feature_columns``,
                or be a single dtype, in which case it will be applied to
                all tensors. If None, then automatically infer the dtype.
            batch_size: How many samples per batch to yield at a time.
                Defaults to 1.
            prefetch_blocks: The number of blocks to prefetch ahead of
                the current block during the scan.
            drop_last: Set to True to drop the last incomplete batch,
                if the dataset size is not divisible by the batch size. If
                False and the size of dataset is not divisible by the batch
                size, then the last batch will be smaller. Defaults to False.
            local_shuffle_buffer_size: If non-None, the data will be randomly shuffled
                using a local in-memory shuffle buffer, and this value will serve as the
                minimum number of rows that must be in the local in-memory shuffle
                buffer in order to yield a batch. When there are no more rows to add to
                the buffer, the remaining rows in the buffer will be drained. This
                buffer size must be greater than or equal to ``batch_size``, and
                therefore ``batch_size`` must also be specified when using local
                shuffling.
            local_shuffle_seed: The seed to use for the local random shuffle.
            unsqueeze_label_tensor: If set to True, the label tensor
                will be unsqueezed (reshaped to (N, 1)). Otherwise, it will
                be left as is, that is (N, ). In general, regression loss
                functions expect an unsqueezed tensor, while classification
                loss functions expect a squeezed one. Defaults to True.
            unsqueeze_feature_tensors: If set to True, the features tensors
                will be unsqueezed (reshaped to (N, 1)) before being concatenated into
                the final features tensor. Otherwise, they will be left as is, that is
                (N, ). Defaults to True.

        Returns:
            A torch IterableDataset.
        """
        import torch

        from ray.air._internal.torch_utils import convert_pandas_to_torch_tensor
        from ray.data._internal.torch_iterable_dataset import TorchIterableDataset

        # If an empty collection is passed in, treat it the same as None
        if not feature_columns:
            feature_columns = None

        if feature_column_dtypes and not isinstance(feature_column_dtypes, torch.dtype):
            if isinstance(feature_columns, dict):
                if not isinstance(feature_column_dtypes, dict):
                    raise TypeError(
                        "If `feature_columns` is a dict, "
                        "`feature_column_dtypes` must be None, `torch.dtype`,"
                        f" or dict, got {type(feature_column_dtypes)}."
                    )
                if set(feature_columns) != set(feature_column_dtypes):
                    raise ValueError(
                        "`feature_columns` and `feature_column_dtypes` "
                        "must have the same keys."
                    )
                if any(not subcolumns for subcolumns in feature_columns.values()):
                    raise ValueError("column list may not be empty")
            elif isinstance(feature_columns[0], (list, tuple)):
                if not isinstance(feature_column_dtypes, (list, tuple)):
                    raise TypeError(
                        "If `feature_columns` is a list of lists, "
                        "`feature_column_dtypes` must be None, `torch.dtype`,"
                        f" or a sequence, got {type(feature_column_dtypes)}."
                    )
                if len(feature_columns) != len(feature_column_dtypes):
                    raise ValueError(
                        "`feature_columns` and `feature_column_dtypes` "
                        "must have the same length."
                    )
                if any(not subcolumns for subcolumns in feature_columns):
                    raise ValueError("column list may not be empty")

        def make_generator():
            for batch in self.iter_batches(
                batch_size=batch_size,
                batch_format="pandas",
                prefetch_blocks=prefetch_blocks,
                drop_last=drop_last,
                local_shuffle_buffer_size=local_shuffle_buffer_size,
                local_shuffle_seed=local_shuffle_seed,
            ):
                if label_column:
                    label_tensor = convert_pandas_to_torch_tensor(
                        batch,
                        [label_column],
                        label_column_dtype,
                        unsqueeze=unsqueeze_label_tensor,
                    )
                    batch.pop(label_column)
                else:
                    label_tensor = None

                if isinstance(feature_columns, dict):
                    features_tensor = {
                        key: convert_pandas_to_torch_tensor(
                            batch,
                            feature_columns[key],
                            feature_column_dtypes[key]
                            if isinstance(feature_column_dtypes, dict)
                            else feature_column_dtypes,
                            unsqueeze=unsqueeze_feature_tensors,
                        )
                        for key in feature_columns
                    }
                else:
                    features_tensor = convert_pandas_to_torch_tensor(
                        batch,
                        columns=feature_columns,
                        column_dtypes=feature_column_dtypes,
                        unsqueeze=unsqueeze_feature_tensors,
                    )

                yield (features_tensor, label_tensor)

        return TorchIterableDataset(make_generator)

    def to_tf(
        self,
        *,
        output_signature: Union[
            TensorflowFeatureTypeSpec, Tuple[TensorflowFeatureTypeSpec, "tf.TypeSpec"]
        ],
        label_column: Optional[str] = None,
        feature_columns: Optional[
            Union[List[str], List[List[str]], Dict[str, List[str]]]
        ] = None,
        prefetch_blocks: int = 0,
        batch_size: int = 1,
        drop_last: bool = False,
        local_shuffle_buffer_size: Optional[int] = None,
        local_shuffle_seed: Optional[int] = None,
    ) -> "tf.data.Dataset":
        """Return a TF Dataset over this dataset.

        The TF Dataset will be created from the generator returned by the
        ``iter_batches`` method. ``prefetch_blocks`` and ``batch_size``
        arguments will be passed to that method.

        For the features tensor (N is the ``batch_size`` and n1, ..., nk
        are the number of features per tensor):

        * If ``feature_columns`` is a ``List[str]``, the features will be
          a tensor of shape (N, n), with columns corresponding to
          ``feature_columns``

        * If ``feature_columns`` is a ``List[List[str]]``, the features will be
          a list of tensors of shape [(N, n1),...,(N, nk)], with columns of each
          tensor corresponding to the elements of ``feature_columns``

        * If ``feature_columns`` is a ``Dict[str, List[str]]``, the features
          will be a dict of key-tensor pairs of shape
          {key1: (N, n1),..., keyN: (N, nk)}, with columns of each
          tensor corresponding to the value of ``feature_columns`` under the
          key.

        This is only supported for datasets convertible to Arrow records.

        Requires all datasets to have the same columns.

        It is recommended to call ``.split()`` on this dataset if
        there are to be multiple TensorFlow workers consuming the data.

        The elements generated must be compatible with the given
        ``output_signature`` argument (same as in
        ``tf.data.Dataset.from_generator``).

        Time complexity: O(1)

        Args:
            output_signature: If ``label_column`` is specified,
                a two-element tuple containing a ``FeatureTypeSpec`` and
                ``tf.TypeSpec`` object corresponding to (features, label). Otherwise, a
                single ``TensorflowFeatureTypeSpec`` corresponding to features tensor.
                A ``TensorflowFeatureTypeSpec`` is a ``tf.TypeSpec``,
                ``List["tf.TypeSpec"]``, or ``Dict[str, "tf.TypeSpec"]``.
            label_column: The name of the column used as the label
                (second element of the output tuple). If not specified, output
                will be just one tensor instead of a tuple.
            feature_columns: The names of the columns to use as the features. Can be a
                list of lists or a dict of string-list pairs for multi-tensor output.
                If None, then use all columns except the label columns as the features.
            prefetch_blocks: The number of blocks to prefetch ahead of the
                current block during the scan.
            batch_size: Record batch size. Defaults to 1.
            drop_last: Set to True to drop the last incomplete batch,
                if the dataset size is not divisible by the batch size. If
                False and the size of dataset is not divisible by the batch
                size, then the last batch will be smaller. Defaults to False.
            local_shuffle_buffer_size: If non-None, the data will be randomly shuffled
                using a local in-memory shuffle buffer, and this value will serve as the
                minimum number of rows that must be in the local in-memory shuffle
                buffer in order to yield a batch. When there are no more rows to add to
                the buffer, the remaining rows in the buffer will be drained. This
                buffer size must be greater than or equal to ``batch_size``, and
                therefore ``batch_size`` must also be specified when using local
                shuffling.
            local_shuffle_seed: The seed to use for the local random shuffle.

        Returns:
            A tf.data.Dataset.
        """

        # argument exception checking is done in from_generator

        try:
            import tensorflow as tf
        except ImportError:
            raise ValueError("tensorflow must be installed!")

        from ray.air._internal.tensorflow_utils import convert_pandas_to_tf_tensor

        # `output_signature` can be a tuple but not a list. See
        # https://stackoverflow.com/questions/59092423/what-is-a-nested-structure-in-tensorflow.
        if isinstance(output_signature, list):
            output_signature = tuple(output_signature)

        def make_generator():
            for batch in self.iter_batches(
                prefetch_blocks=prefetch_blocks,
                batch_size=batch_size,
                batch_format="pandas",
                drop_last=drop_last,
                local_shuffle_buffer_size=local_shuffle_buffer_size,
                local_shuffle_seed=local_shuffle_seed,
            ):
                if label_column:
                    targets = convert_pandas_to_tf_tensor(batch[[label_column]])
                    if targets.ndim == 2 and targets.shape[1] == 1:
                        targets = tf.squeeze(targets, axis=1)
                    batch.pop(label_column)

                features = None
                if feature_columns is None:
                    features = convert_pandas_to_tf_tensor(batch)
                elif isinstance(feature_columns, list):
                    if all(isinstance(column, str) for column in feature_columns):
                        features = convert_pandas_to_tf_tensor(batch[feature_columns])
                    elif all(isinstance(columns, list) for columns in feature_columns):
                        features = tuple(
                            convert_pandas_to_tf_tensor(batch[columns])
                            for columns in feature_columns
                        )
                    else:
                        raise ValueError(
                            "Expected `feature_columns` to be a list of strings or a "
                            "list of lists."
                        )
                elif isinstance(feature_columns, dict):
                    features = {
                        key: convert_pandas_to_tf_tensor(batch[columns])
                        for key, columns in feature_columns.items()
                    }
                else:
                    raise ValueError(
                        "Expected `feature_columns` to be a list or a dictionary, "
                        f"but got a `{type(feature_columns).__name__}` instead."
                    )

                if label_column:
                    yield features, targets
                else:
                    yield features

        dataset = tf.data.Dataset.from_generator(
            make_generator, output_signature=output_signature
        )

        return dataset

    def to_dask(self) -> "dask.DataFrame":
        """Convert this dataset into a Dask DataFrame.

        This is only supported for datasets convertible to Arrow records.

        Note that this function will set the Dask scheduler to Dask-on-Ray
        globally, via the config.

        Time complexity: O(dataset size / parallelism)

        Returns:
            A Dask DataFrame created from this dataset.
        """
        import dask
        import dask.dataframe as dd

        from ray.util.client.common import ClientObjectRef
        from ray.util.dask import ray_dask_get

        dask.config.set(scheduler=ray_dask_get)

        @dask.delayed
        def block_to_df(block: Block):
            block = BlockAccessor.for_block(block)
            if isinstance(block, (ray.ObjectRef, ClientObjectRef)):
                raise ValueError(
                    "Dataset.to_dask() must be used with Dask-on-Ray, please "
                    "set the Dask scheduler to ray_dask_get (located in "
                    "ray.util.dask)."
                )
            return block.to_pandas()

        # TODO(Clark): Give Dask a Pandas-esque schema via the Pyarrow schema,
        # once that's implemented.
        ddf = dd.from_delayed(
            [block_to_df(block) for block in self.get_internal_block_refs()]
        )
        return ddf

    def to_mars(self) -> "mars.DataFrame":
        """Convert this dataset into a MARS dataframe.

        Time complexity: O(dataset size / parallelism)

        Returns:
            A MARS dataframe created from this dataset.
        """
        import pandas as pd
        import pyarrow as pa
        from mars.dataframe.datasource.read_raydataset import DataFrameReadRayDataset
        from mars.dataframe.utils import parse_index

        from ray.data._internal.pandas_block import PandasBlockSchema

        refs = self.to_pandas_refs()
        # remove this when https://github.com/mars-project/mars/issues/2945 got fixed
        schema = self.schema()
        if isinstance(schema, PandasBlockSchema):
            dtypes = pd.Series(schema.types, index=schema.names)
        elif isinstance(schema, pa.Schema):
            dtypes = schema.empty_table().to_pandas().dtypes
        else:
            raise NotImplementedError(f"Unsupported format of schema {schema}")
        index_value = parse_index(pd.RangeIndex(-1))
        columns_value = parse_index(dtypes.index, store_data=True)
        op = DataFrameReadRayDataset(refs=refs)
        return op(index_value=index_value, columns_value=columns_value, dtypes=dtypes)

    def to_modin(self) -> "modin.DataFrame":
        """Convert this dataset into a Modin dataframe.

        This works by first converting this dataset into a distributed set of
        Pandas dataframes (using ``.to_pandas_refs()``). Please see caveats
        there. Then the individual dataframes are used to create the modin
        DataFrame using
        ``modin.distributed.dataframe.pandas.partitions.from_partitions()``.

        This is only supported for datasets convertible to Arrow records.
        This function induces a copy of the data. For zero-copy access to the
        underlying data, consider using ``.to_arrow()`` or
        ``.get_internal_block_refs()``.

        Time complexity: O(dataset size / parallelism)

        Returns:
            A Modin dataframe created from this dataset.
        """

        from modin.distributed.dataframe.pandas.partitions import from_partitions

        pd_objs = self.to_pandas_refs()
        return from_partitions(pd_objs, axis=0)

    def to_spark(self, spark: "pyspark.sql.SparkSession") -> "pyspark.sql.DataFrame":
        """Convert this dataset into a Spark dataframe.

        Time complexity: O(dataset size / parallelism)

        Returns:
            A Spark dataframe created from this dataset.
        """
        import raydp

        return raydp.spark.ray_dataset_to_spark_dataframe(
            spark, self.schema(), self.get_internal_block_refs()
        )

    def to_pandas(self, limit: int = 100000) -> "pandas.DataFrame":
        """Convert this dataset into a single Pandas DataFrame.

        This is only supported for datasets convertible to Arrow or Pandas
        records. An error is raised if the number of records exceeds the
        provided limit. Note that you can use ``.limit()`` on the dataset
        beforehand to truncate the dataset manually.

        Time complexity: O(dataset size)

        Args:
            limit: The maximum number of records to return. An error will be
                raised if the limit is exceeded.

        Returns:
            A Pandas DataFrame created from this dataset, containing a limited
            number of records.
        """

        count = self.count()
        if count > limit:
            raise ValueError(
                f"The dataset has more than the given limit of {limit} "
                f"records: {count}. If you are sure that a DataFrame with "
                f"{count} rows will fit in local memory, use "
                f"ds.to_pandas(limit={count})."
            )
        blocks = self.get_internal_block_refs()
        output = DelegatingBlockBuilder()
        for block in blocks:
            output.add_block(ray.get(block))
        return BlockAccessor.for_block(output.build()).to_pandas()

    def to_pandas_refs(self) -> List[ObjectRef["pandas.DataFrame"]]:
        """Convert this dataset into a distributed set of Pandas dataframes.

        This is only supported for datasets convertible to Arrow records.
        This function induces a copy of the data. For zero-copy access to the
        underlying data, consider using ``.to_arrow()`` or
        ``.get_internal_block_refs()``.

        Time complexity: O(dataset size / parallelism)

        Returns:
            A list of remote Pandas dataframes created from this dataset.
        """

        block_to_df = cached_remote_fn(_block_to_df)
        return [block_to_df.remote(block) for block in self.get_internal_block_refs()]

    def to_numpy_refs(
        self, *, column: Optional[str] = None
    ) -> List[ObjectRef[np.ndarray]]:
        """Convert this dataset into a distributed set of NumPy ndarrays.

        This is only supported for datasets convertible to NumPy ndarrays.
        This function induces a copy of the data. For zero-copy access to the
        underlying data, consider using ``.to_arrow()`` or
        ``.get_internal_block_refs()``.

        Time complexity: O(dataset size / parallelism)

        Args:
            column: The name of the column to convert to numpy, or None to specify the
            entire row. If not specified for Arrow or Pandas blocks, each returned
            future will represent a dict of column ndarrays.

        Returns:
            A list of remote NumPy ndarrays created from this dataset.
        """
        block_to_ndarray = cached_remote_fn(_block_to_ndarray)
        return [
            block_to_ndarray.remote(block, column=column)
            for block in self.get_internal_block_refs()
        ]

    def to_arrow_refs(self) -> List[ObjectRef["pyarrow.Table"]]:
        """Convert this dataset into a distributed set of Arrow tables.

        This is only supported for datasets convertible to Arrow records.
        This function is zero-copy if the existing data is already in Arrow
        format. Otherwise, the data will be converted to Arrow format.

        Time complexity: O(1) unless conversion is required.

        Returns:
            A list of remote Arrow tables created from this dataset.
        """
        blocks: List[ObjectRef[Block]] = self.get_internal_block_refs()

        if self._dataset_format() == "arrow":
            # Zero-copy path.
            return blocks

        block_to_arrow = cached_remote_fn(_block_to_arrow)
        return [block_to_arrow.remote(block) for block in blocks]

    def to_random_access_dataset(
        self,
        key: str,
        num_workers: Optional[int] = None,
    ) -> RandomAccessDataset:
        """Convert this Dataset into a distributed RandomAccessDataset (EXPERIMENTAL).

        RandomAccessDataset partitions the dataset across the cluster by the given sort
        key, providing efficient random access to records via binary search. A number
        of worker actors are created, each of which has zero-copy access to the
        underlying sorted data blocks of the Dataset.

        Note that the key must be unique in the dataset. If there are duplicate keys,
        an arbitrary value is returned.

        This is only supported for Arrow-format datasets.

        Args:
            key: The key column over which records can be queried.
            num_workers: The number of actors to use to serve random access queries.
                By default, this is determined by multiplying the number of Ray nodes
                in the cluster by four. As a rule of thumb, you can expect each worker
                to provide ~3000 records / second via ``get_async()``, and
                ~10000 records / second via ``multiget()``.
        """
        if num_workers is None:
            num_workers = 4 * len(ray.nodes())
        return RandomAccessDataset(self, key, num_workers=num_workers)

    def repeat(self, times: Optional[int] = None) -> "DatasetPipeline[T]":
        """Convert this into a DatasetPipeline by looping over this dataset.

        Transformations prior to the call to ``repeat()`` are evaluated once.
        Transformations done on the returned pipeline are evaluated on each
        loop of the pipeline over the base dataset.

        Note that every repeat of the dataset is considered an "epoch" for
        the purposes of ``DatasetPipeline.iter_epochs()``.

        Examples:
            >>> import ray
            >>> # Infinite pipeline of numbers [0, 5)
            >>> ray.data.range(5).repeat().take()
            [0, 1, 2, 3, 4, 0, 1, 2, 3, 4, ...]
            >>> # Can apply transformations to the pipeline.
            >>> ray.data.range(5).repeat().map(lambda x: -x).take()
            [0, -1, -2, -3, -4, 0, -1, -2, -3, -4, ...]
            >>> # Can shuffle each epoch (dataset) in the pipeline.
            >>> ray.data.range(5).repeat().random_shuffle().take() # doctest: +SKIP
            [2, 3, 0, 4, 1, 4, 0, 2, 1, 3, ...]

        Args:
            times: The number of times to loop over this dataset, or None
                to repeat indefinitely.
        """
        from ray.data._internal.plan import _rewrite_read_stage
        from ray.data.dataset_pipeline import DatasetPipeline

        ctx = DatasetContext.get_current()
        if self._plan.is_read_stage_equivalent() and ctx.optimize_fuse_read_stages:
            blocks, _, stages = self._plan._get_source_blocks_and_stages()
            blocks.clear()
            blocks, outer_stats, stages = _rewrite_read_stage(blocks, stages)
            read_stage = stages[0]
        else:
            blocks = self._plan.execute()
            outer_stats = self._plan.stats()
            read_stage = None
        uuid = self._get_uuid()
        outer_stats.dataset_uuid = uuid

        if times is not None and times < 1:
            raise ValueError("`times` must be >= 1, got {}".format(times))

        class Iterator:
            def __init__(self, blocks):
                self._blocks = blocks
                self._i = 0

            def __next__(self) -> "Dataset[T]":
                if times and self._i >= times:
                    raise StopIteration
                epoch = self._i
                blocks = self._blocks
                self._i += 1

                def gen():
                    ds = Dataset(
                        ExecutionPlan(
                            blocks, outer_stats, dataset_uuid=uuid, run_by_consumer=True
                        ),
                        epoch,
                        lazy=False,
                    )
                    ds._set_uuid(uuid)
                    return ds

                return gen

        class Iterable:
            def __init__(self, blocks):
                self._blocks = blocks

            def __iter__(self):
                return Iterator(self._blocks)

        pipe = DatasetPipeline(Iterable(blocks), False, length=times or float("inf"))
        if read_stage:
            pipe = pipe.foreach_window(
                lambda ds, read_stage=read_stage: Dataset(
                    ds._plan.with_stage(read_stage), ds._epoch, True
                )
            )
        return pipe

    def window(
        self,
        *,
        blocks_per_window: Optional[int] = None,
        bytes_per_window: Optional[int] = None,
    ) -> "DatasetPipeline[T]":
        """Convert this into a DatasetPipeline by windowing over data blocks.

        Transformations prior to the call to ``window()`` are evaluated in
        bulk on the entire dataset. Transformations done on the returned
        pipeline are evaluated incrementally per window of blocks as data is
        read from the output of the pipeline.

        Windowing execution allows for output to be read sooner without
        waiting for all transformations to fully execute, and can also improve
        efficiency if transforms use different resources (e.g., GPUs).

        Without windowing::

            [preprocessing......]
                                  [inference.......]
                                                     [write........]
            Time ----------------------------------------------------------->

        With windowing::

            [prep1] [prep2] [prep3]
                    [infer1] [infer2] [infer3]
                             [write1] [write2] [write3]
            Time ----------------------------------------------------------->

        Examples:
            >>> import ray
            >>> # Create an inference pipeline.
            >>> ds = ray.data.read_binary_files(dir) # doctest: +SKIP
            >>> infer = ... # doctest: +SKIP
            >>> pipe = ds.window(blocks_per_window=10).map(infer) # doctest: +SKIP
            DatasetPipeline(num_windows=40, num_stages=2)
            >>> # The higher the stage parallelism, the shorter the pipeline.
            >>> pipe = ds.window(blocks_per_window=20).map(infer) # doctest: +SKIP
            DatasetPipeline(num_windows=20, num_stages=2)
            >>> # Outputs can be incrementally read from the pipeline.
            >>> for item in pipe.iter_rows(): # doctest: +SKIP
            ...    print(item) # doctest: +SKIP

        Args:
            blocks_per_window: The window size (parallelism) in blocks.
                Increasing window size increases pipeline throughput, but also
                increases the latency to initial output, since it decreases the
                length of the pipeline. Setting this to infinity effectively
                disables pipelining.
            bytes_per_window: Specify the window size in bytes instead of blocks.
                This will be treated as an upper bound for the window size, but each
                window will still include at least one block. This is mutually
                exclusive with ``blocks_per_window``.
        """
        from ray.data._internal.plan import _rewrite_read_stage
        from ray.data.dataset_pipeline import DatasetPipeline

        if blocks_per_window is not None and bytes_per_window is not None:
            raise ValueError("Only one windowing scheme can be specified.")

        if blocks_per_window is None:
            blocks_per_window = 10

        ctx = DatasetContext.get_current()
        if self._plan.is_read_stage_equivalent() and ctx.optimize_fuse_read_stages:
            blocks, _, stages = self._plan._get_source_blocks_and_stages()
            blocks.clear()
            blocks, outer_stats, stages = _rewrite_read_stage(blocks, stages)
            read_stage = stages[0]
        else:
            blocks = self._plan.execute()
            outer_stats = self._plan.stats()
            read_stage = None

        class Iterator:
            def __init__(self, splits, epoch):
                self._splits = splits.copy()
                self._epoch = epoch

            def __next__(self) -> "Dataset[T]":
                if not self._splits:
                    raise StopIteration

                blocks = self._splits.pop(0)

                def gen():
                    ds = Dataset(
                        ExecutionPlan(blocks, outer_stats, run_by_consumer=True),
                        self._epoch,
                        lazy=True,
                    )
                    return ds

                return gen

        class Iterable:
            def __init__(self, blocks, epoch):
                if bytes_per_window:
                    self._splits = blocks.split_by_bytes(bytes_per_window)
                else:
                    self._splits = blocks.split(split_size=blocks_per_window)
                try:
                    sizes = [s.size_bytes() for s in self._splits]
                    num_blocks = [s.initial_num_blocks() for s in self._splits]
                    assert [s > 0 for s in sizes], sizes

                    def fmt(size_bytes):
                        if size_bytes > 1024 * 1024 * 1024:
                            return "{}GiB".format(
                                round(size_bytes / (1024 * 1024 * 1024), 2)
                            )
                        elif size_bytes > 10 * 1024:
                            return "{}MiB".format(round(size_bytes / (1024 * 1024), 2))
                        else:
                            return "{}b".format(size_bytes)

                    mean_bytes = int(np.mean(sizes))
                    logger.info(
                        "Created DatasetPipeline with {} windows: "
                        "{} min, {} max, {} mean".format(
                            len(self._splits),
                            fmt(min(sizes)),
                            fmt(max(sizes)),
                            fmt(mean_bytes),
                        )
                    )
                    mean_num_blocks = int(np.mean(num_blocks))
                    logger.info(
                        "Blocks per window: "
                        "{} min, {} max, {} mean".format(
                            min(num_blocks),
                            max(num_blocks),
                            mean_num_blocks,
                        )
                    )
                    # TODO(ekl) we should try automatically choosing the default
                    # windowing settings to meet these best-practice constraints.
                    avail_parallelism = _estimate_available_parallelism()
                    if mean_num_blocks < avail_parallelism:
                        logger.warning(
                            f"{WARN_PREFIX} This pipeline's parallelism is limited "
                            f"by its blocks per window to ~{mean_num_blocks} "
                            "concurrent tasks per window. To maximize "
                            "performance, increase the blocks per window to at least "
                            f"{avail_parallelism}. This may require increasing the "
                            "base dataset's parallelism and/or adjusting the "
                            "windowing parameters."
                        )
                    else:
                        logger.info(
                            f"{OK_PREFIX} This pipeline's per-window parallelism "
                            "is high enough to fully utilize the cluster."
                        )
                    obj_store_mem = ray.cluster_resources().get(
                        "object_store_memory", 0
                    )
                    safe_mem_bytes = int(obj_store_mem * ESTIMATED_SAFE_MEMORY_FRACTION)
                    if mean_bytes > safe_mem_bytes:
                        logger.warning(
                            f"{WARN_PREFIX} This pipeline's windows are "
                            f"~{fmt(mean_bytes)} in size each and may not fit in "
                            "object store memory without spilling. To improve "
                            "performance, consider reducing the size of each window "
                            f"to {fmt(safe_mem_bytes)} or less."
                        )
                    else:
                        logger.info(
                            f"{OK_PREFIX} This pipeline's windows likely fit in "
                            "object store memory without spilling."
                        )
                except Exception as e:
                    logger.info(
                        "Created DatasetPipeline with {} windows; "
                        "error getting sizes: {}".format(
                            len(self._splits),
                            e,
                        )
                    )
                self._epoch = epoch

            def __iter__(self):
                return Iterator(self._splits, self._epoch)

        it = Iterable(blocks, self._epoch)
        pipe = DatasetPipeline(it, False, length=len(it._splits))
        if read_stage:
            pipe = pipe.foreach_window(
                lambda ds, read_stage=read_stage: Dataset(
                    ds._plan.with_stage(read_stage), ds._epoch, True
                )
            )
        return pipe

    def fully_executed(self) -> "Dataset[T]":
        """Force full evaluation of the blocks of this dataset.

        This can be used to read all blocks into memory. By default, Datasets
        doesn't read blocks from the datasource until the first transform.

        Returns:
            A Dataset with all blocks fully materialized in memory.
        """
        self._plan.execute(force_read=True)
        return self

    def is_fully_executed(self) -> bool:
        """Returns whether this Dataset has been fully executed.

        This will return False if this Dataset is lazy and if the output of its final
        stage hasn't been computed yet.
        """
        return self._plan.has_computed_output()

    def stats(self) -> str:
        """Returns a string containing execution timing information."""
        return self._plan.stats().summary_string()

    @DeveloperAPI
    def get_internal_block_refs(self) -> List[ObjectRef[Block]]:
        """Get a list of references to the underlying blocks of this dataset.

        This function can be used for zero-copy access to the data. It blocks
        until the underlying blocks are computed.

        Time complexity: O(1)

        Returns:
            A list of references to this dataset's blocks.
        """
        return self._plan.execute().get_blocks()

    def lazy(self) -> "Dataset[T]":
        """Enable lazy evaluation.

        The returned dataset is a lazy dataset, where all subsequent operations on the
        dataset won't be executed until the dataset is consumed (e.g. ``.take()``,
        ``.iter_batches()``, ``.to_torch()``, ``.to_tf()``, etc.) or execution is
        manually triggered via ``.fully_executed()``.
        """
        ds = Dataset(self._plan, self._epoch, lazy=True)
        ds._set_uuid(self._get_uuid())
        return ds

    def experimental_lazy(self) -> "Dataset[T]":
        raise DeprecationWarning("Use self.lazy().")

    def has_serializable_lineage(self) -> bool:
        """Whether this dataset's lineage is able to be serialized for storage and
        later deserialized, possibly on a different cluster.

        Only datasets that are created from data that we know will still exist at
        deserialization time, e.g. data external to this Ray cluster such as persistent
        cloud object stores, support lineage-based serialization. All of the
        ray.data.read_*() APIs support lineage-based serialization.
        """
        return self._plan.has_lazy_input()

    @DeveloperAPI
    def serialize_lineage(self) -> bytes:
        """
        Serialize this dataset's lineage, not the actual data or the existing data
        futures, to bytes that can be stored and later deserialized, possibly on a
        different cluster.

        Note that this will drop all computed data, and that everything will be
        recomputed from scratch after deserialization.

        Use :py:meth:`Dataset.deserialize_lineage` to deserialize the serialized bytes
        returned from this method into a Dataset.

        NOTE: Unioned and zipped datasets, produced by :py:meth`Dataset.union` and
        :py:meth:`Dataset.zip`, are not lineage-serializable.

        Returns:
            Serialized bytes containing the lineage of this dataset.
        """
        if not self.has_serializable_lineage():
            raise ValueError(
                "Lineage-based serialization is not supported for this dataset, which "
                "means that it cannot be used as a tunable hyperparameter. "
                "Lineage-based serialization is explicitly NOT supported for unioned "
                "or zipped datasets (see docstrings for those methods), and is only "
                "supported for Datasets created from data that we know will still "
                "exist at deserialization time, e.g. external data in persistent cloud "
                "object stores or in-memory data from long-lived clusters. Concretely, "
                "all ray.data.read_*() APIs should support lineage-based "
                "serialization, while all of the ray.data.from_*() APIs do not. To "
                "allow this Dataset to be serialized to storage, write the data to an "
                "external store (such as AWS S3, GCS, or Azure Blob Storage) using the "
                "Dataset.write_*() APIs, and serialize a new dataset reading from the "
                "external store using the ray.data.read_*() APIs."
            )
        # Copy Dataset and clear the blocks from the execution plan so only the
        # Dataset's lineage is serialized.
        plan_copy = self._plan.deep_copy(preserve_uuid=True)
        ds = Dataset(plan_copy, self._get_epoch(), self._lazy)
        ds._plan.clear_block_refs()
        ds._set_uuid(self._get_uuid())

        def _reduce_remote_fn(rf: ray.remote_function.RemoteFunction):
            # Custom reducer for Ray remote function handles that allows for
            # cross-cluster serialization.
            # This manually unsets the last export session and job to force re-exporting
            # of the function when the handle is deserialized on a new cluster.
            # TODO(Clark): Fix this in core Ray, see issue:
            # https://github.com/ray-project/ray/issues/24152.
            reconstructor, args, state = rf.__reduce__()
            state["_last_export_session_and_job"] = None
            return reconstructor, args, state

        context = ray._private.worker.global_worker.get_serialization_context()
        try:
            context._register_cloudpickle_reducer(
                ray.remote_function.RemoteFunction, _reduce_remote_fn
            )
            serialized = pickle.dumps(ds)
        finally:
            context._unregister_cloudpickle_reducer(ray.remote_function.RemoteFunction)
        return serialized

    @staticmethod
    @DeveloperAPI
    def deserialize_lineage(serialized_ds: bytes) -> "Dataset":
        """
        Deserialize the provided lineage-serialized Dataset.

        This assumes that the provided serialized bytes were serialized using
        :py:meth:`Dataset.serialize_lineage`.

        Args:
            serialized_ds: The serialized Dataset that we wish to deserialize.

        Returns:
            A deserialized ``Dataset`` instance.
        """
        return pickle.loads(serialized_ds)

    def _divide(self, block_idx: int) -> ("Dataset[T]", "Dataset[T]"):
        block_list = self._plan.execute()
        left, right = block_list.divide(block_idx)
        l_ds = Dataset(
            ExecutionPlan(
                left, self._plan.stats(), run_by_consumer=block_list._owned_by_consumer
            ),
            self._epoch,
            self._lazy,
        )
        r_ds = Dataset(
            ExecutionPlan(
                right, self._plan.stats(), run_by_consumer=block_list._owned_by_consumer
            ),
            self._epoch,
            self._lazy,
        )
        return l_ds, r_ds

<<<<<<< HEAD
    def native_batch_format(self) -> Type:
        """Return this dataset's native batch format.

        The native batch format describes what batches of data look like. To learn more
=======
    def default_batch_format(self) -> Type:
        """Return this dataset's default batch format.

        The default batch format describes what batches of data look like. To learn more
>>>>>>> a596e4d6
        about batch formats, read
        :ref:`writing user-defined functions <transform_datasets_writing_udfs>`.

        Example:

<<<<<<< HEAD
            If your dataset represents a list of Python objects, then the native batch
=======
            If your dataset represents a list of Python objects, then the default batch
>>>>>>> a596e4d6
            format is ``list``.

            >>> ds = ray.data.range(100)
            >>> ds
            Dataset(num_blocks=20, num_rows=100, schema=<class 'int'>)
<<<<<<< HEAD
            >>> ds.native_batch_format()
=======
            >>> ds.default_batch_format()
>>>>>>> a596e4d6
            <class 'list'>
            >>> next(ds.iter_batches(batch_size=4))
            [0, 1, 2, 3]

            If your dataset contains a single column of ``TensorDtype`` or
<<<<<<< HEAD
            ``ArrowTensorType``, then the native batch format is ``ndarray``.
=======
            ``ArrowTensorType``, then the default batch format is ``ndarray``.
>>>>>>> a596e4d6

            >>> ds = ray.data.range_tensor(100)
            >>> ds
            Dataset(num_blocks=20, num_rows=100, schema={__value__: ArrowTensorType(shape=(1,), dtype=int64)})
<<<<<<< HEAD
            >>> ds.native_batch_format()
=======
            >>> ds.default_batch_format()
>>>>>>> a596e4d6
            <class 'numpy.ndarray'>
            >>> next(ds.iter_batches(batch_size=4))
            array([[0],
                   [1],
                   [2],
                   [3]])

<<<<<<< HEAD
            If your dataset represents structured data and the native batch format isn't
            ``ndarray``, then the native batch format is ``DataFrame``.
=======
            If your dataset represents structured data and the default batch format
            isn't ``ndarray``, then the default batch format is ``DataFrame``.
>>>>>>> a596e4d6

            >>> import pandas as pd
            >>> df = pd.DataFrame({"foo": ["a", "b"], "bar": [0, 1]})
            >>> ds = ray.data.from_pandas(df)
            >>> ds
            Dataset(num_blocks=1, num_rows=2, schema={foo: object, bar: int64})
<<<<<<< HEAD
            >>> ds.native_batch_format()
=======
            >>> ds.default_batch_format()
>>>>>>> a596e4d6
            <class 'pandas.core.frame.DataFrame'>
            >>> next(ds.iter_batches(batch_size=4))
              foo  bar
            0   a    0
            1   b    1

        .. seealso::

            :meth:`~Dataset.map_batches`
                Call this function to transform batches of data.

            :meth:`~Dataset.iter_batches`
                Call this function to iterate over batches of data.

        """  # noqa: E501
<<<<<<< HEAD
        block = ray.get(next(self._plan.execute().iter_blocks()))
        native_batch = BlockAccessor.for_block(block).to_native()
        return type(native_batch)
=======
        import pandas as pd
        import pyarrow as pa

        schema = self.schema()
        assert isinstance(schema, (type, PandasBlockSchema, pa.Schema))

        if isinstance(schema, type):
            return list

        if isinstance(schema, (PandasBlockSchema, pa.Schema)):
            if schema.names == [VALUE_COL_NAME]:
                return np.ndarray
            return pd.DataFrame
>>>>>>> a596e4d6

    def _dataset_format(self) -> str:
        """Determine the format of the dataset. Possible values are: "arrow",
        "pandas", "simple".

        This may block; if the schema is unknown, this will synchronously fetch
        the schema for the first block.
        """
        # We need schema to properly validate, so synchronously
        # fetch it if necessary.
        schema = self.schema(fetch_if_missing=True)
        if schema is None:
            raise ValueError(
                "Dataset is empty or cleared, can't determine the format of "
                "the dataset."
            )

        try:
            import pyarrow as pa

            if isinstance(schema, pa.Schema):
                return "arrow"
        except ModuleNotFoundError:
            pass
        from ray.data._internal.pandas_block import PandasBlockSchema

        if isinstance(schema, PandasBlockSchema):
            return "pandas"
        return "simple"

    def _aggregate_on(
        self, agg_cls: type, on: Optional[Union[KeyFn, List[KeyFn]]], *args, **kwargs
    ):
        """Helper for aggregating on a particular subset of the dataset.

        This validates the `on` argument, and converts a list of column names
        or lambdas to a multi-aggregation. A null `on` results in a
        multi-aggregation on all columns for an Arrow Dataset, and a single
        aggregation on the entire row for a simple Dataset.
        """
        aggs = self._build_multicolumn_aggs(agg_cls, on, *args, **kwargs)
        return self.aggregate(*aggs)

    def _build_multicolumn_aggs(
        self,
        agg_cls: type,
        on: Optional[Union[KeyFn, List[KeyFn]]],
        ignore_nulls: bool,
        *args,
        skip_cols: Optional[List[str]] = None,
        **kwargs,
    ):
        """Build set of aggregations for applying a single aggregation to
        multiple columns.
        """

        # Expand None into an aggregation for each column.
        if on is None:
            try:
                dataset_format = self._dataset_format()
            except ValueError:
                dataset_format = None
            if dataset_format in ["arrow", "pandas"]:
                # This should be cached from the ._dataset_format() check, so we
                # don't fetch and we assert that the schema is not None.
                schema = self.schema(fetch_if_missing=False)
                assert schema is not None
                if not skip_cols:
                    skip_cols = []
                if len(schema.names) > 0:
                    on = [col for col in schema.names if col not in skip_cols]

        if not isinstance(on, list):
            on = [on]
        return [agg_cls(on_, *args, ignore_nulls=ignore_nulls, **kwargs) for on_ in on]

    def _aggregate_result(self, result: Union[Tuple, TableRow]) -> U:
        if result is not None and len(result) == 1:
            if isinstance(result, tuple):
                return result[0]
            else:
                # NOTE (kfstorm): We cannot call `result[0]` directly on
                # `PandasRow` because indexing a column with position is not
                # supported by pandas.
                return list(result.values())[0]
        else:
            return result

    def _ipython_display_(self):
        try:
            from ipywidgets import HTML, VBox, Layout
        except ImportError:
            logger.warn(
                "'ipywidgets' isn't installed. Run `pip install ipywidgets` to "
                "enable notebook widgets."
            )
            return None

        from IPython.display import display

        title = HTML(f"<h2>{self.__class__.__name__}</h2>")
        display(VBox([title, self._tab_repr_()], layout=Layout(width="100%")))

    def _tab_repr_(self):
        try:
            from tabulate import tabulate
            from ipywidgets import Tab, HTML
        except ImportError:
            logger.info(
                "For rich Dataset reprs in notebooks, run "
                "`pip install tabulate ipywidgets`."
            )
            return ""

        metadata = {
            "num_blocks": self._plan.initial_num_blocks(),
            "num_rows": self._meta_count(),
        }

        schema = self.schema()
        if schema is None:
            schema_repr = Template("rendered_html_common.html.j2").render(
                content="<h5>Unknown schema</h5>"
            )
        elif isinstance(schema, type):
            schema_repr = Template("rendered_html_common.html.j2").render(
                content=f"<h5>Data type: <code>{html.escape(str(schema))}</code></h5>"
            )
        else:
            schema_data = {}
            for sname, stype in zip(schema.names, schema.types):
                schema_data[sname] = getattr(stype, "__name__", str(stype))

            schema_repr = Template("scrollableTable.html.j2").render(
                table=tabulate(
                    tabular_data=schema_data.items(),
                    tablefmt="html",
                    showindex=False,
                    headers=["Name", "Type"],
                ),
                max_height="300px",
            )

        tab = Tab()
        children = []

        tab.set_title(0, "Metadata")
        children.append(
            Template("scrollableTable.html.j2").render(
                table=tabulate(
                    tabular_data=metadata.items(),
                    tablefmt="html",
                    showindex=False,
                    headers=["Field", "Value"],
                ),
                max_height="300px",
            )
        )

        tab.set_title(1, "Schema")
        children.append(schema_repr)

        tab.children = [HTML(child) for child in children]
        return tab

    def __repr__(self) -> str:
        schema = self.schema()
        if schema is None:
            schema_str = "Unknown schema"
        elif isinstance(schema, type):
            schema_str = str(schema)
        else:
            schema_str = []
            for n, t in zip(schema.names, schema.types):
                if hasattr(t, "__name__"):
                    t = t.__name__
                schema_str.append(f"{n}: {t}")
            schema_str = ", ".join(schema_str)
            schema_str = "{" + schema_str + "}"
        count = self._meta_count()
        return "Dataset(num_blocks={}, num_rows={}, schema={})".format(
            self._plan.initial_num_blocks(), count, schema_str
        )

    def __str__(self) -> str:
        return repr(self)

    def __bool__(self) -> bool:
        # Prevents `__len__` from being called to check if it is None
        # see: issue #25152
        return True

    def __len__(self) -> int:
        raise AttributeError(
            "Use `ds.count()` to compute the length of a distributed Dataset. "
            "This may be an expensive operation."
        )

    def _block_num_rows(self) -> List[int]:
        get_num_rows = cached_remote_fn(_get_num_rows)
        return ray.get([get_num_rows.remote(b) for b in self.get_internal_block_refs()])

    def _block_size_bytes(self) -> List[int]:
        get_size_bytes = cached_remote_fn(_get_size_bytes)
        return ray.get(
            [get_size_bytes.remote(b) for b in self.get_internal_block_refs()]
        )

    def _meta_count(self) -> Optional[int]:
        return self._plan.meta_count()

    def _get_uuid(self) -> str:
        return self._uuid

    def _set_uuid(self, uuid: str) -> None:
        self._uuid = uuid

    def _get_epoch(self) -> int:
        return self._epoch

    def _set_epoch(self, epoch: int) -> None:
        self._epoch = epoch

    def _warn_slow(self):
        if ray.util.log_once("datasets_slow_warned"):
            logger.warning(
                "The `map`, `flat_map`, and `filter` operations are unvectorized and "
                "can be very slow. Consider using `.map_batches()` instead."
            )


def _get_size_bytes(block: Block) -> int:
    block = BlockAccessor.for_block(block)
    return block.size_bytes()


def _block_to_df(block: Block):
    block = BlockAccessor.for_block(block)
    return block.to_pandas()


def _block_to_ndarray(block: Block, column: Optional[str]):
    block = BlockAccessor.for_block(block)
    return block.to_numpy(column)


def _block_to_arrow(block: Block):
    block = BlockAccessor.for_block(block)
    return block.to_arrow()


def _sliding_window(iterable: Iterable, n: int):
    """Creates an iterator consisting of n-width sliding windows over
    iterable. The sliding windows are constructed lazily such that an
    element on the base iterator (iterable) isn't consumed until the
    first sliding window containing that element is reached.

    If n > len(iterable), then a single len(iterable) window is
    returned.

    Args:
        iterable: The iterable on which the sliding window will be
            created.
        n: The width of the sliding window.

    Returns:
        An iterator of n-width windows over iterable.
        If n > len(iterable), then a single len(iterable) window is
        returned.
    """
    it = iter(iterable)
    window = collections.deque(itertools.islice(it, n), maxlen=n)
    if len(window) > 0:
        yield tuple(window)
    for elem in it:
        window.append(elem)
        yield tuple(window)


def _do_write(
    ds: Datasource,
    ctx: DatasetContext,
    blocks: List[Block],
    meta: List[BlockMetadata],
    ray_remote_args: Dict[str, Any],
    write_args: Dict[str, Any],
) -> List[ObjectRef[WriteResult]]:
    write_args = _unwrap_arrow_serialization_workaround(write_args)
    DatasetContext._set_current(ctx)
    return ds.do_write(blocks, meta, ray_remote_args=ray_remote_args, **write_args)<|MERGE_RESOLUTION|>--- conflicted
+++ resolved
@@ -407,7 +407,6 @@
             fn: The function to apply to each record batch, or a class type
                 that can be instantiated to create such a callable. Callable classes are
                 only supported for the actor compute strategy.
-<<<<<<< HEAD
             batch_size: The number of rows in each batch, or ``None`` to use entire
                 blocks as batches. Blocks can contain different number of rows, and
                 the last batch can include fewer than ``batch_size`` rows. Defaults to
@@ -427,29 +426,6 @@
                 These arguments are top-level arguments to the underlying Ray task.
             fn_kwargs: Keyword arguments to pass to ``fn``. These arguments are
                 top-level arguments to the underlying Ray task.
-=======
-            batch_size: The number of rows in each batch, or None to use entire blocks
-                as batches (blocks may contain different number of rows).
-                The final batch may include fewer than ``batch_size`` rows.
-                Defaults to 4096.
-            compute: The compute strategy, either "tasks" (default) to use Ray
-                tasks, or "actors" to use an autoscaling actor pool. If wanting to
-                configure the min or max size of the autoscaling actor pool, you can
-                provide an
-                :class:`ActorPoolStrategy(min, max) <ray.data.ActorPoolStrategy>`
-                instance. If using callable classes for fn, the actor compute strategy
-                must be used.
-            batch_format: Specify "default" to use the default block format (promotes
-                tables to Pandas and tensors to NumPy), "pandas" to select
-                ``pandas.DataFrame``, "pyarrow" to select ``pyarrow.Table``, or "numpy"
-                to select ``numpy.ndarray`` for tensor datasets and
-                ``Dict[str, numpy.ndarray]`` for tabular datasets. Default is "default".
-            fn_args: Positional arguments to pass to ``fn``, after the data batch. These
-                arguments will be top-level arguments in the underlying Ray task that's
-                submitted.
-            fn_kwargs: Keyword arguments to pass to ``fn``. These arguments will be
-                top-level arguments in the underlying Ray task that's submitted.
->>>>>>> a596e4d6
             fn_constructor_args: Positional arguments to pass to ``fn``'s constructor.
                 You can only provide this if ``fn`` is a callable class. These arguments
                 are top-level arguments in the underlying Ray actor construction task.
@@ -3633,56 +3609,33 @@
         )
         return l_ds, r_ds
 
-<<<<<<< HEAD
-    def native_batch_format(self) -> Type:
-        """Return this dataset's native batch format.
-
-        The native batch format describes what batches of data look like. To learn more
-=======
     def default_batch_format(self) -> Type:
         """Return this dataset's default batch format.
 
         The default batch format describes what batches of data look like. To learn more
->>>>>>> a596e4d6
         about batch formats, read
         :ref:`writing user-defined functions <transform_datasets_writing_udfs>`.
 
         Example:
 
-<<<<<<< HEAD
-            If your dataset represents a list of Python objects, then the native batch
-=======
             If your dataset represents a list of Python objects, then the default batch
->>>>>>> a596e4d6
             format is ``list``.
 
             >>> ds = ray.data.range(100)
             >>> ds
             Dataset(num_blocks=20, num_rows=100, schema=<class 'int'>)
-<<<<<<< HEAD
-            >>> ds.native_batch_format()
-=======
             >>> ds.default_batch_format()
->>>>>>> a596e4d6
             <class 'list'>
             >>> next(ds.iter_batches(batch_size=4))
             [0, 1, 2, 3]
 
             If your dataset contains a single column of ``TensorDtype`` or
-<<<<<<< HEAD
-            ``ArrowTensorType``, then the native batch format is ``ndarray``.
-=======
             ``ArrowTensorType``, then the default batch format is ``ndarray``.
->>>>>>> a596e4d6
 
             >>> ds = ray.data.range_tensor(100)
             >>> ds
             Dataset(num_blocks=20, num_rows=100, schema={__value__: ArrowTensorType(shape=(1,), dtype=int64)})
-<<<<<<< HEAD
-            >>> ds.native_batch_format()
-=======
             >>> ds.default_batch_format()
->>>>>>> a596e4d6
             <class 'numpy.ndarray'>
             >>> next(ds.iter_batches(batch_size=4))
             array([[0],
@@ -3690,24 +3643,15 @@
                    [2],
                    [3]])
 
-<<<<<<< HEAD
-            If your dataset represents structured data and the native batch format isn't
-            ``ndarray``, then the native batch format is ``DataFrame``.
-=======
             If your dataset represents structured data and the default batch format
             isn't ``ndarray``, then the default batch format is ``DataFrame``.
->>>>>>> a596e4d6
 
             >>> import pandas as pd
             >>> df = pd.DataFrame({"foo": ["a", "b"], "bar": [0, 1]})
             >>> ds = ray.data.from_pandas(df)
             >>> ds
             Dataset(num_blocks=1, num_rows=2, schema={foo: object, bar: int64})
-<<<<<<< HEAD
-            >>> ds.native_batch_format()
-=======
             >>> ds.default_batch_format()
->>>>>>> a596e4d6
             <class 'pandas.core.frame.DataFrame'>
             >>> next(ds.iter_batches(batch_size=4))
               foo  bar
@@ -3723,11 +3667,6 @@
                 Call this function to iterate over batches of data.
 
         """  # noqa: E501
-<<<<<<< HEAD
-        block = ray.get(next(self._plan.execute().iter_blocks()))
-        native_batch = BlockAccessor.for_block(block).to_native()
-        return type(native_batch)
-=======
         import pandas as pd
         import pyarrow as pa
 
@@ -3741,7 +3680,6 @@
             if schema.names == [VALUE_COL_NAME]:
                 return np.ndarray
             return pd.DataFrame
->>>>>>> a596e4d6
 
     def _dataset_format(self) -> str:
         """Determine the format of the dataset. Possible values are: "arrow",
