--- conflicted
+++ resolved
@@ -121,12 +121,9 @@
     NumpyDatasource,
     ReadTask,
     TFRecordDatasource,
-<<<<<<< HEAD
+    _BigQueryDatasink,
     _ParquetDatasink,
-=======
-    _BigQueryDatasink,
     _SQLDatasink,
->>>>>>> 72017226
 )
 from ray.data.iterator import DataIterator
 from ray.data.random_access_dataset import RandomAccessDataset
