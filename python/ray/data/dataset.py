import collections
import copy
import html
import itertools
import logging
import sys
import time
from typing import (
    TYPE_CHECKING,
    Any,
    Callable,
    Dict,
    Generic,
    Iterable,
    Iterator,
    List,
    Mapping,
    Optional,
    Tuple,
    Type,
    Union,
)
from uuid import uuid4

import numpy as np

import ray
import ray.cloudpickle as pickle
from ray._private.thirdparty.tabulate.tabulate import tabulate
from ray._private.usage import usage_lib
from ray.air.util.data_batch_conversion import BlockFormat
from ray.air.util.tensor_extensions.utils import _create_possibly_ragged_ndarray
from ray.data._internal.block_list import BlockList
from ray.data._internal.compute import (
    ActorPoolStrategy,
    CallableClass,
    ComputeStrategy,
    TaskPoolStrategy,
)
from ray.data._internal.delegating_block_builder import DelegatingBlockBuilder
from ray.data._internal.equalize import _equalize
from ray.data._internal.execution.interfaces import RefBundle
from ray.data._internal.execution.legacy_compat import _block_list_to_bundles
from ray.data._internal.iterator.iterator_impl import DataIteratorImpl
from ray.data._internal.iterator.stream_split_iterator import StreamSplitDataIterator
from ray.data._internal.lazy_block_list import LazyBlockList
from ray.data._internal.logical.operators.all_to_all_operator import (
    RandomizeBlocks,
    RandomShuffle,
    Repartition,
    Sort,
)
from ray.data._internal.logical.operators.input_data_operator import InputData
from ray.data._internal.logical.operators.map_operator import (
    Filter,
    FlatMap,
    MapBatches,
    MapRows,
)
from ray.data._internal.logical.operators.n_ary_operator import (
    Union as UnionLogicalOperator,
)
from ray.data._internal.logical.operators.n_ary_operator import Zip
from ray.data._internal.logical.operators.one_to_one_operator import Limit
from ray.data._internal.logical.operators.write_operator import Write
from ray.data._internal.logical.optimizers import LogicalPlan
from ray.data._internal.pandas_block import PandasBlockSchema
from ray.data._internal.plan import ExecutionPlan, OneToOneStage
from ray.data._internal.planner.filter import generate_filter_fn
from ray.data._internal.planner.flat_map import generate_flat_map_fn
from ray.data._internal.planner.map_batches import generate_map_batches_fn
from ray.data._internal.planner.map_rows import generate_map_rows_fn
from ray.data._internal.planner.write import generate_write_fn
from ray.data._internal.progress_bar import ProgressBar
from ray.data._internal.remote_fn import cached_remote_fn
from ray.data._internal.split import _get_num_rows, _split_at_indices
from ray.data._internal.stage_impl import (
    LimitStage,
    RandomizeBlocksStage,
    RandomShuffleStage,
    RepartitionStage,
    SortStage,
    ZipStage,
)
from ray.data._internal.stats import DatasetStats, DatasetStatsSummary
from ray.data._internal.util import (
    ConsumptionAPI,
    _estimate_available_parallelism,
    _is_local_scheme,
    validate_compute,
)
from ray.data.aggregate import AggregateFn, Max, Mean, Min, Std, Sum
from ray.data.block import (
    VALID_BATCH_FORMATS,
    Block,
    BlockAccessor,
    BlockMetadata,
    BlockPartition,
    DataBatch,
    T,
    U,
    UserDefinedFunction,
    _apply_strict_mode_batch_format,
    _apply_strict_mode_batch_size,
    _validate_key_fn,
)
from ray.data.context import (
    ESTIMATED_SAFE_MEMORY_FRACTION,
    OK_PREFIX,
    WARN_PREFIX,
    DataContext,
)
from ray.data.datasource import (
    BlockWritePathProvider,
    CSVDatasource,
    Datasource,
    DefaultBlockWritePathProvider,
    JSONDatasource,
    NumpyDatasource,
    ParquetDatasource,
    ReadTask,
    TFRecordDatasource,
    WriteResult,
)
from ray.data.datasource.file_based_datasource import (
    _unwrap_arrow_serialization_workaround,
    _wrap_arrow_serialization_workaround,
)
from ray.data.iterator import DataIterator
from ray.data.random_access_dataset import RandomAccessDataset
from ray.types import ObjectRef
from ray.util.annotations import Deprecated, DeveloperAPI, PublicAPI
from ray.util.scheduling_strategies import NodeAffinitySchedulingStrategy
from ray.widgets import Template
from ray.widgets.util import repr_with_fallback

if sys.version_info >= (3, 8):
    from typing import Literal
else:
    from typing_extensions import Literal

if TYPE_CHECKING:
    import dask
    import mars
    import modin
    import pandas
    import pyarrow
    import pyspark
    import tensorflow as tf
    import torch
    import torch.utils.data
    from tensorflow_metadata.proto.v0 import schema_pb2

    from ray.data._internal.execution.interfaces import Executor, NodeIdStr
    from ray.data._internal.torch_iterable_dataset import TorchTensorBatchType
    from ray.data.dataset_pipeline import DatasetPipeline
    from ray.data.grouped_data import GroupedData


logger = logging.getLogger(__name__)

TensorflowFeatureTypeSpec = Union[
    "tf.TypeSpec", List["tf.TypeSpec"], Dict[str, "tf.TypeSpec"]
]

TensorFlowTensorBatchType = Union["tf.Tensor", Dict[str, "tf.Tensor"]]


@PublicAPI
class Dataset:
    """A Dataset is a distributed data collection for data loading and processing.

    Datasets are distributed pipelines that produce ``ObjectRef[Block]`` outputs,
    where each block holds data in Arrow format, representing a shard of the overall
    data collection. The block also determines the unit of parallelism. For more
    details, see :ref:`Ray Data Internals <dataset_concept>`.

    Datasets can be created in multiple ways: from synthetic data via ``range_*()``
    APIs, from existing memory data via ``from_*()`` APIs (this creates a subclass
    of Dataset called ``MaterializedDataset``), or from external storage
    systems such as local disk, S3, HDFS etc. via the ``read_*()`` APIs. The
    (potentially processed) Dataset can be saved back to external storage systems
    via the ``write_*()`` APIs.

    Examples:
        .. testcode::
            :skipif: True

            import ray
            # Create dataset from synthetic data.
            ds = ray.data.range(1000)
            # Create dataset from in-memory data.
            ds = ray.data.from_items(
                [{"col1": i, "col2": i * 2} for i in range(1000)]
            )
            # Create dataset from external storage system.
            ds = ray.data.read_parquet("s3://bucket/path")
            # Save dataset back to external storage system.
            ds.write_csv("s3://bucket/output")

    Dataset has two kinds of operations: transformation, which takes in Dataset
    and outputs a new Dataset (e.g. :py:meth:`.map_batches()`); and consumption,
    which produces values (not a data stream) as output
    (e.g. :meth:`.iter_batches()`).

    Dataset transformations are lazy, with execution of the transformations being
    triggered by downstream consumption.

    Dataset supports parallel processing at scale: transformations such as
    :py:meth:`.map_batches()`, aggregations such as
    :py:meth:`.min()`/:py:meth:`.max()`/:py:meth:`.mean()`, grouping via
    :py:meth:`.groupby()`, shuffling operations such as :py:meth:`.sort()`,
    :py:meth:`.random_shuffle()`, and :py:meth:`.repartition()`.

    Examples:
        >>> import ray
        >>> ds = ray.data.range(1000)
        >>> # Transform batches (Dict[str, np.ndarray]) with map_batches().
        >>> ds.map_batches(lambda batch: {"id": batch["id"] * 2})  # doctest: +ELLIPSIS
        MapBatches(<lambda>)
        +- Dataset(num_blocks=..., num_rows=1000, schema={id: int64})
        >>> # Compute the maximum.
        >>> ds.max("id")
        999
        >>> # Shuffle this dataset randomly.
        >>> ds.random_shuffle()  # doctest: +ELLIPSIS
        RandomShuffle
        +- Dataset(num_blocks=..., num_rows=1000, schema={id: int64})
        >>> # Sort it back in order.
        >>> ds.sort("id")  # doctest: +ELLIPSIS
        Sort
        +- Dataset(num_blocks=..., num_rows=1000, schema={id: int64})

    Both unexecuted and materialized Datasets can be passed between Ray tasks and
    actors without incurring a copy. Dataset supports conversion to/from several
    more featureful dataframe libraries (e.g., Spark, Dask, Modin, MARS), and are also
    compatible with distributed TensorFlow / PyTorch.
    """

    def __init__(
        self,
        plan: ExecutionPlan,
        epoch: int,
        lazy: bool = True,
        logical_plan: Optional[LogicalPlan] = None,
    ):
        """Construct a Dataset (internal API).

        The constructor is not part of the Dataset API. Use the ``ray.data.*``
        read methods to construct a dataset.
        """
        assert isinstance(plan, ExecutionPlan), type(plan)
        usage_lib.record_library_usage("dataset")  # Legacy telemetry name.

        self._plan = plan
        self._uuid = uuid4().hex
        self._epoch = epoch
        self._lazy = lazy
        self._logical_plan = logical_plan
        if logical_plan is not None:
            self._plan.link_logical_plan(logical_plan)

        if not lazy:
            self._plan.execute(allow_clear_input_blocks=False)

        # Handle to currently running executor for this dataset.
        self._current_executor: Optional["Executor"] = None

    @staticmethod
    def copy(
        ds: "Dataset", _deep_copy: bool = False, _as: Optional[type] = None
    ) -> "Dataset":
        if not _as:
            _as = type(ds)
        if _deep_copy:
            return _as(ds._plan.deep_copy(), ds._epoch, ds._lazy, ds._logical_plan)
        else:
            return _as(ds._plan.copy(), ds._epoch, ds._lazy, ds._logical_plan)

    def map(
        self,
        fn: UserDefinedFunction[Dict[str, Any], Dict[str, Any]],
        *,
        compute: Optional[ComputeStrategy] = None,
        num_cpus: Optional[float] = None,
        num_gpus: Optional[float] = None,
        **ray_remote_args,
    ) -> "Dataset":
        """Apply the given function to each record of this dataset.

        Note that mapping individual records can be quite slow. Consider using
        `.map_batches()` for performance.

        Examples:
            >>> import ray
            >>> # Transform python objects.
            >>> ds = ray.data.range(1000)
            >>> # The function goes from record (Dict[str, Any]) to record.
            >>> ds.map(lambda record: {"id": record["id"] * 2})
            Map
            +- Dataset(num_blocks=..., num_rows=1000, schema={id: int64})
            >>> # Transform Arrow records.
            >>> ds = ray.data.from_items(
            ...     [{"value": i} for i in range(1000)])
            >>> ds.map(lambda record: {"v2": record["value"] * 2})
            Map
            +- Dataset(num_blocks=200, num_rows=1000, schema={value: int64})
            >>> # Define a callable class that persists state across
            >>> # function invocations for efficiency.
            >>> init_model = ... # doctest: +SKIP
            >>> class CachedModel:
            ...    def __init__(self):
            ...        self.model = init_model()
            ...    def __call__(self, batch):
            ...        return self.model(batch)
            >>> # Apply the transform in parallel on GPUs. Since
            >>> # compute=ActorPoolStrategy(size=8) the transform is applied on a
            >>> # pool of 8 Ray actors, each allocated 1 GPU by Ray.
            >>> ds.map(CachedModel, # doctest: +SKIP
            ...        compute=ray.data.ActorPoolStrategy(size=8),
            ...        num_gpus=1)

        Time complexity: O(dataset size / parallelism)

        Args:
            fn: The function to apply to each record, or a class type
                that can be instantiated to create such a callable. Callable classes are
                only supported for the actor compute strategy.
            compute: The compute strategy, either None (default) to use Ray
                tasks, ``ray.data.ActorPoolStrategy(size=n)`` to use a fixed-size actor
                pool, or ``ray.data.ActorPoolStrategy(min_size=m, max_size=n)`` for an
                autoscaling actor pool.
            num_cpus: The number of CPUs to reserve for each parallel map worker.
            num_gpus: The number of GPUs to reserve for each parallel map worker. For
                example, specify `num_gpus=1` to request 1 GPU for each parallel map
                worker.
            ray_remote_args: Additional resource requirements to request from
                ray for each map worker.

        .. seealso::

            :meth:`~Dataset.flat_map`:
                Call this method to create new records from existing ones. Unlike
                :meth:`~Dataset.map`, a function passed to
                :meth:`~Dataset.flat_map` can return multiple records.

                :meth:`~Dataset.flat_map` isn't recommended because it's slow; call
                :meth:`~Dataset.map_batches` instead.

            :meth:`~Dataset.map_batches`
                Call this method to transform batches of data. It's faster and more
                flexible than :meth:`~Dataset.map` and :meth:`~Dataset.flat_map`.
        """
        validate_compute(fn, compute)

        transform_fn = generate_map_rows_fn()

        if num_cpus is not None:
            ray_remote_args["num_cpus"] = num_cpus

        if num_gpus is not None:
            ray_remote_args["num_gpus"] = num_gpus

        plan = self._plan.with_stage(
            OneToOneStage(
                "Map",
                transform_fn,
                compute,
                ray_remote_args,
                fn=fn,
            )
        )

        logical_plan = self._logical_plan
        if logical_plan is not None:
            map_op = MapRows(
                logical_plan.dag,
                fn,
                compute=compute,
                ray_remote_args=ray_remote_args,
            )
            logical_plan = LogicalPlan(map_op)
        return Dataset(plan, self._epoch, self._lazy, logical_plan)

    def map_batches(
        self,
        fn: UserDefinedFunction[DataBatch, DataBatch],
        *,
        batch_size: Union[int, None, Literal["default"]] = "default",
        compute: Optional[ComputeStrategy] = None,
        batch_format: Optional[str] = "default",
        zero_copy_batch: bool = False,
        fn_args: Optional[Iterable[Any]] = None,
        fn_kwargs: Optional[Dict[str, Any]] = None,
        fn_constructor_args: Optional[Iterable[Any]] = None,
        fn_constructor_kwargs: Optional[Dict[str, Any]] = None,
        num_cpus: Optional[float] = None,
        num_gpus: Optional[float] = None,
        **ray_remote_args,
    ) -> "Dataset":
        """Apply the given function to batches of data.

        This applies the ``fn`` in parallel with map tasks, with each task handling
        a batch of data (typically Dict[str, np.ndarray] or pd.DataFrame).

        To learn more, see the :ref:`Transforming batches user guide <transforming_batches>`.

        .. tip::
            If ``fn`` does not mutate its input, set ``zero_copy_batch=True`` to elide a
            batch copy, which can improve performance and decrease memory utilization.
            ``fn`` will then receive zero-copy read-only batches.
            If ``fn`` mutates its input, you will need to ensure that the batch provided
            to ``fn`` is writable by setting ``zero_copy_batch=False`` (default). This
            will create an extra, mutable copy of each batch before handing it to
            ``fn``.

        .. note::
            The size of the batches provided to ``fn`` may be smaller than the provided
            ``batch_size`` if ``batch_size`` doesn't evenly divide the block(s) sent to
            a given map task. When ``batch_size`` is specified, each map task is
            sent a single block if the block is equal to or larger than ``batch_size``,
            and is sent a bundle of blocks up to (but not exceeding)
            ``batch_size`` if blocks are smaller than ``batch_size``.

        Examples:

            >>> import numpy as np
            >>> import ray
            >>> ds = ray.data.from_items([
            ...     {"name": "Luna", "age": 4},
            ...     {"name": "Rory", "age": 14},
            ...     {"name": "Scout", "age": 9},
            ... ])
            >>> ds  # doctest: +SKIP
            MaterializedDataset(
                num_blocks=3,
                num_rows=3,
                schema={name: string, age: int64}
            )

            Here ``fn`` returns the same batch type as the input, but your ``fn`` can
            also return a different batch type (e.g., pd.DataFrame). Read more about
            :ref:`Transforming batches <transforming_batches>`.

            >>> from typing import Dict
            >>> def map_fn(batch: Dict[str, np.ndarray]) -> Dict[str, np.ndarray]:
            ...     batch["age_in_dog_years"] = 7 * batch["age"]
            ...     return batch
            >>> ds = ds.map_batches(map_fn)
            >>> ds
            MapBatches(map_fn)
            +- Dataset(num_blocks=3, num_rows=3, schema={name: string, age: int64})

            :ref:`Actors <actor-guide>` can improve the performance of some workloads.
            For example, you can use :ref:`actors <actor-guide>` to load a model once
            per worker instead of once per inference.

            To transform batches with :ref:`actors <actor-guide>`, pass a callable type
            to ``fn`` and specify an :class:`~ray.data.ActorPoolStrategy`.

            In the example below, ``CachedModel`` is called on an autoscaling pool of
            two to eight :ref:`actors <actor-guide>`, each allocated one GPU by Ray.

            >>> init_large_model = ... # doctest: +SKIP
            >>> class CachedModel:
            ...    def __init__(self):
            ...        self.model = init_large_model()
            ...    def __call__(self, item):
            ...        return self.model(item)
            >>> ds.map_batches( # doctest: +SKIP
            ...     CachedModel, # doctest: +SKIP
            ...     batch_size=256, # doctest: +SKIP
            ...     compute=ray.data.ActorPoolStrategy(size=8), # doctest: +SKIP
            ...     num_gpus=1,
            ... ) # doctest: +SKIP

            ``fn`` can also be a generator, yielding multiple batches in a single
            invocation. This is useful when returning large objects. Instead of
            returning a very large output batch, ``fn`` can instead yield the
            output batch in chunks.

            >>> def map_fn_with_large_output(batch):
            ...     for i in range(3):
            ...         yield {"large_output": np.ones((100, 1000))}
            >>> ds = ray.data.from_items([1])
            >>> ds = ds.map_batches(map_fn_with_large_output)
            >>> ds
            MapBatches(map_fn_with_large_output)
            +- Dataset(num_blocks=..., num_rows=1, schema={item: int64})


        Args:
            fn: The function or generator to apply to each record batch, or a class type
                that can be instantiated to create such a callable. Callable classes are
                only supported for the actor compute strategy. Note ``fn`` must be
                pickle-able.
            batch_size: The desired number of rows in each batch, or None to use entire
                blocks as batches (blocks may contain different number of rows).
                The actual size of the batch provided to ``fn`` may be smaller than
                ``batch_size`` if ``batch_size`` doesn't evenly divide the block(s) sent
                to a given map task. Default batch_size is 4096 with "default".
            compute: The compute strategy, either "tasks" (default) to use Ray
                tasks, ``ray.data.ActorPoolStrategy(size=n)`` to use a fixed-size actor
                pool, or ``ray.data.ActorPoolStrategy(min_size=m, max_size=n)`` for an
                autoscaling actor pool.
            batch_format: Specify ``"default"`` to use the default block format
                (NumPy), ``"pandas"`` to select ``pandas.DataFrame``, "pyarrow" to
                select ``pyarrow.Table``, or ``"numpy"`` to select
                ``Dict[str, numpy.ndarray]``, or None to return the underlying block
                exactly as is with no additional formatting.
            zero_copy_batch: Whether ``fn`` should be provided zero-copy, read-only
                batches. If this is ``True`` and no copy is required for the
                ``batch_format`` conversion, the batch is a zero-copy, read-only
                view on data in Ray's object store, which can decrease memory
                utilization and improve performance. If this is ``False``, the batch
                is writable, which will require an extra copy to guarantee.
                If ``fn`` mutates its input, this will need to be ``False`` in order to
                avoid "assignment destination is read-only" or "buffer source array is
                read-only" errors. Default is ``False``.
            fn_args: Positional arguments to pass to ``fn`` after the first argument.
                These arguments are top-level arguments to the underlying Ray task.
            fn_kwargs: Keyword arguments to pass to ``fn``. These arguments are
                top-level arguments to the underlying Ray task.
            fn_constructor_args: Positional arguments to pass to ``fn``'s constructor.
                You can only provide this if ``fn`` is a callable class. These arguments
                are top-level arguments in the underlying Ray actor construction task.
            fn_constructor_kwargs: Keyword arguments to pass to ``fn``'s constructor.
                This can only be provided if ``fn`` is a callable class. These arguments
                are top-level arguments in the underlying Ray actor construction task.
            num_cpus: The number of CPUs to reserve for each parallel map worker.
            num_gpus: The number of GPUs to reserve for each parallel map worker. For
                example, specify `num_gpus=1` to request 1 GPU for each parallel map worker.
            ray_remote_args: Additional resource requirements to request from
                ray for each map worker.

        .. seealso::

            :meth:`~Dataset.iter_batches`
                Call this function to iterate over batches of data.

            :meth:`~Dataset.flat_map`:
                Call this method to create new records from existing ones. Unlike
                :meth:`~Dataset.map`, a function passed to :meth:`~Dataset.flat_map`
                can return multiple records.

                :meth:`~Dataset.flat_map` isn't recommended because it's slow; call
                :meth:`~Dataset.map_batches` instead.

            :meth:`~Dataset.map`
                Call this method to transform one record at time.

                This method isn't recommended because it's slow; call
                :meth:`~Dataset.map_batches` instead.
        """  # noqa: E501

        if num_cpus is not None:
            ray_remote_args["num_cpus"] = num_cpus

        if num_gpus is not None:
            ray_remote_args["num_gpus"] = num_gpus

        batch_format = _apply_strict_mode_batch_format(batch_format)
        if batch_format == "native":
            logger.warning("The 'native' batch format has been renamed 'default'.")

        target_block_size = None
        if batch_size is not None and batch_size != "default":
            if batch_size < 1:
                raise ValueError("Batch size cannot be negative or 0")
            # Enable blocks bundling when batch_size is specified by caller.
            target_block_size = batch_size

        batch_size = _apply_strict_mode_batch_size(
            batch_size, use_gpu="num_gpus" in ray_remote_args
        )

        if batch_format not in VALID_BATCH_FORMATS:
            raise ValueError(
                f"The batch format must be one of {VALID_BATCH_FORMATS}, got: "
                f"{batch_format}"
            )

        validate_compute(fn, compute)

        if fn_constructor_args is not None or fn_constructor_kwargs is not None:
            if compute is None or (
                compute != "actors" and not isinstance(compute, ActorPoolStrategy)
            ):
                raise ValueError(
                    "fn_constructor_args and fn_constructor_kwargs can only be "
                    "specified if using the actor pool compute strategy, but got: "
                    f"{compute}"
                )
            if not isinstance(fn, CallableClass):
                raise ValueError(
                    "fn_constructor_args and fn_constructor_kwargs can only be "
                    "specified if providing a CallableClass instance for fn, but got: "
                    f"{fn}"
                )

        transform_fn = generate_map_batches_fn(
            batch_size=batch_size,
            batch_format=batch_format,
            zero_copy_batch=zero_copy_batch,
        )

        # TODO(chengsu): pass function name to MapBatches logical operator.
        if hasattr(fn, "__self__") and isinstance(
            fn.__self__, ray.data.preprocessor.Preprocessor
        ):
            stage_name = fn.__self__.__class__.__name__
        else:
            stage_name = f'MapBatches({getattr(fn, "__name__", type(fn))})'

        stage = OneToOneStage(
            stage_name,
            transform_fn,
            compute,
            ray_remote_args,
            # TODO(Clark): Add a strict cap here.
            target_block_size=target_block_size,
            fn=fn,
            fn_args=fn_args,
            fn_kwargs=fn_kwargs,
            fn_constructor_args=fn_constructor_args,
            fn_constructor_kwargs=fn_constructor_kwargs,
        )
        plan = self._plan.with_stage(stage)

        logical_plan = self._logical_plan
        if logical_plan is not None:
            map_batches_op = MapBatches(
                logical_plan.dag,
                fn,
                batch_size=batch_size,
                batch_format=batch_format,
                zero_copy_batch=zero_copy_batch,
                target_block_size=target_block_size,
                fn_args=fn_args,
                fn_kwargs=fn_kwargs,
                fn_constructor_args=fn_constructor_args,
                fn_constructor_kwargs=fn_constructor_kwargs,
                compute=compute,
                ray_remote_args=ray_remote_args,
            )
            logical_plan = LogicalPlan(map_batches_op)

        return Dataset(plan, self._epoch, self._lazy, logical_plan)

    def add_column(
        self,
        col: str,
        fn: Callable[["pandas.DataFrame"], "pandas.Series"],
        *,
        compute: Optional[str] = None,
        **ray_remote_args,
    ) -> "Dataset":
        """Add the given column to the dataset.

        This is only supported for datasets convertible to pandas format.
        A function generating the new column values given the batch in pandas
        format must be specified.

        Examples:
            >>> import ray
            >>> ds = ray.data.range(100)
            >>> # Add a new column equal to value * 2.
            >>> ds = ds.add_column("new_col", lambda df: df["id"] * 2)
            >>> # Overwrite the existing "value" with zeros.
            >>> ds = ds.add_column("id", lambda df: 0)

        Time complexity: O(dataset size / parallelism)

        Args:
            col: Name of the column to add. If the name already exists, the
                column is overwritten.
            fn: Map function generating the column values given a batch of
                records in pandas format.
            compute: The compute strategy, either "tasks" (default) to use Ray
                tasks, ``ray.data.ActorPoolStrategy(size=n)`` to use a fixed-size actor
                pool, or ``ray.data.ActorPoolStrategy(min_size=m, max_size=n)`` for an
                autoscaling actor pool.
            ray_remote_args: Additional resource requirements to request from
                ray (e.g., num_gpus=1 to request GPUs for the map tasks).
        """

        def process_batch(batch: "pandas.DataFrame") -> "pandas.DataFrame":
            batch.loc[:, col] = fn(batch)
            return batch

        if not callable(fn):
            raise ValueError("`fn` must be callable, got {}".format(fn))

        return self.map_batches(
            process_batch,
            batch_format="pandas",  # TODO(ekl) we should make this configurable.
            compute=compute,
            zero_copy_batch=False,
            **ray_remote_args,
        )

    def drop_columns(
        self,
        cols: List[str],
        *,
        compute: Optional[str] = None,
        **ray_remote_args,
    ) -> "Dataset":
        """Drop one or more columns from the dataset.

        Examples:
            >>> import ray
            >>> ds = ray.data.range(100)
            >>> # Add a new column equal to value * 2.
            >>> ds = ds.add_column("new_col", lambda df: df["id"] * 2)
            >>> # Drop the existing "value" column.
            >>> ds = ds.drop_columns(["id"])


        Time complexity: O(dataset size / parallelism)

        Args:
            cols: Names of the columns to drop. If any name does not exist,
                an exception is raised.
            compute: The compute strategy, either "tasks" (default) to use Ray
                tasks, ``ray.data.ActorPoolStrategy(size=n)`` to use a fixed-size actor
                pool, or ``ray.data.ActorPoolStrategy(min_size=m, max_size=n)`` for an
                autoscaling actor pool.
            ray_remote_args: Additional resource requirements to request from
                ray (e.g., num_gpus=1 to request GPUs for the map tasks).
        """

        return self.map_batches(
            lambda batch: batch.drop(columns=cols),
            batch_format="pandas",
            zero_copy_batch=True,
            compute=compute,
            **ray_remote_args,
        )

    def select_columns(
        self,
        cols: List[str],
        *,
        compute: Union[str, ComputeStrategy] = None,
        **ray_remote_args,
    ) -> "Dataset":
        """Select one or more columns from the dataset.

        All input columns used to select need to be in the schema of the dataset.

        Examples:
            >>> import ray
            >>> # Create a dataset with 3 columns
            >>> ds = ray.data.from_items([{"col1": i, "col2": i+1, "col3": i+2}
            ...      for i in range(10)])
            >>> # Select only "col1" and "col2" columns.
            >>> ds = ds.select_columns(cols=["col1", "col2"])
            >>> ds
            MapBatches(<lambda>)
            +- Dataset(
                  num_blocks=...,
                  num_rows=10,
                  schema={col1: int64, col2: int64, col3: int64}
               )


        Time complexity: O(dataset size / parallelism)

        Args:
            cols: Names of the columns to select. If any name is not included in the
                dataset schema, an exception is raised.
            compute: The compute strategy, either "tasks" (default) to use Ray
                tasks, ``ray.data.ActorPoolStrategy(size=n)`` to use a fixed-size actor
                pool, or ``ray.data.ActorPoolStrategy(min_size=m, max_size=n)`` for an
                autoscaling actor pool.
            ray_remote_args: Additional resource requirements to request from
                ray (e.g., num_gpus=1 to request GPUs for the map tasks).
        """  # noqa: E501
        return self.map_batches(
            lambda batch: BlockAccessor.for_block(batch).select(columns=cols),
            batch_format="pandas",
            zero_copy_batch=True,
            compute=compute,
            **ray_remote_args,
        )

    def flat_map(
        self,
        fn: UserDefinedFunction[Dict[str, Any], List[Dict[str, Any]]],
        *,
        compute: Optional[ComputeStrategy] = None,
        num_cpus: Optional[float] = None,
        num_gpus: Optional[float] = None,
        **ray_remote_args,
    ) -> "Dataset":
        """Apply the given function to each record and then flatten results.

        Consider using ``.map_batches()`` for better performance (the batch size can be
        altered in map_batches).

        Examples:
            >>> import ray
            >>> ds = ray.data.range(1000)
            >>> ds.flat_map(lambda x: [{"id": 1}, {"id": 2}, {"id": 4}])
            FlatMap
            +- Dataset(num_blocks=..., num_rows=1000, schema={id: int64})

        Time complexity: O(dataset size / parallelism)

        Args:
            fn: The function or generator to apply to each record, or a class type
                that can be instantiated to create such a callable. Callable classes are
                only supported for the actor compute strategy.
            compute: The compute strategy, either "tasks" (default) to use Ray
                tasks, ``ray.data.ActorPoolStrategy(size=n)`` to use a fixed-size actor
                pool, or ``ray.data.ActorPoolStrategy(min_size=m, max_size=n)`` for an
                autoscaling actor pool.
            num_cpus: The number of CPUs to reserve for each parallel map worker.
            num_gpus: The number of GPUs to reserve for each parallel map worker. For
                example, specify `num_gpus=1` to request 1 GPU for each parallel map
                worker.
            ray_remote_args: Additional resource requirements to request from
                ray for each map worker.

        .. seealso::

            :meth:`~Dataset.map_batches`
                Call this method to transform batches of data. It's faster and more
                flexible than :meth:`~Dataset.map` and :meth:`~Dataset.flat_map`.

            :meth:`~Dataset.map`
                Call this method to transform one record at time.

                This method isn't recommended because it's slow; call
                :meth:`~Dataset.map_batches` instead.
        """
        validate_compute(fn, compute)

        transform_fn = generate_flat_map_fn()

        if num_cpus is not None:
            ray_remote_args["num_cpus"] = num_cpus

        if num_gpus is not None:
            ray_remote_args["num_gpus"] = num_gpus

        plan = self._plan.with_stage(
            OneToOneStage("FlatMap", transform_fn, compute, ray_remote_args, fn=fn)
        )

        logical_plan = self._logical_plan
        if logical_plan is not None:
            op = FlatMap(
                input_op=logical_plan.dag,
                fn=fn,
                compute=compute,
                ray_remote_args=ray_remote_args,
            )
            logical_plan = LogicalPlan(op)
        return Dataset(plan, self._epoch, self._lazy, logical_plan)

    def filter(
        self,
        fn: UserDefinedFunction[Dict[str, Any], bool],
        *,
        compute: Union[str, ComputeStrategy] = None,
        **ray_remote_args,
    ) -> "Dataset":
        """Filter out records that do not satisfy the given predicate.

        Consider using ``.map_batches()`` for better performance (you can implement
        filter by dropping records).

        Examples:
            >>> import ray
            >>> ds = ray.data.range(100)
            >>> ds.filter(lambda x: x["id"] % 2 == 0)
            Filter
            +- Dataset(num_blocks=..., num_rows=100, schema={id: int64})

        Time complexity: O(dataset size / parallelism)

        Args:
            fn: The predicate to apply to each record, or a class type
                that can be instantiated to create such a callable. Callable classes are
                only supported for the actor compute strategy.
            compute: The compute strategy, either "tasks" (default) to use Ray
                tasks, ``ray.data.ActorPoolStrategy(size=n)`` to use a fixed-size actor
                pool, or ``ray.data.ActorPoolStrategy(min_size=m, max_size=n)`` for an
                autoscaling actor pool.
            ray_remote_args: Additional resource requirements to request from
                ray (e.g., num_gpus=1 to request GPUs for the map tasks).
        """
        validate_compute(fn, compute)

        transform_fn = generate_filter_fn()

        plan = self._plan.with_stage(
            OneToOneStage("Filter", transform_fn, compute, ray_remote_args, fn=fn)
        )

        logical_plan = self._logical_plan
        if logical_plan is not None:
            op = Filter(
                input_op=logical_plan.dag,
                fn=fn,
                compute=compute,
                ray_remote_args=ray_remote_args,
            )
            logical_plan = LogicalPlan(op)

        return Dataset(plan, self._epoch, self._lazy, logical_plan)

    def repartition(self, num_blocks: int, *, shuffle: bool = False) -> "Dataset":
        """Repartition the dataset into exactly this number of blocks.

        After repartitioning, all blocks in the returned dataset will have
        approximately the same number of rows.

        Repartition has two modes:

        * ``shuffle=False`` - performs the minimal data movement needed to equalize block sizes
        * ``shuffle=True`` - performs a full distributed shuffle

        .. image:: /data/images/dataset-shuffle.svg
            :align: center

        ..
            https://docs.google.com/drawings/d/132jhE3KXZsf29ho1yUdPrCHB9uheHBWHJhDQMXqIVPA/edit


        Examples:
            >>> import ray
            >>> ds = ray.data.range(100)
            >>> # Set the number of output partitions to write to disk.
            >>> ds.repartition(10).write_parquet("/tmp/test")

        Time complexity: O(dataset size / parallelism)

        Args:
            num_blocks: The number of blocks.
            shuffle: Whether to perform a distributed shuffle during the
                repartition. When shuffle is enabled, each output block
                contains a subset of data rows from each input block, which
                requires all-to-all data movement. When shuffle is disabled,
                output blocks are created from adjacent input blocks,
                minimizing data movement.

        Returns:
            The repartitioned dataset.
        """  # noqa: E501

        plan = self._plan.with_stage(RepartitionStage(num_blocks, shuffle))

        logical_plan = self._logical_plan
        if logical_plan is not None:
            op = Repartition(
                logical_plan.dag,
                num_outputs=num_blocks,
                shuffle=shuffle,
            )
            logical_plan = LogicalPlan(op)
        return Dataset(plan, self._epoch, self._lazy, logical_plan)

    def random_shuffle(
        self,
        *,
        seed: Optional[int] = None,
        num_blocks: Optional[int] = None,
        **ray_remote_args,
    ) -> "Dataset":
        """Randomly shuffle the elements of this dataset.

        .. tip::

            ``random_shuffle`` can be slow. For better performance, try
            `Iterating over batches with shuffling <iterating-over-data#iterating-over-batches-with-shuffling>`_.

        Examples:
            >>> import ray
            >>> ds = ray.data.range(100)
            >>> # Shuffle this dataset randomly.
            >>> ds.random_shuffle()
            RandomShuffle
            +- Dataset(num_blocks=..., num_rows=100, schema={id: int64})
            >>> # Shuffle this dataset with a fixed random seed.
            >>> ds.random_shuffle(seed=12345)
            RandomShuffle
            +- Dataset(num_blocks=..., num_rows=100, schema={id: int64})

        Time complexity: O(dataset size / parallelism)

        Args:
            seed: Fix the random seed to use, otherwise one is chosen
                based on system randomness.
            num_blocks: The number of output blocks after the shuffle, or None
                to retain the number of blocks.

        Returns:
            The shuffled dataset.
        """  # noqa: E501

        plan = self._plan.with_stage(
            RandomShuffleStage(seed, num_blocks, ray_remote_args)
        )

        logical_plan = self._logical_plan
        if logical_plan is not None:
            op = RandomShuffle(
                logical_plan.dag,
                seed=seed,
                num_outputs=num_blocks,
                ray_remote_args=ray_remote_args,
            )
            logical_plan = LogicalPlan(op)
        return Dataset(plan, self._epoch, self._lazy, logical_plan)

    def randomize_block_order(
        self,
        *,
        seed: Optional[int] = None,
    ) -> "Dataset":
        """Randomly shuffle the blocks of this dataset.

        Examples:
            >>> import ray
            >>> ds = ray.data.range(100) # doctest: +SKIP
            >>> # Randomize the block order.
            >>> ds.randomize_block_order() # doctest: +SKIP
            >>> # Randomize the block order with a fixed random seed.
            >>> ds.randomize_block_order(seed=12345) # doctest: +SKIP

        Args:
            seed: Fix the random seed to use, otherwise one is chosen
                based on system randomness.

        Returns:
            The block-shuffled dataset.
        """

        plan = self._plan.with_stage(RandomizeBlocksStage(seed))

        logical_plan = self._logical_plan
        if logical_plan is not None:
            op = RandomizeBlocks(
                logical_plan.dag,
                seed=seed,
            )
            logical_plan = LogicalPlan(op)
        return Dataset(plan, self._epoch, self._lazy, logical_plan)

    def random_sample(
        self, fraction: float, *, seed: Optional[int] = None
    ) -> "Dataset":
        """Randomly samples a fraction of the elements of this dataset.

        Note that the exact number of elements returned is not guaranteed,
        and that the number of elements being returned is roughly fraction * total_rows.

        Examples:
            >>> import ray
            >>> ds = ray.data.range(100) # doctest: +SKIP
            >>> ds.random_sample(0.1) # doctest: +SKIP
            >>> ds.random_sample(0.2, seed=12345) # doctest: +SKIP

        Args:
            fraction: The fraction of elements to sample.
            seed: Seeds the python random pRNG generator.

        Returns:
            Returns a Dataset containing the sampled elements.
        """
        import random

        import pandas as pd
        import pyarrow as pa

        if self.num_blocks() == 0:
            raise ValueError("Cannot sample from an empty Dataset.")

        if fraction < 0 or fraction > 1:
            raise ValueError("Fraction must be between 0 and 1.")

        if seed is not None:
            random.seed(seed)

        def process_batch(batch):
            if isinstance(batch, list):
                return [row for row in batch if random.random() <= fraction]
            if isinstance(batch, pa.Table):
                # Lets the item pass if weight generated for that item <= fraction
                return batch.filter(
                    pa.array(random.random() <= fraction for _ in range(len(batch)))
                )
            if isinstance(batch, pd.DataFrame):
                return batch.sample(frac=fraction)
            if isinstance(batch, np.ndarray):
                return _create_possibly_ragged_ndarray(
                    [row for row in batch if random.random() <= fraction]
                )
            raise ValueError(f"Unsupported batch type: {type(batch)}")

        return self.map_batches(process_batch, batch_format=None)

    @ConsumptionAPI
    def streaming_split(
        self,
        n: int,
        *,
        equal: bool = False,
        locality_hints: Optional[List["NodeIdStr"]] = None,
    ) -> List[DataIterator]:
        """Returns ``n`` :class:`DataIterators <ray.data.DataIterator>` that can
        be used to read disjoint subsets of the dataset in parallel.

        This method is the recommended way to consume :class:`Datasets <Dataset>` for
        distributed training.

        Streaming split works by delegating the execution of this :class:`Dataset` to a
        coordinator actor. The coordinator pulls block references from the executed
        stream, and divides those blocks among ``n`` output iterators. Iterators pull
        blocks from the coordinator actor to return to their caller on ``next``.

        The returned iterators are also repeatable; each iteration will trigger a
        new execution of the Dataset. There is an implicit barrier at the start of
        each iteration, which means that `next` must be called on all iterators before
        the iteration starts.

        .. warning::

            Because iterators are pulling blocks from the same :class:`Dataset`
            execution, if one iterator falls behind, other iterators may be stalled.

        Examples:

            .. testcode::

                import ray

                ds = ray.data.range(100)
                it1, it2 = ds.streaming_split(2, equal=True)

            Consume data from iterators in parallel.

            .. testcode::

                @ray.remote
                def consume(it):
                    for batch in it.iter_batches():
                       print(batch)

                ray.get([consume.remote(it1), consume.remote(it2)])

            .. testoutput::
                :hide:

                ...

            You can loop over the iterators multiple times (multiple epochs).

            .. testcode::

                @ray.remote
                def train(it):
                    NUM_EPOCHS = 2
                    for _ in range(NUM_EPOCHS):
                        for batch in it.iter_batches():
                           print(batch)

                ray.get([train.remote(it1), train.remote(it2)])  # doctest: +SKIP

            .. testoutput:
                :hide:

                ...

            The following remote function call blocks waiting for a read on ``it2`` to
            start.

            .. testcode::
                :skipif: True

                ray.get(train.remote(it1))

        Args:
            n: Number of output iterators to return.
<<<<<<< HEAD
            equal: If ``True``, each output iterator sees an exactly equal number
                of rows, dropping data if necessary. If ``False``, some iterators may
                see slightly more or less rows than others, but no data is dropped.
=======
            equal: If True, each output iterator will see an exactly equal number
                of rows, dropping data if necessary. If False, some iterators may see
                slightly more or less rows than other, but no data is dropped.
>>>>>>> 415ec40f
            locality_hints: Specify the node ids corresponding to each iterator
                location. Dataset will try to minimize data movement based on the
                iterator output locations. This list must have length ``n``. You can
                get the current node id of a task or actor by calling
                ``ray.get_runtime_context().get_node_id()``.

        Returns:
            The output iterator splits. These iterators are Ray-serializable and can
            be freely passed to any Ray task or actor.

        .. seealso::

            :meth:`Dataset.split`
                Unlike :meth:`~Dataset.streaming_split`, :meth:`~Dataset.split`
                materializes the dataset in memory.
        """
        return StreamSplitDataIterator.create(self, n, equal, locality_hints)

    @ConsumptionAPI
    def split(
        self, n: int, *, equal: bool = False, locality_hints: Optional[List[Any]] = None
    ) -> List["MaterializedDataset"]:
        """Materialize and split the dataset into ``n`` disjoint pieces.

        This method returns a list of ``MaterializedDataset`` that can be passed to Ray
        Tasks and Actors and used to read the dataset rows in parallel.

        Examples:

            .. testcode::

                @ray.remote
                class Worker:

                    def train(self, data_iterator):
                        for batch in data_iterator.iter_batches(batch_size=8):
                            pass

                workers = [Worker.remote() for _ in range(4)]
                shards = transformed_ds.split(n=4, equal=True)
                ray.get([w.train.remote(s) for w, s in zip(workers, shards)])

        Time complexity: O(1)

        Args:
            n: Number of child datasets to return.
            equal: Whether to guarantee each split has an equal
                number of records. This might drop records if the rows can't be
                divided equally among the splits.
            locality_hints: [Experimental] A list of Ray actor handles of size ``n``.
                The system tries to co-locate the blocks of the i-th dataset
                with the i-th actor to maximize data locality.

        Returns:
            A list of ``n`` disjoint dataset splits.

        .. seealso::

            :meth:`Dataset.split_at_indices`
                Unlike :meth:`~Dataset.split`, which splits a dataset into approximately
                equal splits, :meth:`Dataset.split_proportionately` lets you split a 
                dataset into different sizes.

            :meth:`Dataset.split_proportionately`
                This method is equivalent to :meth:`Dataset.split_at_indices` if 
                you compute indices manually.
                
            :meth:`Dataset.streaming_split`.
                Unlike :meth:`~Dataset.split`, :meth:`~Dataset.streaming_split`
                doesn't materialize the dataset in memory.
        """
        if n <= 0:
            raise ValueError(f"The number of splits {n} is not positive.")

        # fallback to split_at_indices for equal split without locality hints.
        # simple benchmarks shows spilit_at_indices yields more stable performance.
        # https://github.com/ray-project/ray/pull/26641 for more context.
        if equal and locality_hints is None:
            count = self.count()
            split_index = count // n
            # we are creating n split_indices which will generate
            # n + 1 splits; the last split will at most contains (n - 1)
            # rows, which could be safely dropped.
            split_indices = [split_index * i for i in range(1, n + 1)]
            shards = self.split_at_indices(split_indices)
            return shards[:n]

        if locality_hints and len(locality_hints) != n:
            raise ValueError(
                f"The length of locality_hints {len(locality_hints)} "
                f"doesn't equal the number of splits {n}."
            )
            # TODO: this is unreachable code.
            if len(set(locality_hints)) != len(locality_hints):
                raise ValueError(
                    "locality_hints must not contain duplicate actor handles"
                )

        blocks = self._plan.execute()
        owned_by_consumer = blocks._owned_by_consumer
        stats = self._plan.stats()
        block_refs, metadata = zip(*blocks.get_blocks_with_metadata())

        if locality_hints is None:
            blocks = np.array_split(block_refs, n)
            meta = np.array_split(metadata, n)

            split_datasets = []
            for b, m in zip(blocks, meta):
                block_list = BlockList(
                    b.tolist(), m.tolist(), owned_by_consumer=owned_by_consumer
                )
                logical_plan = self._plan._logical_plan
                if logical_plan is not None:
                    ref_bundles = _block_list_to_bundles(block_list, owned_by_consumer)
                    logical_plan = LogicalPlan(InputData(input_data=ref_bundles))
                split_datasets.append(
                    MaterializedDataset(
                        ExecutionPlan(
                            block_list,
                            stats,
                            run_by_consumer=owned_by_consumer,
                        ),
                        self._epoch,
                        self._lazy,
                        logical_plan,
                    )
                )
            return split_datasets

        metadata_mapping = {b: m for b, m in zip(block_refs, metadata)}

        # If the locality_hints is set, we use a two-round greedy algorithm
        # to co-locate the blocks with the actors based on block
        # and actor's location (node_id).
        #
        # The split algorithm tries to allocate equally-sized blocks regardless
        # of locality. Thus we first calculate the expected number of blocks
        # for each split.
        #
        # In the first round, for each actor, we look for all blocks that
        # match the actor's node_id, then allocate those matched blocks to
        # this actor until we reach the limit(expected number).
        #
        # In the second round: fill each actor's allocation with
        # remaining unallocated blocks until we reach the limit.

        def build_allocation_size_map(
            num_blocks: int, actors: List[Any]
        ) -> Dict[Any, int]:
            """Given the total number of blocks and a list of actors, calcuate
            the expected number of blocks to allocate for each actor.
            """
            num_actors = len(actors)
            num_blocks_per_actor = num_blocks // num_actors
            num_blocks_left = num_blocks - num_blocks_per_actor * n
            num_blocks_by_actor = {}
            for i, actor in enumerate(actors):
                num_blocks_by_actor[actor] = num_blocks_per_actor
                if i < num_blocks_left:
                    num_blocks_by_actor[actor] += 1
            return num_blocks_by_actor

        def build_block_refs_by_node_id(
            blocks: List[ObjectRef[Block]],
        ) -> Dict[str, List[ObjectRef[Block]]]:
            """Build the reverse index from node_id to block_refs. For
            simplicity, if the block is stored on multiple nodes we
            only pick the first one.
            """
            block_ref_locations = ray.experimental.get_object_locations(blocks)
            block_refs_by_node_id = collections.defaultdict(list)
            for block_ref in blocks:
                node_ids = block_ref_locations.get(block_ref, {}).get("node_ids", [])
                node_id = node_ids[0] if node_ids else None
                block_refs_by_node_id[node_id].append(block_ref)
            return block_refs_by_node_id

        def build_node_id_by_actor(actors: List[Any]) -> Dict[Any, str]:
            """Build a map from a actor to its node_id."""
            actors_state = ray._private.state.actors()
            return {
                actor: actors_state.get(actor._actor_id.hex(), {})
                .get("Address", {})
                .get("NodeID")
                for actor in actors
            }

        # expected number of blocks to be allocated for each actor
        expected_block_count_by_actor = build_allocation_size_map(
            len(block_refs), locality_hints
        )
        # the reverse index from node_id to block_refs
        block_refs_by_node_id = build_block_refs_by_node_id(block_refs)
        # the map from actor to its node_id
        node_id_by_actor = build_node_id_by_actor(locality_hints)

        allocation_per_actor = collections.defaultdict(list)

        # In the first round, for each actor, we look for all blocks that
        # match the actor's node_id, then allocate those matched blocks to
        # this actor until we reach the limit(expected number)
        for actor in locality_hints:
            node_id = node_id_by_actor[actor]
            matching_blocks = block_refs_by_node_id[node_id]
            expected_block_count = expected_block_count_by_actor[actor]
            allocation = []
            while matching_blocks and len(allocation) < expected_block_count:
                allocation.append(matching_blocks.pop())
            allocation_per_actor[actor] = allocation

        # In the second round: fill each actor's allocation with
        # remaining unallocated blocks until we reach the limit
        remaining_block_refs = list(
            itertools.chain.from_iterable(block_refs_by_node_id.values())
        )
        for actor in locality_hints:
            while (
                len(allocation_per_actor[actor]) < expected_block_count_by_actor[actor]
            ):
                allocation_per_actor[actor].append(remaining_block_refs.pop())

        assert len(remaining_block_refs) == 0, len(remaining_block_refs)

        per_split_block_lists = [
            BlockList(
                allocation_per_actor[actor],
                [metadata_mapping[b] for b in allocation_per_actor[actor]],
                owned_by_consumer=owned_by_consumer,
            )
            for actor in locality_hints
        ]

        if equal:
            # equalize the splits
            per_split_block_lists = _equalize(per_split_block_lists, owned_by_consumer)

        split_datasets = []
        for block_split in per_split_block_lists:
            logical_plan = self._plan._logical_plan
            if logical_plan is not None:
                ref_bundles = _block_list_to_bundles(block_split, owned_by_consumer)
                logical_plan = LogicalPlan(InputData(input_data=ref_bundles))
            split_datasets.append(
                MaterializedDataset(
                    ExecutionPlan(
                        block_split,
                        stats,
                        run_by_consumer=owned_by_consumer,
                    ),
                    self._epoch,
                    self._lazy,
                    logical_plan,
                )
            )
        return split_datasets

    @ConsumptionAPI
    def split_at_indices(self, indices: List[int]) -> List["MaterializedDataset"]:
        """Materialize and split the dataset at the given indices (like ``np.split``).

        Examples:
            >>> import ray
            >>> ds = ray.data.range(10)
            >>> d1, d2, d3 = ds.split_at_indices([2, 5])
            >>> d1.take_batch()
            {'id': array([0, 1])}
            >>> d2.take_batch()
            {'id': array([2, 3, 4])}
            >>> d3.take_batch()
            {'id': array([5, 6, 7, 8, 9])}

        Time complexity: O(num splits)

        Args:
            indices: List of sorted integers which indicate where the dataset
<<<<<<< HEAD
                are split. If an index exceeds the length of the dataset,
=======
                is split. If an index exceeds the length of the dataset,
>>>>>>> 415ec40f
                an empty dataset is returned.

        Returns:
            The dataset splits.

        .. seealso::

            :meth:`Dataset.split`
                Unlike :meth:`~Dataset.split_at_indices`, which lets you split a 
                dataset into different sizes, :meth:`Dataset.split` splits a dataset 
                into approximately equal splits.

            :meth:`Dataset.split_proportionately`
                This method is equivalent to :meth:`Dataset.split_at_indices` if 
                you compute indices manually.
                
            :meth:`Dataset.streaming_split`.
                Unlike :meth:`~Dataset.split`, :meth:`~Dataset.streaming_split`
                doesn't materialize the dataset in memory.
        """

        if len(indices) < 1:
            raise ValueError("indices must be at least of length 1")
        if sorted(indices) != indices:
            raise ValueError("indices must be sorted")
        if indices[0] < 0:
            raise ValueError("indices must be positive")
        start_time = time.perf_counter()
        block_list = self._plan.execute()
        blocks, metadata = _split_at_indices(
            block_list.get_blocks_with_metadata(),
            indices,
            block_list._owned_by_consumer,
        )
        split_duration = time.perf_counter() - start_time
        parent_stats = self._plan.stats()
        splits = []

        for bs, ms in zip(blocks, metadata):
            stats = DatasetStats(stages={"Split": ms}, parent=parent_stats)
            stats.time_total_s = split_duration

            split_block_list = BlockList(
                bs, ms, owned_by_consumer=block_list._owned_by_consumer
            )
            logical_plan = self._plan._logical_plan
            if logical_plan is not None:
                ref_bundles = _block_list_to_bundles(
                    split_block_list, block_list._owned_by_consumer
                )
                logical_plan = LogicalPlan(InputData(input_data=ref_bundles))

            splits.append(
                MaterializedDataset(
                    ExecutionPlan(
                        split_block_list,
                        stats,
                        run_by_consumer=block_list._owned_by_consumer,
                    ),
                    self._epoch,
                    self._lazy,
                    logical_plan,
                )
            )
        return splits

    @ConsumptionAPI
    def split_proportionately(
        self, proportions: List[float]
    ) -> List["MaterializedDataset"]:
        """Materialize and split the dataset using proportions.

        A common use case for this is splitting the dataset into train
        and test sets (equivalent to eg. scikit-learn's ``train_test_split``).
        For a higher level abstraction, see :meth:`Dataset.train_test_split`.

<<<<<<< HEAD
        This method splits datasets so that all splits
        always contains at least one row. If that isn't possible,
=======
        The indices to split at is calculated in such a way so that all splits
        always contains at least one element. If that is not possible,
>>>>>>> 415ec40f
        an exception is raised.

        This is equivalent to caulculating the indices manually and calling
        :meth:`Dataset.split_at_indices`.

        Examples:
            >>> import ray
            >>> ds = ray.data.range(10)
            >>> d1, d2, d3 = ds.split_proportionately([0.2, 0.5])
            >>> d1.take_batch()
            {'id': array([0, 1])}
            >>> d2.take_batch()
            {'id': array([2, 3, 4, 5, 6])}
            >>> d3.take_batch()
            {'id': array([7, 8, 9])}

        Time complexity: O(num splits)

        Args:
            proportions: List of proportions to split the dataset according to.
                Must sum up to less than 1, and each proportion must be bigger
                than 0.

        Returns:
            The dataset splits.

        .. seealso::

            :meth:`Dataset.split`
                Unlike :meth:`~Dataset.split_proportionately`, which lets you split a 
                dataset into different sizes, :meth:`Dataset.split` splits a dataset 
                into approximately equal splits.

            :meth:`Dataset.split_at_indices`
                :meth:`Dataset.split_proportionately` uses this method under the hood.
                
            :meth:`Dataset.streaming_split`.
                Unlike :meth:`~Dataset.split`, :meth:`~Dataset.streaming_split`
                doesn't materialize the dataset in memory.
        """

        if len(proportions) < 1:
            raise ValueError("proportions must be at least of length 1")
        if sum(proportions) >= 1:
            raise ValueError("proportions must sum to less than 1")
        if any(p <= 0 for p in proportions):
            raise ValueError("proportions must be bigger than 0")

        dataset_length = self.count()
        cumulative_proportions = np.cumsum(proportions)
        split_indices = [
            int(dataset_length * proportion) for proportion in cumulative_proportions
        ]

        # Ensure each split has at least one element
        subtract = 0
        for i in range(len(split_indices) - 2, -1, -1):
            split_indices[i] -= subtract
            if split_indices[i] == split_indices[i + 1]:
                subtract += 1
                split_indices[i] -= 1
        if any(i <= 0 for i in split_indices):
            raise ValueError(
                "Couldn't create non-empty splits with the given proportions."
            )

        return self.split_at_indices(split_indices)

    @ConsumptionAPI
    def train_test_split(
        self,
        test_size: Union[int, float],
        *,
        shuffle: bool = False,
        seed: Optional[int] = None,
    ) -> Tuple["MaterializedDataset", "MaterializedDataset"]:
        """Materialize and split the dataset into train and test subsets.

        Examples:

            >>> import ray
            >>> ds = ray.data.range(8)
            >>> train, test = ds.train_test_split(test_size=0.25)
            >>> train.take_batch()
            {'id': array([0, 1, 2, 3, 4, 5])}
            >>> test.take_batch()
            {'id': array([6, 7])}

        Args:
            test_size: If float, should be between 0.0 and 1.0 and represent the
                proportion of the dataset to include in the test split. If int,
                represents the absolute number of test samples. The train split
                always complements the test split.
            shuffle: Whether or not to globally shuffle the dataset before splitting.
                Defaults to ``False``. This may be a very expensive operation with a large
                dataset.
            seed: Fix the random seed to use for shuffle, otherwise one is chosen
                based on system randomness. Ignored if ``shuffle=False``.

        Returns:
            Train and test subsets as two ``MaterializedDatasets``.

        .. seealso::

            :meth:`Dataset.split_proportionately`
        """
        ds = self

        if shuffle:
            ds = ds.random_shuffle(seed=seed)

        if not isinstance(test_size, (int, float)):
            raise TypeError(f"`test_size` must be int or float got {type(test_size)}.")
        if isinstance(test_size, float):
            if test_size <= 0 or test_size >= 1:
                raise ValueError(
                    "If `test_size` is a float, it must be bigger than 0 and smaller "
                    f"than 1. Got {test_size}."
                )
            return ds.split_proportionately([1 - test_size])
        else:
            ds_length = ds.count()
            if test_size <= 0 or test_size >= ds_length:
                raise ValueError(
                    "If `test_size` is an int, it must be bigger than 0 and smaller "
                    f"than the size of the dataset ({ds_length}). "
                    f"Got {test_size}."
                )
            return ds.split_at_indices([ds_length - test_size])

    @ConsumptionAPI
    def union(self, *other: List["Dataset"]) -> "Dataset":
        """Materialize and concatenate :class:`Datasets <ray.data.Dataset>` across rows.

        The order of the blocks in the datasets is preserved, as is the
        relative ordering between the datasets passed in the argument list.

        .. caution::
            Unioned datasets aren't lineage-serializable. As a result, they can't be
            used as a tunable hyperparameter in Ray Tune.

        Examples:

            >>> import ray
            >>> ds1 = ray.data.range(2)
            >>> ds2 = ray.data.range(3)
            >>> ds1.union(ds2).take_all()
            [{'id': 0}, {'id': 1}, {'id': 0}, {'id': 1}, {'id': 2}]

        Args:
            other: List of datasets to combine with this one. The datasets
                must have the same schema as this dataset, otherwise the
                behavior is undefined.

        Returns:
            A new dataset holding the rows of the input datasets.
        """

        start_time = time.perf_counter()

        owned_by_consumer = self._plan.execute()._owned_by_consumer
        datasets = [self] + list(other)
        bls = []
        has_nonlazy = False
        for ds in datasets:
            bl = ds._plan.execute()
            if not isinstance(bl, LazyBlockList):
                has_nonlazy = True
            bls.append(bl)
        if has_nonlazy:
            blocks = []
            metadata = []
            ops_to_union = []
            for idx, bl in enumerate(bls):
                if isinstance(bl, LazyBlockList):
                    bs, ms = bl._get_blocks_with_metadata()
                else:
                    assert isinstance(bl, BlockList), type(bl)
                    bs, ms = bl._blocks, bl._metadata
                op_logical_plan = getattr(datasets[idx]._plan, "_logical_plan", None)
                if isinstance(op_logical_plan, LogicalPlan):
                    ops_to_union.append(op_logical_plan.dag)
                else:
                    ops_to_union.append(None)
                blocks.extend(bs)
                metadata.extend(ms)
            blocklist = BlockList(blocks, metadata, owned_by_consumer=owned_by_consumer)

            logical_plan = None
            if all(ops_to_union):
                logical_plan = LogicalPlan(UnionLogicalOperator(*ops_to_union))
        else:
            tasks: List[ReadTask] = []
            block_partition_refs: List[ObjectRef[BlockPartition]] = []
            block_partition_meta_refs: List[ObjectRef[BlockMetadata]] = []

            # Gather read task names from input blocks of unioned Datasets,
            # and concat them before passing to resulting LazyBlockList
            read_task_names = []
            self_read_name = self._plan._in_blocks._read_stage_name or "Read"
            read_task_names.append(self_read_name)
            other_read_names = [
                o._plan._in_blocks._read_stage_name or "Read" for o in other
            ]
            read_task_names.extend(other_read_names)

            for bl in bls:
                tasks.extend(bl._tasks)
                block_partition_refs.extend(bl._block_partition_refs)
                block_partition_meta_refs.extend(bl._block_partition_meta_refs)
            blocklist = LazyBlockList(
                tasks,
                f"Union({','.join(read_task_names)})",
                block_partition_refs,
                block_partition_meta_refs,
                owned_by_consumer=owned_by_consumer,
            )

            logical_plan = self._logical_plan
            logical_plans = [
                getattr(union_ds, "_logical_plan", None) for union_ds in datasets
            ]
            if all(logical_plans):
                op = UnionLogicalOperator(
                    *[plan.dag for plan in logical_plans],
                )
                logical_plan = LogicalPlan(op)

        epochs = [ds._get_epoch() for ds in datasets]
        max_epoch = max(*epochs)
        if len(set(epochs)) > 1:
            if ray.util.log_once("dataset_epoch_warned"):
                logger.warning(
                    "Dataset contains data from multiple epochs: {}, "
                    "likely due to a `rewindow()` call. The higher epoch "
                    "number {} will be used. This warning will not "
                    "be shown again.".format(set(epochs), max_epoch)
                )
        stats = DatasetStats(
            stages={"Union": []},
            parent=[d._plan.stats() for d in datasets],
        )
        stats.time_total_s = time.perf_counter() - start_time
        return Dataset(
            ExecutionPlan(blocklist, stats, run_by_consumer=owned_by_consumer),
            max_epoch,
            self._lazy,
            logical_plan,
        )

    def groupby(self, key: Optional[str]) -> "GroupedData":
        """Group the dataset by the key function or column name.

        Examples:
            >>> import ray
            >>> # Group by a table column and aggregate.
            >>> ray.data.from_items([
            ...     {"A": x % 3, "B": x} for x in range(100)]).groupby(
            ...     "A").count()
            Aggregate
            +- Dataset(num_blocks=..., num_rows=100, schema={A: int64, B: int64})

        Time complexity: O(dataset size * log(dataset size / parallelism))

        Args:
            key: A column name. If this is None, the grouping is global.

        Returns:
            A lazy GroupedData that can be aggregated later.
        """
        from ray.data.grouped_data import GroupedData

        # Always allow None since groupby interprets that as grouping all
        # records into a single global group.
        if key is not None:
            _validate_key_fn(self.schema(fetch_if_missing=True), key)

        return GroupedData(self, key)

    def unique(self, column: str) -> List[Any]:
        """List of unique elements in the given column.

        Examples:

            >>> import ray
            >>> ds = ray.data.from_items([1, 2, 3, 2, 3])
            >>> ds.unique("item")
            [1, 2, 3]

            This function is very useful for computing labels
            in a machine learning dataset:

            >>> import ray
            >>> ds = ray.data.read_csv("s3://anonymous@ray-example-data/iris.csv")
            >>> ds.unique("target")
            [0, 1, 2]

            One common use case is to convert the class labels
            into integers for training and inference:

            >>> classes = {0: 'Setosa', 1: 'Versicolor', 2: 'Virginica'}
            >>> def preprocessor(df, classes):
            ...     df["variety"] = df["target"].map(classes)
            ...     return df
            >>> train_ds = ds.map_batches(
            ...     preprocessor, fn_kwargs={"classes": classes}, batch_format="pandas")
            >>> train_ds.sort("sepal length (cm)").take(1)  # Sort to make it deterministic
            [{'sepal length (cm)': 4.3, ..., 'variety': 'Setosa'}]

        Time complexity: O(dataset size * log(dataset size / parallelism))

        Args:
            column: The column to collect unique elements over.

        Returns:
            A list with unique elements in the given column.
        """  # noqa: E501
        ds = self.groupby(column).count().select_columns([column])
        return [item[column] for item in ds.take_all()]

    @ConsumptionAPI
    def aggregate(self, *aggs: AggregateFn) -> Union[Any, Dict[str, Any]]:
        """Aggregate the entire dataset as one group.

        Examples:
            >>> import ray
            >>> from ray.data.aggregate import Max, Mean
            >>> ray.data.range(100).aggregate(Max("id"), Mean("id"))
            {'max(id)': 99, 'mean(id)': 49.5}

        Time complexity: O(dataset size / parallelism)

        Args:
            aggs: Aggregations to do.

        Returns:
            If the input dataset is a simple dataset then the output is
            a tuple of ``(agg1, agg2, ...)`` where each tuple element is
            the corresponding aggregation result.
            If the input dataset is an Arrow dataset then the output is
            an dict where each column is the corresponding aggregation result.
            If the dataset is empty, return ``None``.
        """
        ret = self.groupby(None).aggregate(*aggs).take(1)
        return ret[0] if len(ret) > 0 else None

    @ConsumptionAPI
    def sum(
        self, on: Optional[Union[str, List[str]]] = None, ignore_nulls: bool = True
    ) -> Union[Any, Dict[str, Any]]:
        """Compute sum over entire dataset.

        Examples:
            >>> import ray
            >>> ray.data.range(100).sum("id")
            4950
            >>> ray.data.from_items([
            ...     {"A": i, "B": i**2}
            ...     for i in range(100)]).sum(["A", "B"])
            {'sum(A)': 4950, 'sum(B)': 328350}

        Args:
            on: a column name or a list of column names to aggregate.
            ignore_nulls: Whether to ignore null values. If ``True``, null
                values are ignored when computing the sum; if ``False``,
                if a null value is encountered, the output is None.
                We consider np.nan, None, and pd.NaT to be null values.
                Default is ``True``.

        Returns:
            The sum result.

            For different values of ``on``, the return varies:

            - ``on=None``: a dict containing the column-wise sum of all
              columns,
            - ``on="col"``: a scalar representing the sum of all items in
              column ``"col"``,
            - ``on=["col_1", ..., "col_n"]``: an n-column ``dict``
              containing the column-wise sum of the provided columns.

            If the dataset is empty, all values are null, or any value is null
            AND ``ignore_nulls`` is ``False``, then the output is None.
        """
        ret = self._aggregate_on(Sum, on, ignore_nulls)
        return self._aggregate_result(ret)

    @ConsumptionAPI
    def min(
        self, on: Optional[Union[str, List[str]]] = None, ignore_nulls: bool = True
    ) -> Union[Any, Dict[str, Any]]:
        """Compute minimum over entire dataset.

        Examples:
            >>> import ray
            >>> ray.data.range(100).min("id")
            0
            >>> ray.data.from_items([
            ...     {"A": i, "B": i**2}
            ...     for i in range(100)]).min(["A", "B"])
            {'min(A)': 0, 'min(B)': 0}

        Args:
            on: a column name or a list of column names to aggregate.
            ignore_nulls: Whether to ignore null values. If ``True``, null
                values are ignored when computing the min; if ``False``,
                if a null value is encountered, the output is None.
                We consider np.nan, None, and pd.NaT to be null values.
                Default is ``True``.

        Returns:
            The min result.

            For different values of ``on``, the return varies:

            - ``on=None``: an dict containing the column-wise min of
              all columns,
            - ``on="col"``: a scalar representing the min of all items in
              column ``"col"``,
            - ``on=["col_1", ..., "col_n"]``: an n-column dict
              containing the column-wise min of the provided columns.

            If the dataset is empty, all values are null, or any value is null
            AND ``ignore_nulls`` is ``False``, then the output is None.
        """
        ret = self._aggregate_on(Min, on, ignore_nulls)
        return self._aggregate_result(ret)

    @ConsumptionAPI
    def max(
        self, on: Optional[Union[str, List[str]]] = None, ignore_nulls: bool = True
    ) -> Union[Any, Dict[str, Any]]:
        """Compute maximum over entire dataset.

        Examples:
            >>> import ray
            >>> ray.data.range(100).max("id")
            99
            >>> ray.data.from_items([
            ...     {"A": i, "B": i**2}
            ...     for i in range(100)]).max(["A", "B"])
            {'max(A)': 99, 'max(B)': 9801}

        Args:
            on: a column name or a list of column names to aggregate.
            ignore_nulls: Whether to ignore null values. If ``True``, null
                values are ignored when computing the max; if ``False``,
                if a null value is encountered, the output is None.
                We consider np.nan, None, and pd.NaT to be null values.
                Default is ``True``.

        Returns:
            The max result.

            For different values of ``on``, the return varies:

            - ``on=None``: an dict containing the column-wise max of
              all columns,
            - ``on="col"``: a scalar representing the max of all items in
              column ``"col"``,
            - ``on=["col_1", ..., "col_n"]``: an n-column dict
              containing the column-wise max of the provided columns.

            If the dataset is empty, all values are null, or any value is null
            AND ``ignore_nulls`` is ``False``, then the output is None.
        """
        ret = self._aggregate_on(Max, on, ignore_nulls)
        return self._aggregate_result(ret)

    @ConsumptionAPI
    def mean(
        self, on: Optional[Union[str, List[str]]] = None, ignore_nulls: bool = True
    ) -> Union[Any, Dict[str, Any]]:
        """Compute mean over entire dataset.

        Examples:
            >>> import ray
            >>> ray.data.range(100).mean("id")
            49.5
            >>> ray.data.from_items([
            ...     {"A": i, "B": i**2}
            ...     for i in range(100)]).mean(["A", "B"])
            {'mean(A)': 49.5, 'mean(B)': 3283.5}

        Args:
            on: a column name or a list of column names to aggregate.
            ignore_nulls: Whether to ignore null values. If ``True``, null
                values are ignored when computing the mean; if ``False``,
                if a null value is encountered, the output is None.
                We consider np.nan, None, and pd.NaT to be null values.
                Default is ``True``.

        Returns:
            The mean result.

            For different values of ``on``, the return varies:

            - ``on=None``: an dict containing the column-wise mean of
              all columns,
            - ``on="col"``: a scalar representing the mean of all items in
              column ``"col"``,
            - ``on=["col_1", ..., "col_n"]``: an n-column dict
              containing the column-wise mean of the provided columns.

            If the dataset is empty, all values are null, or any value is null
            AND ``ignore_nulls`` is ``False``, then the output is None.
        """
        ret = self._aggregate_on(Mean, on, ignore_nulls)
        return self._aggregate_result(ret)

    @ConsumptionAPI
    def std(
        self,
        on: Optional[Union[str, List[str]]] = None,
        ddof: int = 1,
        ignore_nulls: bool = True,
    ) -> Union[Any, Dict[str, Any]]:
        """Compute standard deviation over entire dataset.

        Examples:
            >>> import ray
            >>> round(ray.data.range(100).std("id", ddof=0), 5)
            28.86607
            >>> ray.data.from_items([
            ...     {"A": i, "B": i**2}
            ...     for i in range(100)]).std(["A", "B"])
            {'std(A)': 29.011491975882016, 'std(B)': 2968.1748039269296}

        .. note:: This uses Welford's online method for an accumulator-style computation
            of the standard deviation. This method was chosen due to it's numerical
            stability, and it being computable in a single pass. This may give different
            (but more accurate) results than NumPy, Pandas, and sklearn, which use a
            less numerically stable two-pass algorithm.
            See
            https://en.wikipedia.org/wiki/Algorithms_for_calculating_variance#Welford's_online_algorithm

        Args:
            on: a column name or a list of column names to aggregate.
            ddof: Delta Degrees of Freedom. The divisor used in calculations
                is ``N - ddof``, where ``N`` represents the number of elements.
            ignore_nulls: Whether to ignore null values. If ``True``, null
                values are ignored when computing the std; if ``False``,
                if a null value is encountered, the output is None.
                We consider np.nan, None, and pd.NaT to be null values.
                Default is ``True``.

        Returns:
            The standard deviation result.

            For different values of ``on``, the return varies:

            - ``on=None``: an dict containing the column-wise std of
              all columns,
            - ``on="col"``: a scalar representing the std of all items in
              column ``"col"``,
            - ``on=["col_1", ..., "col_n"]``: an n-column dict
              containing the column-wise std of the provided columns.

            If the dataset is empty, all values are null, or any value is null
            AND ``ignore_nulls`` is ``False``, then the output is None.
        """
        ret = self._aggregate_on(Std, on, ignore_nulls, ddof=ddof)
        return self._aggregate_result(ret)

    def sort(self, key: Optional[str] = None, descending: bool = False) -> "Dataset":
        """Sort the dataset by the specified key column or key function.

        Examples:
            >>> import ray
            >>> # Sort by a single column in descending order.
            >>> ds = ray.data.from_items(
            ...     [{"value": i} for i in range(1000)])
            >>> ds.sort("value", descending=True)
            Sort
            +- Dataset(num_blocks=200, num_rows=1000, schema={value: int64})

        Time complexity: O(dataset size * log(dataset size / parallelism))

        Args:
            key: The column to sort by. To sort by multiple columns, use a map function
                to generate the sort column beforehand.
            descending: Whether to sort in descending order.

        Returns:
            A new, sorted dataset.
        """

        plan = self._plan.with_stage(SortStage(self, key, descending))

        logical_plan = self._logical_plan
        if logical_plan is not None:
            op = Sort(
                logical_plan.dag,
                key=key,
                descending=descending,
            )
            logical_plan = LogicalPlan(op)
        return Dataset(plan, self._epoch, self._lazy, logical_plan)

    def zip(self, other: "Dataset") -> "Dataset":
        """Materialize and zip the columns of this dataset with the columns of another.

        The datasets must have the same number of rows. Their column sets are
<<<<<<< HEAD
        merged, and any duplicate column names are disambiguated with suffixes like
        ``"_1"``.

        .. note::
            The smaller of the two datasets is repartitioned to align the number
=======
        merged, and any duplicate column names disambiguated with _1, _2, etc. suffixes.

        .. note::
            The smaller of the two datasets are repartitioned to align the number
>>>>>>> 415ec40f
            of rows per block with the larger dataset.

        .. note::
            Zipped datasets aren't lineage-serializable. As a result, they can't be used
            as a tunable hyperparameter in Ray Tune.

        Examples:
            >>> import ray
            >>> ds1 = ray.data.range(5)
            >>> ds2 = ray.data.range(5)
            >>> ds1.zip(ds2).take_batch()
            {'id': array([0, 1, 2, 3, 4]), 'id_1': array([0, 1, 2, 3, 4])}

        Time complexity: O(dataset size / parallelism)

        Args:
            other: The dataset to zip with on the right hand side.

        Returns:
            A :class:`Dataset` containing the columns of the second dataset
            concatenated horizontally with the columns of the first dataset,
            with duplicate column names disambiguated with suffixes like ``"_1"``.
        """

        plan = self._plan.with_stage(ZipStage(other))

        logical_plan = self._logical_plan
        other_logical_plan = other._logical_plan
        if logical_plan is not None and other_logical_plan is not None:
            op = Zip(logical_plan.dag, other_logical_plan.dag)
            logical_plan = LogicalPlan(op)
        return Dataset(plan, self._epoch, self._lazy, logical_plan)

    @ConsumptionAPI
    def limit(self, limit: int) -> "Dataset":
        """Materialize and truncate the dataset to the first ``limit`` records.

        Contrary to :meth`.take`, this will not move any data to the caller's
        machine. Instead, it will return a new ``Dataset`` pointing to the truncated
        distributed data.

        Examples:
            >>> import ray
            >>> ds = ray.data.range(1000)
            >>> ds.limit(5).take_batch()
            {'id': array([0, 1, 2, 3, 4])}

        Time complexity: O(limit specified)

        Args:
            limit: The size of the dataset to truncate to.

        Returns:
            The truncated dataset.
        """
        plan = self._plan.with_stage(LimitStage(limit))
        logical_plan = self._logical_plan
        if logical_plan is not None:
            op = Limit(logical_plan.dag, limit=limit)
            logical_plan = LogicalPlan(op)
        return Dataset(plan, self._epoch, self._lazy, logical_plan)

    @ConsumptionAPI(pattern="Time complexity:")
    def take_batch(
        self, batch_size: int = 20, *, batch_format: Optional[str] = "default"
    ) -> DataBatch:
        """Return up to ``batch_size`` records from the dataset in a batch.

        Unlike take(), the records are returned in the same format as used for
        `iter_batches` and `map_batches`.

        This will move up to ``batch_size`` records to the caller's machine; if
        ``batch_size`` is very large, this can result in an OutOfMemory crash on
        the caller.

        Time complexity: O(batch_size specified)

        Args:
            batch_size: The max number of records to return.
            batch_format: Specify ``"default"`` to use the default block format
                (NumPy), ``"pandas"`` to select ``pandas.DataFrame``, "pyarrow" to
                select ``pyarrow.Table``, or ``"numpy"`` to select
                ``Dict[str, numpy.ndarray]``, or None to return the underlying block
                exactly as is with no additional formatting.

        Returns:
            A batch of up to ``batch_size`` records from the dataset.

        Raises:
            ValueError if the dataset is empty.
        """
        batch_format = _apply_strict_mode_batch_format(batch_format)
        try:
            res = next(
                self.iter_batches(
                    batch_size=batch_size, prefetch_batches=0, batch_format=batch_format
                )
            )
        except StopIteration:
            raise ValueError("The dataset is empty.")
        self._synchronize_progress_bar()
        return res

    @ConsumptionAPI(pattern="Time complexity:")
    def take(self, limit: int = 20) -> List[Dict[str, Any]]:
        """Return up to ``limit`` records from the dataset.

        This will move up to ``limit`` records to the caller's machine; if
        ``limit`` is very large, this can result in an OutOfMemory crash on
        the caller.

        Time complexity: O(limit specified)

        Args:
            limit: The max number of records to return.

        Returns:
            A list of up to ``limit`` records from the dataset.
        """
        if ray.util.log_once("dataset_take"):
            logger.info(
                "Tip: Use `take_batch()` instead of `take() / show()` to return "
                "records in pandas or numpy batch format."
            )
        output = []
        for row in self.iter_rows():
            output.append(row)
            if len(output) >= limit:
                break
        self._synchronize_progress_bar()
        return output

    @ConsumptionAPI(pattern="Time complexity:")
    def take_all(self, limit: Optional[int] = None) -> List[Dict[str, Any]]:
        """Return all of the records in the dataset.

        This will move the entire dataset to the caller's machine; if the
        dataset is very large, this can result in an OutOfMemory crash on
        the caller.

        Time complexity: O(dataset size)

        Args:
            limit: Raise an error if the size exceeds the specified limit.

        Returns:
            A list of all the records in the dataset.
        """
        output = []
        for row in self.iter_rows():
            output.append(row)
            if limit is not None and len(output) > limit:
                raise ValueError(
                    f"The dataset has more than the given limit of {limit} records."
                )
        self._synchronize_progress_bar()
        return output

    @ConsumptionAPI(pattern="Time complexity:")
    def show(self, limit: int = 20) -> None:
        """Print up to the given number of records from the dataset.

        Time complexity: O(limit specified)

        Args:
            limit: The max number of records to print.
        """
        for row in self.take(limit):
            print(row)

    @ConsumptionAPI(
        if_more_than_read=True,
        datasource_metadata="row count",
        pattern="Time complexity:",
    )
    def count(self) -> int:
        """Count the number of records in the dataset.

        Time complexity: O(dataset size / parallelism), O(1) for parquet

        Examples:
            >>> import ray
            >>> ds = ray.data.range(10)
            >>> ds.count()
            10

        Returns:
            The number of records in the dataset.
        """
        # Handle empty dataset.
        if self.num_blocks() == 0:
            return 0

        # For parquet, we can return the count directly from metadata.
        meta_count = self._meta_count()
        if meta_count is not None:
            return meta_count

        get_num_rows = cached_remote_fn(_get_num_rows)

        return sum(
            ray.get(
                [get_num_rows.remote(block) for block in self.get_internal_block_refs()]
            )
        )

    @ConsumptionAPI(
        if_more_than_read=True,
        datasource_metadata="schema",
        extra_condition="or if ``fetch_if_missing=True`` (the default)",
        pattern="Time complexity:",
    )
    def schema(self, fetch_if_missing: bool = True) -> Optional["Schema"]:
        """Return the schema of the dataset.

        Examples:
            >>> import ray
            >>> ds = ray.data.range(10)
            >>> ds.schema()
            Column  Type
            ------  ----
            id      int64

        Time complexity: O(1)

        Args:
            fetch_if_missing: If True, synchronously fetch the schema if it's
                not known. If False, None is returned if the schema is not known.
                Default is True.

        Returns:
            The :class:`ray.data.Schema` class of the records, or None if the
            schema is not known and fetch_if_missing is False.
        """

        # First check if the schema is already known from materialized blocks.
        base_schema = self._plan.schema(fetch_if_missing=False)
        if base_schema is not None:
            return Schema(base_schema)
        if not fetch_if_missing:
            return None

        # Lazily execute only the first block to minimize computation.
        # We achieve this by appending a Limit[1] operation to a copy
        # of this Dataset, which we then execute to get its schema.
        base_schema = self.limit(1)._plan.schema(fetch_if_missing=fetch_if_missing)
        if base_schema:
            self._plan.cache_schema(base_schema)
            return Schema(base_schema)
        else:
            return None

    @ConsumptionAPI(
        if_more_than_read=True,
        datasource_metadata="schema",
        extra_condition="or if ``fetch_if_missing=True`` (the default)",
        pattern="Time complexity:",
    )
    def columns(self, fetch_if_missing: bool = True) -> Optional[List[str]]:
        """Returns the columns of this Dataset.

        Time complexity: O(1)

        Example:
            >>> import ray
            >>> # Create dataset from synthetic data.
            >>> ds = ray.data.range(1000)
            >>> ds.columns()
            ['id']

        Args:
            fetch_if_missing: If True, synchronously fetch the column names from the
                schema if it's not known. If False, None is returned if the schema is
                not known. Default is True.

        Returns:
            A list of the column names for this Dataset or None if schema is not known
            and `fetch_if_missing` is False.

        """
        schema = self.schema(fetch_if_missing=fetch_if_missing)
        if schema is not None:
            return schema.names
        return None

    def num_blocks(self) -> int:
        """Return the number of blocks of this dataset.

        Note that during read and transform operations, the number of blocks
        may be dynamically adjusted to respect memory limits, increasing the
        number of blocks at runtime.

        Examples:
            >>> import ray
            >>> ds = ray.data.range(100).repartition(10)
            >>> ds.num_blocks()
            10

        Time complexity: O(1)

        Returns:
            The number of blocks of this dataset.
        """
        return self._plan.initial_num_blocks()

    @ConsumptionAPI(if_more_than_read=True, pattern="Time complexity:")
    def size_bytes(self) -> int:
        """Return the in-memory size of the dataset.

        Examples:
            >>> import ray
            >>> ds = ray.data.range(10)
            >>> ds.size_bytes()
            80

        Time complexity: O(1)

        Returns:
            The in-memory size of the dataset in bytes, or None if the
            in-memory size is not known.
        """
        metadata = self._plan.execute().get_metadata()
        if not metadata or metadata[0].size_bytes is None:
            return None
        return sum(m.size_bytes for m in metadata)

    @ConsumptionAPI(if_more_than_read=True, pattern="Time complexity:")
    def input_files(self) -> List[str]:
        """Return the list of input files for the dataset.

        Examples:
            >>> import ray
            >>> ds = ray.data.read_csv("s3://anonymous@ray-example-data/iris.csv")
            >>> ds.input_files()
            ['ray-example-data/iris.csv']

        Time complexity: O(num input files)

        Returns:
            The list of input files used to create the dataset, or an empty
            list if the input files is not known.
        """
        metadata = self._plan.execute().get_metadata()
        files = set()
        for m in metadata:
            for f in m.input_files:
                files.add(f)
        return list(files)

    @ConsumptionAPI
    def write_parquet(
        self,
        path: str,
        *,
        filesystem: Optional["pyarrow.fs.FileSystem"] = None,
        try_create_dir: bool = True,
        arrow_open_stream_args: Optional[Dict[str, Any]] = None,
        block_path_provider: BlockWritePathProvider = DefaultBlockWritePathProvider(),
        arrow_parquet_args_fn: Callable[[], Dict[str, Any]] = lambda: {},
        ray_remote_args: Dict[str, Any] = None,
        **arrow_parquet_args,
    ) -> None:
        """Writes the :class:`~ray.data.Dataset` to parquet files under the provided ``path``.

        The number of files is determined by the number of blocks in the dataset.
        To control the number of number of blocks, call
        :meth:`~ray.data.Dataset.repartition`.

        If pyarrow can't represent your data, this method errors.

        By default, the format of the output files is ``{uuid}_{block_idx}.parquet``,
        where ``uuid`` is a unique
        id for the dataset. To modify this behavior, implement a custom
        :class:`~ray.data.datasource.BlockWritePathProvider`
        and pass it in as the ``block_path_provider`` argument.

        Examples:
            >>> import ray
            >>> ds = ray.data.range(100)
            >>> ds.write_parquet("local:///tmp/data/")

        Time complexity: O(dataset size / parallelism)

        Args:
            path: The path to the destination root directory, where
                parquet files are written to.
            filesystem: The pyarrow filesystem implementation to write to.
                These filesystems are specified in the
                `pyarrow docs <https://arrow.apache.org/docs\
                /python/api/filesystems.html#filesystem-implementations>`_.
                Specify this if you need to provide specific configurations to the
                filesystem. By default, the filesystem is automatically selected based
                on the scheme of the paths. For example, if the path begins with
                ``s3://``, the ``S3FileSystem`` is used.
            try_create_dir: If ``True``, attempts to create all directories in the
                destination path. Does nothing if all directories already
                exist. Defaults to ``True``.
            arrow_open_stream_args: kwargs passed to
                `pyarrow.fs.FileSystem.open_output_stream <https://arrow.apache.org\
                /docs/python/generated/pyarrow.fs.FileSystem.html\
                #pyarrow.fs.FileSystem.open_output_stream>`_, which is used when
                opening the file to write to.
            block_path_provider: A
                :class:`~ray.data.datasource.BlockWritePathProvider`
                implementation specifying the filename structure for each output
                parquet file. By default, the format of the output files is
                ``{uuid}_{block_idx}.parquet``, where ``uuid`` is a unique id for the
                dataset.
            arrow_parquet_args_fn: Callable that returns a dictionary of write
                arguments that are provided to `pyarrow.parquet.write_table() <https:/\
                    /arrow.apache.org/docs/python/generated/\
                        pyarrow.parquet.write_table.html#pyarrow.parquet.write_table>`_
                when writing each block to a file. Overrides
                any duplicate keys from ``arrow_parquet_args``. Use this argument
                instead of ``arrow_parquet_args`` if any of your write arguments
                can't pickled, or if you'd like to lazily resolve the write
                arguments for each dataset block.
            ray_remote_args: Kwargs passed to :meth:`~ray.remote` in the write tasks.
            arrow_parquet_args: Options to pass to
                `pyarrow.parquet.write_table() <https://arrow.apache.org/docs/python\
                    /generated/pyarrow.parquet.write_table.html\
                        #pyarrow.parquet.write_table>`_, which is used to write out each
                block to a file.
        """
        self.write_datasource(
            ParquetDatasource(),
            ray_remote_args=ray_remote_args,
            path=path,
            dataset_uuid=self._uuid,
            filesystem=filesystem,
            try_create_dir=try_create_dir,
            open_stream_args=arrow_open_stream_args,
            block_path_provider=block_path_provider,
            write_args_fn=arrow_parquet_args_fn,
            **arrow_parquet_args,
        )

    @ConsumptionAPI
    def write_json(
        self,
        path: str,
        *,
        filesystem: Optional["pyarrow.fs.FileSystem"] = None,
        try_create_dir: bool = True,
        arrow_open_stream_args: Optional[Dict[str, Any]] = None,
        block_path_provider: BlockWritePathProvider = DefaultBlockWritePathProvider(),
        pandas_json_args_fn: Callable[[], Dict[str, Any]] = lambda: {},
        ray_remote_args: Dict[str, Any] = None,
        **pandas_json_args,
    ) -> None:
        """Writes the :class:`~ray.data.Dataset` to JSON files.

        The number of files is determined by the number of blocks in the dataset.
        To control the number of number of blocks, call
        :meth:`~ray.data.Dataset.repartition`.

        This method is only supported for datasets with records that are convertible to
        pandas dataframes.

        By default, the format of the output files is ``{uuid}_{block_idx}.json``,
        where ``uuid`` is a unique id for the dataset. To modify this behavior,
        implement a custom
        :class:`~ray.data.file_based_datasource.BlockWritePathProvider`
        and pass it in as the ``block_path_provider`` argument.

        Examples:
            Write the dataset as JSON files to a local directory.

            >>> import ray
            >>> ds = ray.data.range(100)
            >>> ds.write_json("local:///tmp/data")

        Time complexity: O(dataset size / parallelism)

        Args:
            path: The path to the destination root directory, where
                the JSON files are written to.
            filesystem: The pyarrow filesystem implementation to write to.
                These filesystems are specified in the
                `pyarrow docs <https://arrow.apache.org/docs\
                /python/api/filesystems.html#filesystem-implementations>`_.
                Specify this if you need to provide specific configurations to the
                filesystem. By default, the filesystem is automatically selected based
                on the scheme of the paths. For example, if the path begins with
                ``s3://``, the ``S3FileSystem`` is used.
            try_create_dir: If ``True``, attempts to create all directories in the
                destination path. Does nothing if all directories already
                exist. Defaults to ``True``.
            arrow_open_stream_args: kwargs passed to
                `pyarrow.fs.FileSystem.open_output_stream <https://arrow.apache.org\
                /docs/python/generated/pyarrow.fs.FileSystem.html\
                #pyarrow.fs.FileSystem.open_output_stream>`_, which is used when
                opening the file to write to.
            block_path_provider: A
                :class:`~ray.data.datasource.BlockWritePathProvider`
                implementation specifying the filename structure for each output
                parquet file. By default, the format of the output files is
                ``{uuid}_{block_idx}.json``, where ``uuid`` is a unique id for the
                dataset.
            pandas_json_args_fn: Callable that returns a dictionary of write
                arguments that are provided to
                `pandas.DataFrame.to_json() <https://pandas.pydata.org/docs/reference/\
                    api/pandas.DataFrame.to_json.html>`_
                when writing each block to a file. Overrides
                any duplicate keys from ``pandas_json_args``. Use this parameter
                instead of ``pandas_json_args`` if any of your write arguments
                can't be pickled, or if you'd like to lazily resolve the write
                arguments for each dataset block.
            ray_remote_args: kwargs passed to :meth:`~ray.remote` in the write tasks.
            pandas_json_args: These args are passed to
                `pandas.DataFrame.to_json() <https://pandas.pydata.org/docs/reference/\
                    api/pandas.DataFrame.to_json.html>`_,
                which is used under the hood to write out each
                :class:`~ray.data.Dataset` block. These
                are dict(orient="records", lines=True) by default.
        """
        self.write_datasource(
            JSONDatasource(),
            ray_remote_args=ray_remote_args,
            path=path,
            dataset_uuid=self._uuid,
            filesystem=filesystem,
            try_create_dir=try_create_dir,
            open_stream_args=arrow_open_stream_args,
            block_path_provider=block_path_provider,
            write_args_fn=pandas_json_args_fn,
            **pandas_json_args,
        )

    @ConsumptionAPI
    def write_csv(
        self,
        path: str,
        *,
        filesystem: Optional["pyarrow.fs.FileSystem"] = None,
        try_create_dir: bool = True,
        arrow_open_stream_args: Optional[Dict[str, Any]] = None,
        block_path_provider: BlockWritePathProvider = DefaultBlockWritePathProvider(),
        arrow_csv_args_fn: Callable[[], Dict[str, Any]] = lambda: {},
        ray_remote_args: Dict[str, Any] = None,
        **arrow_csv_args,
    ) -> None:
        """Writes the :class:`~ray.data.Dataset` to CSV files.

        The number of files is determined by the number of blocks in the dataset.
        To control the number of number of blocks, call
        :meth:`~ray.data.Dataset.repartition`.

        This method is only supported for datasets with records that are convertible to
        pyarrow tables.

        By default, the format of the output files is ``{uuid}_{block_idx}.csv``,
        where ``uuid`` is a unique id for the dataset. To modify this behavior,
        implement a custom
        :class:`~ray.data.datasource.BlockWritePathProvider`
        and pass it in as the ``block_path_provider`` argument.

        Examples:
            Write the dataset as CSV files to a local directory.

            >>> import ray
            >>> ds = ray.data.range(100)
            >>> ds.write_csv("local:///tmp/data")

            Write the dataset as CSV files to S3.

            >>> import ray
            >>> ds = ray.data.range(100)
            >>> ds.write_csv("s3://bucket/folder/)  # doctest: +SKIP

        Time complexity: O(dataset size / parallelism)

        Args:
            path: The path to the destination root directory, where
                the CSV files are written to.
            filesystem: The pyarrow filesystem implementation to write to.
                These filesystems are specified in the
                `pyarrow docs <https://arrow.apache.org/docs\
                /python/api/filesystems.html#filesystem-implementations>`_.
                Specify this if you need to provide specific configurations to the
                filesystem. By default, the filesystem is automatically selected based
                on the scheme of the paths. For example, if the path begins with
                ``s3://``, the ``S3FileSystem`` is used.
            try_create_dir: If ``True``, attempts to create all directories in the
                destination path if ``True``. Does nothing if all directories already
                exist. Defaults to ``True``.
            arrow_open_stream_args: kwargs passed to
                `pyarrow.fs.FileSystem.open_output_stream <https://arrow.apache.org\
                /docs/python/generated/pyarrow.fs.FileSystem.html\
                #pyarrow.fs.FileSystem.open_output_stream>`_, which is used when
                opening the file to write to.
            block_path_provider: A
                :class:`~ray.data.datasource.BlockWritePathProvider`
                implementation specifying the filename structure for each output
                parquet file. By default,  the format of the output files is
                ``{uuid}_{block_idx}.csv``, where ``uuid`` is a unique id for the
                dataset.
            arrow_csv_args_fn: Callable that returns a dictionary of write
                arguments that are provided to `pyarrow.write.write_csv <https://\
                arrow.apache.org/docs/python/generated/\
                pyarrow.csv.write_csv.html#pyarrow.csv.write_csv>`_ when writing each
                block to a file. Overrides any duplicate keys from ``arrow_csv_args``.
                Use this argument instead of ``arrow_csv_args`` if any of your write
                arguments cannot be pickled, or if you'd like to lazily resolve the
                write arguments for each dataset block.
            ray_remote_args: kwargs passed to :meth:`~ray.remote` in the write tasks.
            arrow_csv_args: Options to pass to `pyarrow.write.write_csv <https://\
                arrow.apache.org/docs/python/generated/pyarrow.csv.write_csv.html\
                    #pyarrow.csv.write_csv>`_
                when writing each block to a file.
        """
        self.write_datasource(
            CSVDatasource(),
            ray_remote_args=ray_remote_args,
            path=path,
            dataset_uuid=self._uuid,
            filesystem=filesystem,
            try_create_dir=try_create_dir,
            open_stream_args=arrow_open_stream_args,
            block_path_provider=block_path_provider,
            write_args_fn=arrow_csv_args_fn,
            **arrow_csv_args,
        )

    @ConsumptionAPI
    def write_tfrecords(
        self,
        path: str,
        *,
        tf_schema: Optional["schema_pb2.Schema"] = None,
        filesystem: Optional["pyarrow.fs.FileSystem"] = None,
        try_create_dir: bool = True,
        arrow_open_stream_args: Optional[Dict[str, Any]] = None,
        block_path_provider: BlockWritePathProvider = DefaultBlockWritePathProvider(),
        ray_remote_args: Dict[str, Any] = None,
    ) -> None:
        """Write the :class:`~ray.data.Dataset` to TFRecord files.

        The `TFRecord <https://www.tensorflow.org/tutorials/load_data/tfrecord>`_
        files contain
        `tf.train.Example <https://www.tensorflow.org/api_docs/python/tf/train/\
            Example>`_
        records, with one Example record for each row in the dataset.

        .. warning::
            tf.train.Feature only natively stores ints, floats, and bytes,
            so this function only supports datasets with these data types,
            and will error if the dataset contains unsupported types.

        The number of files is determined by the number of blocks in the dataset.
        To control the number of number of blocks, call
        :meth:`~ray.data.Dataset.repartition`.

        This method is only supported for datasets with records that are convertible to
        pyarrow tables.

        By default, the format of the output files is ``{uuid}_{block_idx}.tfrecords``,
        where ``uuid`` is a unique id for the dataset. To modify this behavior,
        implement a custom
        :class:`~ray.data.file_based_datasource.BlockWritePathProvider`
        and pass it in as the ``block_path_provider`` argument.

        Examples:
            >>> import ray
            >>> ds = ray.data.range(100)
            >>> ds.write_tfrecords("local:///tmp/data/")

        Time complexity: O(dataset size / parallelism)

        Args:
            path: The path to the destination root directory, where tfrecords
                files are written to.
            filesystem: The pyarrow filesystem implementation to write to.
                These filesystems are specified in the
                `pyarrow docs <https://arrow.apache.org/docs\
                /python/api/filesystems.html#filesystem-implementations>`_.
                Specify this if you need to provide specific configurations to the
                filesystem. By default, the filesystem is automatically selected based
                on the scheme of the paths. For example, if the path begins with
                ``s3://``, the ``S3FileSystem`` is used.
            try_create_dir: If ``True``, attempts to create all directories in the
                destination path. Does nothing if all directories already
                exist. Defaults to ``True``.
            arrow_open_stream_args: kwargs passed to
                `pyarrow.fs.FileSystem.open_output_stream <https://arrow.apache.org\
                /docs/python/generated/pyarrow.fs.FileSystem.html\
                #pyarrow.fs.FileSystem.open_output_stream>`_, which is used when
                opening the file to write to.
            block_path_provider: A
                :class:`~ray.data.datasource.BlockWritePathProvider`
                implementation specifying the filename structure for each output
                parquet file. By default, the format of the output files is
                ``{uuid}_{block_idx}.tfrecords``, where ``uuid`` is a unique id for the
                dataset.
            ray_remote_args: kwargs passed to :meth:`~ray.remote` in the write tasks.

        """

        self.write_datasource(
            TFRecordDatasource(),
            ray_remote_args=ray_remote_args,
            path=path,
            dataset_uuid=self._uuid,
            filesystem=filesystem,
            try_create_dir=try_create_dir,
            open_stream_args=arrow_open_stream_args,
            block_path_provider=block_path_provider,
            tf_schema=tf_schema,
        )

    @PublicAPI(stability="alpha")
    @ConsumptionAPI
    def write_webdataset(
        self,
        path: str,
        *,
        filesystem: Optional["pyarrow.fs.FileSystem"] = None,
        try_create_dir: bool = True,
        arrow_open_stream_args: Optional[Dict[str, Any]] = None,
        block_path_provider: BlockWritePathProvider = DefaultBlockWritePathProvider(),
        ray_remote_args: Dict[str, Any] = None,
        encoder: Optional[Union[bool, str, callable, list]] = True,
    ) -> None:
        """Writes the dataset to `WebDataset <https://webdataset.github.io/webdataset/>`_ files.

        The `TFRecord <https://www.tensorflow.org/tutorials/load_data/tfrecord>`_
        files will contain
        `tf.train.Example <https://www.tensorflow.org/api_docs/python/tf/train/Example>`_ # noqa: E501
        records, with one Example record for each row in the dataset.

        .. warning::
            tf.train.Feature only natively stores ints, floats, and bytes,
            so this function only supports datasets with these data types,
            and will error if the dataset contains unsupported types.

        This is only supported for datasets convertible to Arrow records.
        To control the number of files, use :meth:`Dataset.repartition`.

        Unless a custom block path provider is given, the format of the output
        files is ``{uuid}_{block_idx}.tfrecords``, where ``uuid`` is a unique id
        for the dataset.

        Examples:

            .. testcode::
                :skipif: True

                import ray

                ds = ray.data.range(100)
                ds.write_webdataset("s3://bucket/folder/")

        Time complexity: O(dataset size / parallelism)

        Args:
            path: The path to the destination root directory, where tfrecords
                files are written to.
            filesystem: The filesystem implementation to write to.
            try_create_dir: If ``True``, attempts to create all
                directories in the destination path. Does nothing if all directories
                already exist. Defaults to ``True``.
            arrow_open_stream_args: kwargs passed to
                ``pyarrow.fs.FileSystem.open_output_stream``
            block_path_provider: :class:`~ray.data.datasource.BlockWritePathProvider`
                implementation to write each dataset block to a custom output path.
            ray_remote_args: Kwargs passed to ``ray.remote`` in the write tasks.

        """

        from ray.data.datasource.webdataset_datasource import WebDatasetDatasource

        self.write_datasource(
            WebDatasetDatasource(),
            ray_remote_args=ray_remote_args,
            path=path,
            dataset_uuid=self._uuid,
            filesystem=filesystem,
            try_create_dir=try_create_dir,
            open_stream_args=arrow_open_stream_args,
            block_path_provider=block_path_provider,
            encoder=encoder,
        )

    @ConsumptionAPI
    def write_numpy(
        self,
        path: str,
        *,
        column: str,
        filesystem: Optional["pyarrow.fs.FileSystem"] = None,
        try_create_dir: bool = True,
        arrow_open_stream_args: Optional[Dict[str, Any]] = None,
        block_path_provider: BlockWritePathProvider = DefaultBlockWritePathProvider(),
        ray_remote_args: Dict[str, Any] = None,
    ) -> None:
        """Writes a column of the :class:`~ray.data.Dataset` to .npy files.

        This is only supported for columns in the datasets that can be converted to
        NumPy arrays.

        The number of files is determined by the number of blocks in the dataset.
        To control the number of number of blocks, call
        :meth:`~ray.data.Dataset.repartition`.

        By default, the format of the output files is ``{uuid}_{block_idx}.npy``,
        where ``uuid`` is a unique id for the dataset. To modify this behavior,
        implement a custom
        :class:`~ray.data.datasource.BlockWritePathProvider`
        and pass it in as the ``block_path_provider`` argument.

        Examples:
            >>> import ray
            >>> ds = ray.data.range(100)
            >>> ds.write_numpy("local:///tmp/data/", column="id")

        Time complexity: O(dataset size / parallelism)

        Args:
            path: The path to the destination root directory, where
                the npy files are written to.
            column: The name of the column that contains the data to
                be written.
            filesystem: The pyarrow filesystem implementation to write to.
                These filesystems are specified in the
                `pyarrow docs <https://arrow.apache.org/docs\
                /python/api/filesystems.html#filesystem-implementations>`_.
                Specify this if you need to provide specific configurations to the
                filesystem. By default, the filesystem is automatically selected based
                on the scheme of the paths. For example, if the path begins with
                ``s3://``, the ``S3FileSystem`` is used.
            try_create_dir: If ``True``, attempts to create all directories in
                destination path. Does nothing if all directories already
                exist. Defaults to ``True``.
            arrow_open_stream_args: kwargs passed to
                `pyarrow.fs.FileSystem.open_output_stream <https://arrow.apache.org\
                /docs/python/generated/pyarrow.fs.FileSystem.html\
                #pyarrow.fs.FileSystem.open_output_stream>`_, which is used when
                opening the file to write to.
            block_path_provider: A
                :class:`~ray.data.datasource.BlockWritePathProvider`
                implementation specifying the filename structure for each output
                parquet file. By default,  the format of the output files is
                ``{uuid}_{block_idx}.npy``, where ``uuid`` is a unique id for the
                dataset.
            ray_remote_args: kwargs passed to :meth:`~ray.remote` in the write tasks.
        """

        self.write_datasource(
            NumpyDatasource(),
            ray_remote_args=ray_remote_args,
            path=path,
            dataset_uuid=self._uuid,
            column=column,
            filesystem=filesystem,
            try_create_dir=try_create_dir,
            open_stream_args=arrow_open_stream_args,
            block_path_provider=block_path_provider,
        )

    @ConsumptionAPI
    def write_mongo(
        self,
        uri: str,
        database: str,
        collection: str,
        ray_remote_args: Dict[str, Any] = None,
    ) -> None:
        """Writes the :class:`~ray.data.Dataset` to a MongoDB database.

        This method is only supported for datasets convertible to pyarrow tables.

        The number of parallel writes is determined by the number of blocks in the
        dataset. To control the number of number of blocks, call
        :meth:`~ray.data.Dataset.repartition`.

        .. warning::
            This method supports only a subset of the PyArrow's types, due to the
            limitation of pymongoarrow which is used underneath. Writing unsupported
            types fails on type checking. See all the supported types at:
            https://mongo-arrow.readthedocs.io/en/latest/data_types.html.

        .. note::
            The records are inserted into MongoDB as new documents. If a record has
            the _id field, this _id must be non-existent in MongoDB, otherwise the write
            is rejected and fail (hence preexisting documents are protected from
            being mutated). It's fine to not have _id field in record and MongoDB will
            auto generate one at insertion.

        Examples:

            .. testcode::
                :skipif: True

                import ray

                ds = ray.data.range(100)
                ds.write_mongo(
                    uri="mongodb://username:password@mongodb0.example.com:27017/?authSource=admin",
                    database="my_db",
                    collection="my_collection"
                )

        Args:
            uri: The URI to the destination MongoDB where the dataset is
                written to. For the URI format, see details in the
                `MongoDB docs <https://www.mongodb.com/docs/manual/reference\
                    /connection-string/>`_.
            database: The name of the database. This database must exist otherwise
                a ValueError is raised.
            collection: The name of the collection in the database. This collection
                must exist otherwise a ValueError is raised.
            ray_remote_args: kwargs passed to :meth:`~ray.remote` in the write tasks.

        Raises:
            ValueError: if ``database`` doesn't exist.
            ValueError: if ``collection`` doesn't exist.
        """
        from ray.data.datasource import MongoDatasource

        self.write_datasource(
            MongoDatasource(),
            ray_remote_args=ray_remote_args,
            uri=uri,
            database=database,
            collection=collection,
        )

    @ConsumptionAPI(pattern="Time complexity:")
    def write_datasource(
        self,
        datasource: Datasource,
        *,
        ray_remote_args: Dict[str, Any] = None,
        **write_args,
    ) -> None:
        """Writes the dataset to a custom :class:`~ray.data.Datasource`.

        For an example of how to use this method, see
        :ref:`Implementing a Custom Datasource <custom_datasources>`.

        Time complexity: O(dataset size / parallelism)

        Args:
            datasource: The :class:`~ray.data.Datasource` to write to.
            ray_remote_args: Kwargs passed to ``ray.remote`` in the write tasks.
            write_args: Additional write args to pass to the :class:`~ray.data.Datasource`.
        """  # noqa: E501
        if ray_remote_args is None:
            ray_remote_args = {}
        path = write_args.get("path", None)
        if path and _is_local_scheme(path):
            if ray.util.client.ray.is_connected():
                raise ValueError(
                    f"The local scheme paths {path} are not supported in Ray Client."
                )
            ray_remote_args["scheduling_strategy"] = NodeAffinitySchedulingStrategy(
                ray.get_runtime_context().get_node_id(),
                soft=False,
            )

        if type(datasource).write != Datasource.write:
            write_fn = generate_write_fn(datasource, **write_args)

            def write_fn_wrapper(blocks: Iterator[Block], ctx, fn) -> Iterator[Block]:
                return write_fn(blocks, ctx)

            plan = self._plan.with_stage(
                OneToOneStage(
                    "Write",
                    write_fn_wrapper,
                    TaskPoolStrategy(),
                    ray_remote_args,
                    fn=lambda x: x,
                )
            )

            logical_plan = self._logical_plan
            if logical_plan is not None:
                write_op = Write(
                    logical_plan.dag,
                    datasource,
                    ray_remote_args=ray_remote_args,
                    **write_args,
                )
                logical_plan = LogicalPlan(write_op)

            try:
                import pandas as pd

                self._write_ds = Dataset(
                    plan, self._epoch, self._lazy, logical_plan
                ).materialize()
                blocks = ray.get(self._write_ds._plan.execute().get_blocks())
                assert all(
                    isinstance(block, pd.DataFrame) and len(block) == 1
                    for block in blocks
                )
                write_results = [block["write_result"][0] for block in blocks]
                datasource.on_write_complete(write_results)
            except Exception as e:
                datasource.on_write_failed([], e)
                raise
        else:
            logger.warning(
                "The Datasource.do_write() is deprecated in "
                "Ray 2.4 and will be removed in future release. Use "
                "Datasource.write() instead."
            )

            ctx = DataContext.get_current()
            blocks, metadata = zip(*self._plan.execute().get_blocks_with_metadata())
            # Prepare write in a remote task so that in Ray client mode, we
            # don't do metadata resolution from the client machine.
            do_write = cached_remote_fn(_do_write, retry_exceptions=False, num_cpus=0)
            write_results: List[ObjectRef[WriteResult]] = ray.get(
                do_write.remote(
                    datasource,
                    ctx,
                    blocks,
                    metadata,
                    ray_remote_args,
                    _wrap_arrow_serialization_workaround(write_args),
                )
            )

            progress = ProgressBar("Write Progress", len(write_results))
            try:
                progress.block_until_complete(write_results)
                datasource.on_write_complete(ray.get(write_results))
            except Exception as e:
                datasource.on_write_failed(write_results, e)
                raise
            finally:
                progress.close()

    @ConsumptionAPI(
        delegate=(
            "Calling any of the consumption methods on the returned ``DataIterator``"
        )
    )
    def iterator(self) -> DataIterator:
        """Return a :class:`~ray.data.DataIterator` that
        can be used to repeatedly iterate over the dataset.

        Examples:
            >>> import ray
            >>> for batch in ray.data.range(
            ...     1000000
            ... ).iterator().iter_batches(): # doctest: +SKIP
            ...     print(batch) # doctest: +SKIP

        .. note::
            It is recommended to use ``DataIterator`` methods over directly
            calling methods such as ``iter_batches()``.
        """
        return DataIteratorImpl(self)

    @ConsumptionAPI
    def iter_rows(self, *, prefetch_blocks: int = 0) -> Iterator[Dict[str, Any]]:
        """Return a local row iterator over the dataset.

        Examples:
            >>> import ray
            >>> for i in ray.data.range(1000000).iter_rows(): # doctest: +SKIP
            ...     print(i) # doctest: +SKIP

        Time complexity: O(1)

        Args:
            prefetch_blocks: The number of blocks to prefetch ahead of the
                current block during the scan.

        Returns:
            A local iterator over the entire dataset.
        """

        return self.iterator().iter_rows(prefetch_blocks=prefetch_blocks)

    @ConsumptionAPI
    def iter_batches(
        self,
        *,
        prefetch_batches: int = 1,
        batch_size: Optional[int] = 256,
        batch_format: Optional[str] = "default",
        drop_last: bool = False,
        local_shuffle_buffer_size: Optional[int] = None,
        local_shuffle_seed: Optional[int] = None,
        _collate_fn: Optional[Callable[[DataBatch], Any]] = None,
        # Deprecated.
        prefetch_blocks: int = 0,
    ) -> Iterator[DataBatch]:
        """Return a batched iterator over the dataset.

        Examples:
            >>> import ray
            >>> for batch in ray.data.range(1000000).iter_batches(): # doctest: +SKIP
            ...     print(batch) # doctest: +SKIP

        Time complexity: O(1)

        Args:
            prefetch_batches: The number of batches to fetch ahead of the current batch
                to fetch. If set to greater than 0, a separate threadpool is used
                to fetch the objects to the local node, format the batches, and apply
                the collate_fn. Defaults to 1. You can revert back to the old
                prefetching behavior that uses `prefetch_blocks` by setting
                `use_legacy_iter_batches` to True in the datasetContext.
            batch_size: The number of rows in each batch, or None to use entire blocks
                as batches (blocks may contain different number of rows).
                The final batch may include fewer than ``batch_size`` rows if
                ``drop_last`` is ``False``. Defaults to 256.
            batch_format: Specify ``"default"`` to use the default block format
                (NumPy), ``"pandas"`` to select ``pandas.DataFrame``, "pyarrow" to
                select ``pyarrow.Table``, or ``"numpy"`` to select
                ``Dict[str, numpy.ndarray]``, or None to return the underlying block
                exactly as is with no additional formatting.
            drop_last: Whether to drop the last batch if it's incomplete.
            local_shuffle_buffer_size: If non-None, the data is randomly shuffled
                using a local in-memory shuffle buffer, and this value will serve as the
                minimum number of rows that must be in the local in-memory shuffle
                buffer in order to yield a batch. When there are no more rows to add to
                the buffer, the remaining rows in the buffer is drained.
            local_shuffle_seed: The seed to use for the local random shuffle.

        Returns:
            An iterator over record batches.
        """
        batch_format = _apply_strict_mode_batch_format(batch_format)
        if batch_format == "native":
            logger.warning("The 'native' batch format has been renamed 'default'.")
        return self.iterator().iter_batches(
            prefetch_batches=prefetch_batches,
            prefetch_blocks=prefetch_blocks,
            batch_size=batch_size,
            batch_format=batch_format,
            drop_last=drop_last,
            local_shuffle_buffer_size=local_shuffle_buffer_size,
            local_shuffle_seed=local_shuffle_seed,
            _collate_fn=_collate_fn,
        )

    @ConsumptionAPI
    def iter_torch_batches(
        self,
        *,
        prefetch_batches: int = 1,
        batch_size: Optional[int] = 256,
        dtypes: Optional[Union["torch.dtype", Dict[str, "torch.dtype"]]] = None,
        device: Optional[str] = None,
        collate_fn: Optional[Callable[[Dict[str, np.ndarray]], Any]] = None,
        drop_last: bool = False,
        local_shuffle_buffer_size: Optional[int] = None,
        local_shuffle_seed: Optional[int] = None,
        # Deprecated
        prefetch_blocks: int = 0,
    ) -> Iterator["TorchTensorBatchType"]:
        """Return a batched iterator of Torch Tensors over the dataset.

        This iterator will yield single-tensor batches if the underlying dataset
        consists of a single column; otherwise, it will yield a dictionary of
        column-tensors. If looking for more flexibility in the tensor conversion (e.g.
        casting dtypes) or the batch format, try use `.iter_batches` directly, which is
        a lower-level API.

        Examples:
            >>> import ray
            >>> for batch in ray.data.range( # doctest: +SKIP
            ...     12,
            ... ).iter_torch_batches(batch_size=4):
            ...     print(batch.shape) # doctest: +SKIP
            torch.Size([4, 1])
            torch.Size([4, 1])
            torch.Size([4, 1])

        Time complexity: O(1)

        Args:
            prefetch_batches: The number of batches to fetch ahead of the current batch
                to fetch. If set to greater than 0, a separate threadpool is used
                to fetch the objects to the local node, format the batches, and apply
                the collate_fn. Defaults to 1. You can revert back to the old
                prefetching behavior that uses `prefetch_blocks` by setting
                `use_legacy_iter_batches` to True in the datasetContext.
            batch_size: The number of rows in each batch, or None to use entire blocks
                as batches (blocks may contain different number of rows).
                The final batch may include fewer than ``batch_size`` rows if
                ``drop_last`` is ``False``. Defaults to 256.
            dtypes: The Torch dtype(s) for the created tensor(s); if ``None``, the dtype
                is inferred from the tensor data.
            device: The device on which the tensor should be placed; if ``None``, the
                torch tensor is constructed on the CPU.
            collate_fn: A function to convert a Numpy batch to a PyTorch tensor batch.
                Potential use cases include collating along a dimension other than the
                first, padding sequences of various lengths, or generally handling
                batches of different length tensors. If not provided, the default
                collate function is used which simply converts the batch of numpy
                arrays to a batch of PyTorch tensors. This API is still experimental
                and is subject to change.
            drop_last: Whether to drop the last batch if it's incomplete.
            local_shuffle_buffer_size: If non-None, the data is randomly shuffled
                using a local in-memory shuffle buffer, and this value will serve as the
                minimum number of rows that must be in the local in-memory shuffle
                buffer in order to yield a batch. When there are no more rows to add to
                the buffer, the remaining rows in the buffer is drained. This
                buffer size must be greater than or equal to ``batch_size``, and
                therefore ``batch_size`` must also be specified when using local
                shuffling.
            local_shuffle_seed: The seed to use for the local random shuffle.

        Returns:
            An iterator over Torch Tensor batches.
        """
        return self.iterator().iter_torch_batches(
            prefetch_batches=prefetch_batches,
            prefetch_blocks=prefetch_blocks,
            batch_size=batch_size,
            dtypes=dtypes,
            device=device,
            collate_fn=collate_fn,
            drop_last=drop_last,
            local_shuffle_buffer_size=local_shuffle_buffer_size,
            local_shuffle_seed=local_shuffle_seed,
        )

    @ConsumptionAPI
    def iter_tf_batches(
        self,
        *,
        prefetch_batches: int = 1,
        batch_size: Optional[int] = 256,
        dtypes: Optional[Union["tf.dtypes.DType", Dict[str, "tf.dtypes.DType"]]] = None,
        drop_last: bool = False,
        local_shuffle_buffer_size: Optional[int] = None,
        local_shuffle_seed: Optional[int] = None,
        # Deprecated
        prefetch_blocks: int = 0,
    ) -> Iterator[TensorFlowTensorBatchType]:
        """Return a batched iterator of TensorFlow Tensors over the dataset.

        This iterator will yield single-tensor batches of the underlying dataset
        consists of a single column; otherwise, it will yield a dictionary of
        column-tensors.

        .. tip::
            If you don't need the additional flexibility provided by this method,
            consider using :meth:`~ray.data.Dataset.to_tf` instead. It's easier
            to use.

        Examples:
            >>> import ray
            >>> for batch in ray.data.range( # doctest: +SKIP
            ...     12,
            ... ).iter_tf_batches(batch_size=4):
            ...     print(batch.shape) # doctest: +SKIP
            (4, 1)
            (4, 1)
            (4, 1)

        Time complexity: O(1)

        Args:
            prefetch_batches: The number of batches to fetch ahead of the current batch
                to fetch. If set to greater than 0, a separate threadpool is used
                to fetch the objects to the local node, format the batches, and apply
                the collate_fn. Defaults to 1. You can revert back to the old
                prefetching behavior that uses `prefetch_blocks` by setting
                `use_legacy_iter_batches` to True in the datasetContext.
            batch_size: The number of rows in each batch, or None to use entire blocks
                as batches (blocks may contain different number of rows).
                The final batch may include fewer than ``batch_size`` rows if
                ``drop_last`` is ``False``. Defaults to 256.
            dtypes: The TensorFlow dtype(s) for the created tensor(s); if ``None``, the
                dtype is inferred from the tensor data.
            drop_last: Whether to drop the last batch if it's incomplete.
            local_shuffle_buffer_size: If non-None, the data is randomly shuffled
                using a local in-memory shuffle buffer, and this value will serve as the
                minimum number of rows that must be in the local in-memory shuffle
                buffer in order to yield a batch. When there are no more rows to add to
                the buffer, the remaining rows in the buffer is drained. This
                buffer size must be greater than or equal to ``batch_size``, and
                therefore ``batch_size`` must also be specified when using local
                shuffling.
            local_shuffle_seed: The seed to use for the local random shuffle.

        Returns:
            An iterator over TensorFlow Tensor batches.
        """
        return self.iterator().iter_tf_batches(
            prefetch_batches=prefetch_batches,
            prefetch_blocks=prefetch_blocks,
            batch_size=batch_size,
            dtypes=dtypes,
            drop_last=drop_last,
            local_shuffle_buffer_size=local_shuffle_buffer_size,
            local_shuffle_seed=local_shuffle_seed,
        )

    @ConsumptionAPI(pattern="Time complexity:")
    def to_torch(
        self,
        *,
        label_column: Optional[str] = None,
        feature_columns: Optional[
            Union[List[str], List[List[str]], Dict[str, List[str]]]
        ] = None,
        label_column_dtype: Optional["torch.dtype"] = None,
        feature_column_dtypes: Optional[
            Union["torch.dtype", List["torch.dtype"], Dict[str, "torch.dtype"]]
        ] = None,
        batch_size: int = 1,
        prefetch_batches: int = 1,
        drop_last: bool = False,
        local_shuffle_buffer_size: Optional[int] = None,
        local_shuffle_seed: Optional[int] = None,
        unsqueeze_label_tensor: bool = True,
        unsqueeze_feature_tensors: bool = True,
        # Deprecated
        prefetch_blocks: int = 0,
    ) -> "torch.utils.data.IterableDataset":
        """Return a
        `Torch IterableDataset <https://pytorch.org/docs/stable/data.html#torch.utils.data.IterableDataset>`_
        over this :class:`~ray.data.Dataset`.

        This is only supported for datasets convertible to Arrow records.

        It is recommended to use the returned ``IterableDataset`` directly
        instead of passing it into a torch ``DataLoader``.

        Each element in ``IterableDataset`` is a tuple consisting of 2
        elements. The first item contains the feature tensor(s), and the
        second item is the label tensor. Those can take on different
        forms, depending on the specified arguments.

        For the features tensor (N is the ``batch_size`` and n, m, k
        are the number of features per tensor):

        * If ``feature_columns`` is a ``List[str]``, the features is
          a tensor of shape (N, n), with columns corresponding to
          ``feature_columns``

        * If ``feature_columns`` is a ``List[List[str]]``, the features is
          a list of tensors of shape [(N, m),...,(N, k)], with columns of each
          tensor corresponding to the elements of ``feature_columns``

        * If ``feature_columns`` is a ``Dict[str, List[str]]``, the features
          is a dict of key-tensor pairs of shape
          {key1: (N, m),..., keyN: (N, k)}, with columns of each
          tensor corresponding to the value of ``feature_columns`` under the
          key.

        If ``unsqueeze_label_tensor=True`` (default), the label tensor is
        of shape (N, 1). Otherwise, it is of shape (N,).
        If ``label_column`` is specified as ``None``, then no column from the
        ``Dataset`` is treated as the label, and the output label tensor
        is ``None``.

        Note that you probably want to call :meth:`Dataset.split` on this dataset if
        there are to be multiple Torch workers consuming the data.

        Time complexity: O(1)

        Args:
            label_column: The name of the column used as the
                label (second element of the output list). Can be None for
                prediction, in which case the second element of returned
                tuple will also be None.
            feature_columns: The names of the columns
                to use as the features. Can be a list of lists or
                a dict of string-list pairs for multi-tensor output.
                If ``None``, then use all columns except the label column as
                the features.
            label_column_dtype: The torch dtype to
                use for the label column. If ``None``, then automatically infer
                the dtype.
            feature_column_dtypes: The dtypes to use for the feature
                tensors. This should match the format of ``feature_columns``,
                or be a single dtype, in which case it is applied to
                all tensors. If ``None``, then automatically infer the dtype.
            batch_size: How many samples per batch to yield at a time.
                Defaults to 1.
            prefetch_batches: The number of batches to fetch ahead of the current batch
                to fetch. If set to greater than 0, a separate threadpool is used
                to fetch the objects to the local node, format the batches, and apply
                the collate_fn. Defaults to 1. You can revert back to the old
                prefetching behavior that uses `prefetch_blocks` by setting
                `use_legacy_iter_batches` to True in the datasetContext.
            drop_last: Set to True to drop the last incomplete batch,
                if the dataset size is not divisible by the batch size. If
                False and the size of the stream is not divisible by the batch
                size, then the last batch is smaller. Defaults to False.
            local_shuffle_buffer_size: If non-None, the data is randomly shuffled
                using a local in-memory shuffle buffer, and this value will serve as the
                minimum number of rows that must be in the local in-memory shuffle
                buffer in order to yield a batch. When there are no more rows to add to
                the buffer, the remaining rows in the buffer is drained. This
                buffer size must be greater than or equal to ``batch_size``, and
                therefore ``batch_size`` must also be specified when using local
                shuffling.
            local_shuffle_seed: The seed to use for the local random shuffle.
            unsqueeze_label_tensor: If set to True, the label tensor
                is unsqueezed (reshaped to (N, 1)). Otherwise, it will
                be left as is, that is (N, ). In general, regression loss
                functions expect an unsqueezed tensor, while classification
                loss functions expect a squeezed one. Defaults to True.
            unsqueeze_feature_tensors: If set to True, the features tensors
                are unsqueezed (reshaped to (N, 1)) before being concatenated into
                the final features tensor. Otherwise, they are left as is, that is
                (N, ). Defaults to True.

        Returns:
            A `Torch IterableDataset`_.
        """  # noqa: E501

        return self.iterator().to_torch(
            label_column=label_column,
            feature_columns=feature_columns,
            label_column_dtype=label_column_dtype,
            feature_column_dtypes=feature_column_dtypes,
            batch_size=batch_size,
            prefetch_blocks=prefetch_blocks,
            prefetch_batches=prefetch_batches,
            drop_last=drop_last,
            local_shuffle_buffer_size=local_shuffle_buffer_size,
            local_shuffle_seed=local_shuffle_seed,
            unsqueeze_label_tensor=unsqueeze_label_tensor,
            unsqueeze_feature_tensors=unsqueeze_feature_tensors,
        )

    @ConsumptionAPI
    def to_tf(
        self,
        feature_columns: Union[str, List[str]],
        label_columns: Union[str, List[str]],
        *,
        prefetch_batches: int = 1,
        batch_size: int = 1,
        drop_last: bool = False,
        local_shuffle_buffer_size: Optional[int] = None,
        local_shuffle_seed: Optional[int] = None,
        # Deprecated
        prefetch_blocks: int = 0,
    ) -> "tf.data.Dataset":
        """Return a `TensorFlow Dataset <https://www.tensorflow.org/api_docs/python/tf/data/Dataset/>`_
        over this :class:`~ray.data.Dataset`.

        .. warning::
            If your :class:`~ray.data.Dataset` contains ragged tensors, this method errors.
            To prevent errors, :ref:`resize your tensors <transforming_tensors>`.

        Examples:
            >>> import ray
            >>> ds = ray.data.read_csv("s3://anonymous@air-example-data/iris.csv")
            >>> ds
            Dataset(
               num_blocks=...,
               num_rows=150,
               schema={
                  sepal length (cm): double,
                  sepal width (cm): double,
                  petal length (cm): double,
                  petal width (cm): double,
                  target: int64
               }
            )

            If your model accepts a single tensor as input, specify a single feature column.

            >>> ds.to_tf(feature_columns="sepal length (cm)", label_columns="target")
            <_OptionsDataset element_spec=(TensorSpec(shape=(None,), dtype=tf.float64, name='sepal length (cm)'), TensorSpec(shape=(None,), dtype=tf.int64, name='target'))>

            If your model accepts a dictionary as input, specify a list of feature columns.

            >>> ds.to_tf(["sepal length (cm)", "sepal width (cm)"], "target")
            <_OptionsDataset element_spec=({'sepal length (cm)': TensorSpec(shape=(None,), dtype=tf.float64, name='sepal length (cm)'), 'sepal width (cm)': TensorSpec(shape=(None,), dtype=tf.float64, name='sepal width (cm)')}, TensorSpec(shape=(None,), dtype=tf.int64, name='target'))>

            If your dataset contains multiple features but your model accepts a single
            tensor as input, combine features with
            :class:`~ray.data.preprocessors.Concatenator`.

            >>> from ray.data.preprocessors import Concatenator
            >>> preprocessor = Concatenator(output_column_name="features", exclude="target")
            >>> ds = preprocessor.transform(ds)
            >>> ds
            Concatenator
            +- Dataset(
                  num_blocks=...,
                  num_rows=150,
                  schema={
                     sepal length (cm): double,
                     sepal width (cm): double,
                     petal length (cm): double,
                     petal width (cm): double,
                     target: int64
                  }
               )
            >>> ds.to_tf("features", "target")
            <_OptionsDataset element_spec=(TensorSpec(shape=(None, 4), dtype=tf.float64, name='features'), TensorSpec(shape=(None,), dtype=tf.int64, name='target'))>

        Args:
            feature_columns: Columns that correspond to model inputs. If this is a
                string, the input data is a tensor. If this is a list, the input data
                is a ``dict`` that maps column names to their tensor representation.
            label_column: Columns that correspond to model targets. If this is a
                string, the target data is a tensor. If this is a list, the target data
                is a ``dict`` that maps column names to their tensor representation.
            prefetch_batches: The number of batches to fetch ahead of the current batch
                to fetch. If set to greater than 0, a separate threadpool is used
                to fetch the objects to the local node, format the batches, and apply
                the collate_fn. Defaults to 1. You can revert back to the old
                prefetching behavior that uses `prefetch_blocks` by setting
                `use_legacy_iter_batches` to True in the :class:`~ray.data.DataContext`.
            batch_size: Record batch size. Defaults to 1.
            drop_last: Set to True to drop the last incomplete batch,
                if the dataset size is not divisible by the batch size. If
                False and the size of the stream is not divisible by the batch
                size, then the last batch is smaller. Defaults to False.
            local_shuffle_buffer_size: If non-None, the data is randomly shuffled
                using a local in-memory shuffle buffer, and this value will serve as the
                minimum number of rows that must be in the local in-memory shuffle
                buffer in order to yield a batch. When there are no more rows to add to
                the buffer, the remaining rows in the buffer is drained. This
                buffer size must be greater than or equal to ``batch_size``, and
                therefore ``batch_size`` must also be specified when using local
                shuffling.
            local_shuffle_seed: The seed to use for the local random shuffle.

        Returns:
            A `TensorFlow Dataset`_ that yields inputs and targets.

        .. seealso::

            :meth:`~ray.data.Dataset.iter_tf_batches`
                Call this method if you need more flexibility.
        """  # noqa: E501

        return self.iterator().to_tf(
            feature_columns=feature_columns,
            label_columns=label_columns,
            prefetch_batches=prefetch_batches,
            prefetch_blocks=prefetch_blocks,
            drop_last=drop_last,
            batch_size=batch_size,
            local_shuffle_buffer_size=local_shuffle_buffer_size,
            local_shuffle_seed=local_shuffle_seed,
        )

    @ConsumptionAPI(pattern="Time complexity:")
    def to_dask(
        self,
        meta: Union[
            "pandas.DataFrame",
            "pandas.Series",
            Dict[str, Any],
            Iterable[Any],
            Tuple[Any],
            None,
        ] = None,
        verify_meta: bool = True,
    ) -> "dask.DataFrame":
        """Convert this :class:`~ray.data.Dataset` into a
        `Dask DataFrame <https://docs.dask.org/en/stable/generated/dask.dataframe.DataFrame.html#dask.dataframe.DataFrame>`_.

        This is only supported for datasets convertible to Arrow records.

        Note that this function will set the Dask scheduler to Dask-on-Ray
        globally, via the config.

        Time complexity: O(dataset size / parallelism)

        Args:
            meta: An empty `pandas DataFrame`_ or `Series`_ that matches the dtypes and column
                names of the stream. This metadata is necessary for many algorithms in
                dask dataframe to work. For ease of use, some alternative inputs are
                also available. Instead of a DataFrame, a dict of ``{name: dtype}`` or
                iterable of ``(name, dtype)`` can be provided (note that the order of
                the names should match the order of the columns). Instead of a series, a
                tuple of ``(name, dtype)`` can be used.
                By default, this is inferred from the underlying Dataset schema,
                with this argument supplying an optional override.
            verify_meta: If True, Dask will check that the partitions have consistent
                metadata. Defaults to True.

        Returns:
            A `Dask DataFrame`_ created from this dataset.

        .. _pandas DataFrame: https://pandas.pydata.org/docs/reference/api/pandas.DataFrame.html
        .. _Series: https://pandas.pydata.org/docs/reference/api/pandas.Series.html
        """  # noqa: E501
        import dask
        import dask.dataframe as dd
        import pandas as pd

        try:
            import pyarrow as pa
        except Exception:
            pa = None

        from ray.data._internal.pandas_block import PandasBlockSchema
        from ray.util.client.common import ClientObjectRef
        from ray.util.dask import ray_dask_get

        dask.config.set(scheduler=ray_dask_get)

        @dask.delayed
        def block_to_df(block: Block):
            if isinstance(block, (ray.ObjectRef, ClientObjectRef)):
                raise ValueError(
                    "Dataset.to_dask() must be used with Dask-on-Ray, please "
                    "set the Dask scheduler to ray_dask_get (located in "
                    "ray.util.dask)."
                )
            return _block_to_df(block)

        if meta is None:
            from ray.data.extensions import TensorDtype

            # Infer Dask metadata from Dataset schema.
            schema = self.schema(fetch_if_missing=True)
            if isinstance(schema, PandasBlockSchema):
                meta = pd.DataFrame(
                    {
                        col: pd.Series(
                            dtype=(
                                dtype
                                if not isinstance(dtype, TensorDtype)
                                else np.object_
                            )
                        )
                        for col, dtype in zip(schema.names, schema.types)
                    }
                )
            elif pa is not None and isinstance(schema, pa.Schema):
                from ray.data.extensions import ArrowTensorType

                if any(isinstance(type_, ArrowTensorType) for type_ in schema.types):
                    meta = pd.DataFrame(
                        {
                            col: pd.Series(
                                dtype=(
                                    dtype.to_pandas_dtype()
                                    if not isinstance(dtype, ArrowTensorType)
                                    else np.object_
                                )
                            )
                            for col, dtype in zip(schema.names, schema.types)
                        }
                    )
                else:
                    meta = schema.empty_table().to_pandas()

        ddf = dd.from_delayed(
            [block_to_df(block) for block in self.get_internal_block_refs()],
            meta=meta,
            verify_meta=verify_meta,
        )
        return ddf

    @ConsumptionAPI(pattern="Time complexity:")
    def to_mars(self) -> "mars.DataFrame":
        """Convert this :class:`~ray.data.Dataset` into a
        `Mars DataFrame <https://mars-project.readthedocs.io/en/latest/reference/dataframe/index.html>`_.

        Time complexity: O(dataset size / parallelism)

        Returns:
            A `Mars DataFrame`_ created from this dataset.
        """  # noqa: E501
        import pandas as pd
        import pyarrow as pa
        from mars.dataframe.datasource.read_raydataset import DataFrameReadRayDataset
        from mars.dataframe.utils import parse_index

        from ray.data._internal.pandas_block import PandasBlockSchema

        refs = self.to_pandas_refs()
        # remove this when https://github.com/mars-project/mars/issues/2945 got fixed
        schema = self.schema()
        if isinstance(schema, Schema):
            schema = schema.base_schema  # Backwards compat with non strict mode.
        if isinstance(schema, PandasBlockSchema):
            dtypes = pd.Series(schema.types, index=schema.names)
        elif isinstance(schema, pa.Schema):
            dtypes = schema.empty_table().to_pandas().dtypes
        else:
            raise NotImplementedError(f"Unsupported format of schema {schema}")
        index_value = parse_index(pd.RangeIndex(-1))
        columns_value = parse_index(dtypes.index, store_data=True)
        op = DataFrameReadRayDataset(refs=refs)
        return op(index_value=index_value, columns_value=columns_value, dtypes=dtypes)

    @ConsumptionAPI(pattern="Time complexity:")
    def to_modin(self) -> "modin.DataFrame":
        """Convert this :class:`~ray.data.Dataset` into a
        `Modin DataFrame <https://modin.readthedocs.io/en/stable/flow/modin/pandas/dataframe.html>`_.

        This works by first converting this dataset into a distributed set of
        Pandas DataFrames (using :meth:`Dataset.to_pandas_refs`).
        See caveats there. Then the individual DataFrames are used to
        create the Modin DataFrame using
        ``modin.distributed.dataframe.pandas.partitions.from_partitions()``.

        This is only supported for datasets convertible to Arrow records.
        This function induces a copy of the data. For zero-copy access to the
        underlying data, consider using :meth:`.to_arrow_refs` or
        :meth:`.get_internal_block_refs`.

        Time complexity: O(dataset size / parallelism)

        Returns:
            A `Modin DataFrame`_ created from this dataset.
        """  # noqa: E501

        from modin.distributed.dataframe.pandas.partitions import from_partitions

        pd_objs = self.to_pandas_refs()
        return from_partitions(pd_objs, axis=0)

    @ConsumptionAPI(pattern="Time complexity:")
    def to_spark(self, spark: "pyspark.sql.SparkSession") -> "pyspark.sql.DataFrame":
        """Convert this :class:`~ray.data.Dataset` into a
        `Spark DataFrame <https://spark.apache.org/docs/3.1.1/api/python/reference/api/pyspark.sql.DataFrame.html>`_.

        Time complexity: O(dataset size / parallelism)

        Args:
            spark: A `SparkSession`_, which must be created by RayDP (Spark-on-Ray).

        Returns:
            A `Spark DataFrame`_ created from this dataset.

        .. _SparkSession: https://spark.apache.org/docs/3.1.1/api/python/reference/api/pyspark.sql.SparkSession.html
        """  # noqa: E501
        import raydp

        schema = self.schema()
        if isinstance(schema, Schema):
            schema = schema.base_schema  # Backwards compat with non strict mode.
        return raydp.spark.ray_dataset_to_spark_dataframe(
            spark, schema, self.get_internal_block_refs()
        )

    @ConsumptionAPI(pattern="Time complexity:")
    def to_pandas(self, limit: int = None) -> "pandas.DataFrame":
        """Convert this :class:`~ray.data.Dataset` to a single pandas DataFrame.

        This method errors if the number of rows exceeds the provided ``limit``.
        To truncate the dataset beforehand, call :meth:`.limit`.

        Examples:
            >>> import ray
            >>> ds = ray.data.from_items([{"a": i} for i in range(3)])
            >>> ds.to_pandas()
               a
            0  0
            1  1
            2  2

        Time complexity: O(dataset size)

        Args:
            limit: The maximum number of rows to return. An error is
                raised if the dataset has more rows than this limit. Defaults to
                ``None``, which means no limit.

        Returns:
            A pandas DataFrame created from this dataset, containing a limited
            number of rows.

        Raises:
            ValueError: if the number of rows in the :class:`~ray.data.Dataset` exceeds
            ``limit``.
        """
        count = self.count()
        if limit is not None and count > limit:
            raise ValueError(
                f"the dataset has more than the given limit of {limit} "
                f"rows: {count}. If you are sure that a DataFrame with "
                f"{count} rows will fit in local memory, set ds.to_pandas(limit=None) "
                "to disable limits."
            )
        blocks = self.get_internal_block_refs()
        output = DelegatingBlockBuilder()
        for block in blocks:
            output.add_block(ray.get(block))
        block = output.build()
        return _block_to_df(block)

    @ConsumptionAPI(pattern="Time complexity:")
    @DeveloperAPI
    def to_pandas_refs(self) -> List[ObjectRef["pandas.DataFrame"]]:
        """Converts this :class:`~ray.data.Dataset` into a distributed set of Pandas
        dataframes.

        One DataFrame is created for each block in this Dataset.

        This function induces a copy of the data. For zero-copy access to the
        underlying data, consider using :meth:`Dataset.to_arrow` or
        :meth:`Dataset.get_internal_block_refs`.

        Examples:
            >>> import ray
            >>> ds = ray.data.range(10, parallelism=2)
            >>> refs = ds.to_pandas_refs()
            >>> len(refs)
            2

        Time complexity: O(dataset size / parallelism)

        Returns:
            A list of remote pandas DataFrames created from this dataset.
        """

        block_to_df = cached_remote_fn(_block_to_df)
        return [block_to_df.remote(block) for block in self.get_internal_block_refs()]

    @DeveloperAPI
    def to_numpy_refs(
        self, *, column: Optional[str] = None
    ) -> List[ObjectRef[np.ndarray]]:
        """Converts this :class:`~ray.data.Dataset` into a distributed set of NumPy
        ndarrays or dictionary of NumPy ndarrays.

        This is only supported for datasets convertible to NumPy ndarrays.
        This function induces a copy of the data. For zero-copy access to the
        underlying data, consider using :meth:`Dataset.to_arrow` or
        :meth:`Dataset.get_internal_block_refs`.

        Examples:
            >>> import ray
            >>> ds = ray.data.range(10, parallelism=2)
            >>> refs = ds.to_numpy_refs()
            >>> len(refs)
            2

        Time complexity: O(dataset size / parallelism)

        Args:
            column: The name of the column to convert to numpy. If ``None``, all columns
                are used. If multiple columns are specified, each returned
            future represents a dict of ndarrays. Defaults to None.

        Returns:
            A list of remote NumPy ndarrays created from this dataset.
        """
        block_to_ndarray = cached_remote_fn(_block_to_ndarray)
        return [
            block_to_ndarray.remote(block, column=column)
            for block in self.get_internal_block_refs()
        ]

    @ConsumptionAPI(pattern="Time complexity:")
    @DeveloperAPI
    def to_arrow_refs(self) -> List[ObjectRef["pyarrow.Table"]]:
        """Convert this :class:`~ray.data.Dataset` into a distributed set of PyArrow
        tables.

        One PyArrow table is created for each block in this Dataset.

        This method is only supported for datasets convertible to PyArrow tables.
        This function is zero-copy if the existing data is already in PyArrow
        format. Otherwise, the data is converted to PyArrow format.

        Examples:
            >>> import ray
            >>> ds = ray.data.range(10, parallelism=2)
            >>> refs = ds.to_arrow_refs()
            >>> len(refs)
            2

        Time complexity: O(1) unless conversion is required.

        Returns:
            A list of remote PyArrow tables created from this dataset.
        """
        import pyarrow as pa

        blocks: List[ObjectRef["pyarrow.Table"]] = self.get_internal_block_refs()
        # Schema is safe to call since we have already triggered execution with
        # get_internal_block_refs.
        schema = self.schema(fetch_if_missing=True)
        if isinstance(schema, Schema):
            schema = schema.base_schema  # Backwards compat with non strict mode.
        if isinstance(schema, pa.Schema):
            # Zero-copy path.
            return blocks

        block_to_arrow = cached_remote_fn(_block_to_arrow)
        return [block_to_arrow.remote(block) for block in blocks]

    @ConsumptionAPI(pattern="Args:")
    def to_random_access_dataset(
        self,
        key: str,
        num_workers: Optional[int] = None,
    ) -> RandomAccessDataset:
        """Convert this dataset into a distributed RandomAccessDataset (EXPERIMENTAL).

        RandomAccessDataset partitions the dataset across the cluster by the given
        sort key, providing efficient random access to records via binary search. A
        number of worker actors are created, each of which has zero-copy access to the
        underlying sorted data blocks of the dataset.

        Note that the key must be unique in the dataset. If there are duplicate keys,
        an arbitrary value is returned.

        This is only supported for Arrow-format datasets.

        Args:
            key: The key column over which records can be queried.
            num_workers: The number of actors to use to serve random access queries.
                By default, this is determined by multiplying the number of Ray nodes
                in the cluster by four. As a rule of thumb, you can expect each worker
                to provide ~3000 records / second via ``get_async()``, and
                ~10000 records / second via ``multiget()``.
        """
        if num_workers is None:
            num_workers = 4 * len(ray.nodes())
        return RandomAccessDataset(self, key, num_workers=num_workers)

    @Deprecated
    @ConsumptionAPI
    def repeat(self, times: Optional[int] = None) -> "DatasetPipeline":
        """Convert this into a DatasetPipeline by looping over this dataset.

        Transformations prior to the call to ``repeat()`` are evaluated once.
        Transformations done on the returned pipeline are evaluated on each
        loop of the pipeline over the base dataset.

        Note that every repeat of the dataset is considered an "epoch" for
        the purposes of ``DatasetPipeline.iter_epochs()``.

        Examples:
            >>> import ray
            >>> ds = ray.data.range(5, parallelism=1)
            >>> # Infinite pipeline of numbers [0, 5)
            >>> ds.repeat().take_batch()
            {'id': array([0, 1, 2, 3, 4, 0, 1, 2, 3, 4, ...])}
            >>> # Can shuffle each epoch (dataset) in the pipeline.
            >>> ds.repeat().random_shuffle().take_batch() # doctest: +SKIP
            {'id': array([2, 3, 0, 4, 1, 4, 0, 2, 1, 3, ...])}

        Args:
            times: The number of times to loop over this dataset, or None
                to repeat indefinitely.
        """
        from ray.data._internal.plan import _rewrite_read_stage
        from ray.data.dataset_pipeline import DatasetPipeline

        ctx = DataContext.get_current()
        if self._plan.is_read_stage_equivalent() and ctx.optimize_fuse_read_stages:
            blocks, _, stages = self._plan._get_source_blocks_and_stages()
            blocks.clear()
            blocks, outer_stats, stages = _rewrite_read_stage(blocks, stages)
            read_stage = stages[0]
        else:
            blocks = self._plan.execute()
            outer_stats = self._plan.stats()
            read_stage = None
        uuid = self._get_uuid()
        outer_stats.dataset_uuid = uuid

        if times is not None and times < 1:
            raise ValueError("`times` must be >= 1, got {}".format(times))

        class Iterator:
            def __init__(self, blocks):
                self._blocks = blocks
                self._i = 0

            def __next__(self) -> Callable[[], "Dataset"]:
                if times and self._i >= times:
                    raise StopIteration
                epoch = self._i
                blocks = self._blocks
                self._i += 1

                def gen():
                    ds = Dataset(
                        ExecutionPlan(
                            blocks,
                            outer_stats,
                            dataset_uuid=uuid,
                            run_by_consumer=True,
                        ),
                        epoch,
                        lazy=False,
                    )
                    ds._set_uuid(uuid)
                    return ds

                return gen

        class Iterable:
            def __init__(self, blocks):
                self._blocks = blocks

            def __iter__(self):
                return Iterator(self._blocks)

        pipe = DatasetPipeline(Iterable(blocks), False, length=times or float("inf"))
        if read_stage:
            pipe = pipe.foreach_window(
                lambda ds, read_stage=read_stage: Dataset(
                    ds._plan.with_stage(read_stage), ds._epoch, True
                )
            )
        return pipe

    @Deprecated
    def window(
        self,
        *,
        blocks_per_window: Optional[int] = None,
        bytes_per_window: Optional[int] = None,
    ) -> "DatasetPipeline":
        """Convert this into a DatasetPipeline by windowing over data blocks.

        Transformations prior to the call to ``window()`` are evaluated in
        bulk on the entire dataset. Transformations done on the returned
        pipeline are evaluated incrementally per window of blocks as data is
        read from the output of the pipeline.

        Windowing execution allows for output to be read sooner without
        waiting for all transformations to fully execute, and can also improve
        efficiency if transforms use different resources (e.g., GPUs).

        Without windowing::

            [preprocessing......]
                                  [inference.......]
                                                     [write........]
            Time ----------------------------------------------------------->

        With windowing::

            [prep1] [prep2] [prep3]
                    [infer1] [infer2] [infer3]
                             [write1] [write2] [write3]
            Time ----------------------------------------------------------->

        Examples:
            >>> import ray
            >>> # Create an inference pipeline.
            >>> ds = ray.data.read_binary_files(dir) # doctest: +SKIP
            >>> infer = ... # doctest: +SKIP
            >>> pipe = ds.window(blocks_per_window=10).map(infer) # doctest: +SKIP
            DatasetPipeline(num_windows=40, num_stages=2)
            >>> # The higher the stage parallelism, the shorter the pipeline.
            >>> pipe = ds.window(blocks_per_window=20).map(infer) # doctest: +SKIP
            DatasetPipeline(num_windows=20, num_stages=2)
            >>> # Outputs can be incrementally read from the pipeline.
            >>> for item in pipe.iter_rows(): # doctest: +SKIP
            ...    print(item) # doctest: +SKIP

        Args:
            blocks_per_window: The window size (parallelism) in blocks.
                Increasing window size increases pipeline throughput, but also
                increases the latency to initial output, since it decreases the
                length of the pipeline. Setting this to infinity effectively
                disables pipelining.
            bytes_per_window: Specify the window size in bytes instead of blocks.
                This is treated as an upper bound for the window size, but each
                window will still include at least one block. This is mutually
                exclusive with ``blocks_per_window``.
        """
        from ray.data._internal.plan import _rewrite_read_stage
        from ray.data.dataset_pipeline import DatasetPipeline

        if blocks_per_window is not None and bytes_per_window is not None:
            raise ValueError("Only one windowing scheme can be specified.")

        if blocks_per_window is None:
            blocks_per_window = 10

        ctx = DataContext.get_current()
        if self._plan.is_read_stage_equivalent() and ctx.optimize_fuse_read_stages:
            blocks, _, stages = self._plan._get_source_blocks_and_stages()
            blocks.clear()
            blocks, outer_stats, stages = _rewrite_read_stage(blocks, stages)
            read_stage = stages[0]
        else:
            blocks = self._plan.execute()
            outer_stats = self._plan.stats()
            read_stage = None

        class Iterator:
            def __init__(self, splits, epoch):
                self._splits = splits.copy()
                self._epoch = epoch

            def __next__(self) -> "Dataset":
                if not self._splits:
                    raise StopIteration

                blocks = self._splits.pop(0)

                def gen():
                    ds = Dataset(
                        ExecutionPlan(blocks, outer_stats, run_by_consumer=True),
                        self._epoch,
                        lazy=True,
                    )
                    return ds

                return gen

        class Iterable:
            def __init__(self, blocks, epoch):
                if bytes_per_window:
                    self._splits = blocks.split_by_bytes(bytes_per_window)
                else:
                    self._splits = blocks.split(split_size=blocks_per_window)
                try:
                    sizes = [s.size_bytes() for s in self._splits]
                    num_blocks = [s.initial_num_blocks() for s in self._splits]
                    assert [s > 0 for s in sizes], sizes

                    def fmt(size_bytes):
                        if size_bytes > 1024 * 1024 * 1024:
                            return "{}GiB".format(
                                round(size_bytes / (1024 * 1024 * 1024), 2)
                            )
                        elif size_bytes > 10 * 1024:
                            return "{}MiB".format(round(size_bytes / (1024 * 1024), 2))
                        else:
                            return "{}b".format(size_bytes)

                    mean_bytes = int(np.mean(sizes))
                    logger.info(
                        "Created DatasetPipeline with {} windows: "
                        "{} min, {} max, {} mean".format(
                            len(self._splits),
                            fmt(min(sizes)),
                            fmt(max(sizes)),
                            fmt(mean_bytes),
                        )
                    )
                    mean_num_blocks = int(np.mean(num_blocks))
                    logger.info(
                        "Blocks per window: "
                        "{} min, {} max, {} mean".format(
                            min(num_blocks),
                            max(num_blocks),
                            mean_num_blocks,
                        )
                    )
                    # TODO(ekl) we should try automatically choosing the default
                    # windowing settings to meet these best-practice constraints.
                    avail_parallelism = _estimate_available_parallelism()
                    if mean_num_blocks < avail_parallelism:
                        logger.warning(
                            f"{WARN_PREFIX} This pipeline's parallelism is limited "
                            f"by its blocks per window to ~{mean_num_blocks} "
                            "concurrent tasks per window. To maximize "
                            "performance, increase the blocks per window to at least "
                            f"{avail_parallelism}. This may require increasing the "
                            "base dataset's parallelism and/or adjusting the "
                            "windowing parameters."
                        )
                    else:
                        logger.info(
                            f"{OK_PREFIX} This pipeline's per-window parallelism "
                            "is high enough to fully utilize the cluster."
                        )
                    obj_store_mem = ray.cluster_resources().get(
                        "object_store_memory", 0
                    )
                    safe_mem_bytes = int(obj_store_mem * ESTIMATED_SAFE_MEMORY_FRACTION)
                    if mean_bytes > safe_mem_bytes:
                        logger.warning(
                            f"{WARN_PREFIX} This pipeline's windows are "
                            f"~{fmt(mean_bytes)} in size each and may not fit in "
                            "object store memory without spilling. To improve "
                            "performance, consider reducing the size of each window "
                            f"to {fmt(safe_mem_bytes)} or less."
                        )
                    else:
                        logger.info(
                            f"{OK_PREFIX} This pipeline's windows likely fit in "
                            "object store memory without spilling."
                        )
                except Exception as e:
                    logger.info(
                        "Created DatasetPipeline with {} windows; "
                        "error getting sizes: {}".format(
                            len(self._splits),
                            e,
                        )
                    )
                self._epoch = epoch

            def __iter__(self):
                return Iterator(self._splits, self._epoch)

        it = Iterable(blocks, self._epoch)
        pipe = DatasetPipeline(it, False, length=len(it._splits))
        if read_stage:
            pipe = pipe.foreach_window(
                lambda ds, read_stage=read_stage: Dataset(
                    ds._plan.with_stage(read_stage), ds._epoch, True
                )
            )
        return pipe

    @Deprecated(message="Use `Dataset.materialize()` instead.")
    def fully_executed(self) -> "MaterializedDataset":
        logger.warning(
            "Deprecation warning: use Dataset.materialize() instead of "
            "fully_executed()."
        )
        self._plan.execute(force_read=True)
        return self

    @Deprecated(message="Check `isinstance(Dataset, MaterializedDataset)` instead.")
    def is_fully_executed(self) -> bool:
        logger.warning(
            "Deprecation warning: Check "
            "`isinstance(Dataset, MaterializedDataset)` "
            "instead of using is_fully_executed()."
        )
        return self._plan.has_computed_output()

    @ConsumptionAPI(pattern="store memory.", insert_after=True)
    def materialize(self) -> "MaterializedDataset":
        """Execute and materialize this dataset into object store memory.

        This can be used to read all blocks into memory. By default, Dataset
        doesn't read blocks from the datasource until the first transform.

        Note that this does not mutate the original Dataset. Only the blocks of the
        returned MaterializedDataset class are pinned in memory.

        Examples:
            >>> import ray
            >>> ds = ray.data.range(10)
            >>> materialized_ds = ds.materialize()
            >>> materialized_ds
            MaterializedDataset(num_blocks=..., num_rows=10, schema={id: int64})

        Returns:
            A MaterializedDataset holding the materialized data blocks.
        """
        copy = Dataset.copy(self, _deep_copy=True, _as=MaterializedDataset)
        copy._plan.execute(force_read=True)

        blocks = copy._plan._snapshot_blocks
        blocks_with_metadata = blocks.get_blocks_with_metadata() if blocks else []
        # TODO(hchen): Here we generate the same number of blocks as
        # the original Dataset. Because the old code path does this, and
        # some unit tests implicily depend on this behavior.
        # After we remove the old code path, we should consider merging
        # some blocks for better perf.
        ref_bundles = [
            RefBundle(
                blocks=[block_with_metadata],
                owns_blocks=False,
            )
            for block_with_metadata in blocks_with_metadata
        ]
        logical_plan = LogicalPlan(InputData(input_data=ref_bundles))
        output = MaterializedDataset(
            ExecutionPlan(
                blocks,
                copy._plan.stats(),
                run_by_consumer=False,
            ),
            copy._epoch,
            copy._lazy,
            logical_plan,
        )
        output._plan.execute()  # No-op that marks the plan as fully executed.
        output._plan._in_stats.dataset_uuid = self._get_uuid()
        return output

    @ConsumptionAPI(pattern="timing information.", insert_after=True)
    def stats(self) -> str:
        """Returns a string containing execution timing information.

        Note that this does not trigger execution, so if the dataset has not yet
        executed, an empty string is returned.

        Examples:

        .. testcode::

            import ray

            ds = ray.data.range(10)
            assert ds.stats() == ""

            ds = ds.materialize()
            print(ds.stats())

        .. testoutput::

            Stage 0 Read: .../... blocks executed in ...
            * Remote wall time: ... min, ... max, ... mean, ... total
            * Remote cpu time: ... min, ... max, ... mean, ... total
            * Peak heap memory usage (MiB): ... min, ... max, ... mean
            * Output num rows: ... min, ... max, ... mean, ... total
            * Output size bytes: ... min, ... max, ... mean, ... total
            * Tasks per node: ... min, ... max, ... mean; ... nodes used
            <BLANKLINE>

        """
        return self._get_stats_summary().to_string()

    def _get_stats_summary(self) -> DatasetStatsSummary:
        return self._plan.stats_summary()

    @ConsumptionAPI(pattern="Time complexity:")
    @DeveloperAPI
    def get_internal_block_refs(self) -> List[ObjectRef[Block]]:
        """Get a list of references to the underlying blocks of this dataset.

        This function can be used for zero-copy access to the data. It blocks
        until the underlying blocks are computed.

        Examples:
            >>> import ray
            >>> ds = ray.data.range(1)
            >>> ds.get_internal_block_refs()
            [ObjectRef(...)]

        Time complexity: O(1)

        Returns:
            A list of references to this dataset's blocks.
        """
        blocks = self._plan.execute().get_blocks()
        self._synchronize_progress_bar()
        return blocks

    @Deprecated(
        message="Dataset is lazy by default, so this conversion call is no longer "
        "needed and this API will be removed in a future release"
    )
    def lazy(self) -> "Dataset":
        """Enable lazy evaluation.

        Dataset is lazy by default, so this is only useful for datasets created
        from :func:`ray.data.from_items() <ray.data.read_api.from_items>`, which is
        eager.

        The returned dataset is a lazy dataset, where all subsequent operations
        on the stream won't be executed until the dataset is consumed
        (e.g. ``.take()``, ``.iter_batches()``, ``.to_torch()``, ``.to_tf()``, etc.)
        or execution is manually triggered via ``.materialize()``.
        """
        ds = Dataset(
            self._plan, self._epoch, lazy=True, logical_plan=self._logical_plan
        )
        ds._set_uuid(self._get_uuid())
        return ds

    def has_serializable_lineage(self) -> bool:
        """Whether this dataset's lineage is able to be serialized for storage and
        later deserialized, possibly on a different cluster.

        Only datasets that are created from data that we know will still exist at
        deserialization time, e.g. data external to this Ray cluster such as persistent
        cloud object stores, support lineage-based serialization. All of the
        ray.data.read_*() APIs support lineage-based serialization.

        Examples:

            >>> import ray
            >>> ray.data.from_items(list(range(10))).has_serializable_lineage()
            False
            >>> ray.data.read_csv("s3://anonymous@ray-example-data/iris.csv").has_serializable_lineage()
            True
        """  # noqa: E501
        return self._plan.has_lazy_input()

    @DeveloperAPI
    def serialize_lineage(self) -> bytes:
        """
        Serialize this dataset's lineage, not the actual data or the existing data
        futures, to bytes that can be stored and later deserialized, possibly on a
        different cluster.

        Note that this will drop all computed data, and that everything is
        recomputed from scratch after deserialization.

        Use :py:meth:`Dataset.deserialize_lineage` to deserialize the serialized
        bytes returned from this method into a Dataset.

        .. note::
            Unioned and zipped datasets, produced by :py:meth`Dataset.union` and
            :py:meth:`Dataset.zip`, are not lineage-serializable.

        Examples:

            .. testcode::

                import ray

                ds = ray.data.read_csv("s3://anonymous@ray-example-data/iris.csv")
                serialized_ds = ds.serialize_lineage()
                ds = ray.data.Dataset.deserialize_lineage(serialized_ds)
                print(ds)

            .. testoutput::

                Dataset(
                   num_blocks=1,
                   num_rows=150,
                   schema={
                      sepal length (cm): double,
                      sepal width (cm): double,
                      petal length (cm): double,
                      petal width (cm): double,
                      target: int64
                   }
                )


        Returns:
            Serialized bytes containing the lineage of this dataset.
        """
        if not self.has_serializable_lineage():
            raise ValueError(
                "Lineage-based serialization is not supported for this stream, which "
                "means that it cannot be used as a tunable hyperparameter. "
                "Lineage-based serialization is explicitly NOT supported for unioned "
                "or zipped datasets (see docstrings for those methods), and is only "
                "supported for datasets created from data that we know will still "
                "exist at deserialization time, e.g. external data in persistent cloud "
                "object stores or in-memory data from long-lived clusters. Concretely, "
                "all ray.data.read_*() APIs should support lineage-based "
                "serialization, while all of the ray.data.from_*() APIs do not. To "
                "allow this stream to be serialized to storage, write the data to an "
                "external store (such as AWS S3, GCS, or Azure Blob Storage) using the "
                "Dataset.write_*() APIs, and serialize a new dataset reading "
                "from the external store using the ray.data.read_*() APIs."
            )
        # Copy Dataset and clear the blocks from the execution plan so only the
        # Dataset's lineage is serialized.
        plan_copy = self._plan.deep_copy(preserve_uuid=True)
        logical_plan_copy = copy.copy(self._plan._logical_plan)
        ds = Dataset(plan_copy, self._get_epoch(), self._lazy, logical_plan_copy)
        ds._plan.clear_block_refs()
        ds._set_uuid(self._get_uuid())

        def _reduce_remote_fn(rf: ray.remote_function.RemoteFunction):
            # Custom reducer for Ray remote function handles that allows for
            # cross-cluster serialization.
            # This manually unsets the last export session and job to force re-exporting
            # of the function when the handle is deserialized on a new cluster.
            # TODO(Clark): Fix this in core Ray, see issue:
            # https://github.com/ray-project/ray/issues/24152.
            reconstructor, args, state = rf.__reduce__()
            state["_last_export_session_and_job"] = None
            return reconstructor, args, state

        context = ray._private.worker.global_worker.get_serialization_context()
        try:
            context._register_cloudpickle_reducer(
                ray.remote_function.RemoteFunction, _reduce_remote_fn
            )
            serialized = pickle.dumps(ds)
        finally:
            context._unregister_cloudpickle_reducer(ray.remote_function.RemoteFunction)
        return serialized

    @staticmethod
    @DeveloperAPI
    def deserialize_lineage(serialized_ds: bytes) -> "Dataset":
        """
        Deserialize the provided lineage-serialized Dataset.

        This assumes that the provided serialized bytes were serialized using
        :py:meth:`Dataset.serialize_lineage`.

        Examples:

            .. testcode::

                import ray

                ds = ray.data.read_csv("s3://anonymous@ray-example-data/iris.csv")
                serialized_ds = ds.serialize_lineage()
                ds = ray.data.Dataset.deserialize_lineage(serialized_ds)
                print(ds)

            .. testoutput::

                Dataset(
                   num_blocks=1,
                   num_rows=150,
                   schema={
                      sepal length (cm): double,
                      sepal width (cm): double,
                      petal length (cm): double,
                      petal width (cm): double,
                      target: int64
                   }
                )

        Args:
            serialized_ds: The serialized Dataset that we wish to deserialize.

        Returns:
            A deserialized ``Dataset`` instance.
        """
        return pickle.loads(serialized_ds)

    @property
    @DeveloperAPI
    def context(self) -> DataContext:
        """Return the DataContext used to create this Dataset."""
        return self._plan._context

    def _divide(self, block_idx: int) -> ("Dataset", "Dataset"):
        block_list = self._plan.execute()
        left, right = block_list.divide(block_idx)
        l_ds = Dataset(
            ExecutionPlan(
                left, self._plan.stats(), run_by_consumer=block_list._owned_by_consumer
            ),
            self._epoch,
            self._lazy,
        )
        r_ds = Dataset(
            ExecutionPlan(
                right, self._plan.stats(), run_by_consumer=block_list._owned_by_consumer
            ),
            self._epoch,
            self._lazy,
        )
        return l_ds, r_ds

    @Deprecated(message="The batch format is no longer exposed as a public API.")
    def default_batch_format(self) -> Type:
        raise ValueError("default_batch_format() is not allowed in Ray 2.5")

    @Deprecated(message="The dataset format is no longer exposed as a public API.")
    def dataset_format(self) -> BlockFormat:
        raise ValueError("dataset_format() is not allowed in Ray 2.5")

    def _aggregate_on(
        self, agg_cls: type, on: Optional[Union[str, List[str]]], *args, **kwargs
    ):
        """Helper for aggregating on a particular subset of the dataset.

        This validates the `on` argument, and converts a list of column names
        or lambdas to a multi-aggregation. A null `on` results in a
        multi-aggregation on all columns for an Arrow Dataset, and a single
        aggregation on the entire row for a simple Dataset.
        """
        aggs = self._build_multicolumn_aggs(agg_cls, on, *args, **kwargs)
        return self.aggregate(*aggs)

    def _build_multicolumn_aggs(
        self,
        agg_cls: type,
        on: Optional[Union[str, List[str]]],
        ignore_nulls: bool,
        *args,
        skip_cols: Optional[List[str]] = None,
        **kwargs,
    ):
        """Build set of aggregations for applying a single aggregation to
        multiple columns.
        """
        # Expand None into an aggregation for each column.
        if on is None:
            schema = self.schema(fetch_if_missing=True)
            if schema is not None and not isinstance(schema, type):
                if not skip_cols:
                    skip_cols = []
                if len(schema.names) > 0:
                    on = [col for col in schema.names if col not in skip_cols]

        if not isinstance(on, list):
            on = [on]
        return [agg_cls(on_, *args, ignore_nulls=ignore_nulls, **kwargs) for on_ in on]

    def _aggregate_result(self, result: Union[Tuple, Mapping]) -> U:
        if result is not None and len(result) == 1:
            if isinstance(result, tuple):
                return result[0]
            else:
                # NOTE (kfstorm): We cannot call `result[0]` directly on
                # `PandasRow` because indexing a column with position is not
                # supported by pandas.
                return list(result.values())[0]
        else:
            return result

    @repr_with_fallback(["ipywidgets", "8"])
    def _repr_mimebundle_(self, **kwargs):
        """Return a mimebundle with an ipywidget repr and a simple text repr.

        Depending on the frontend where the data is being displayed,
        different mimetypes are used from this bundle.
        See https://ipython.readthedocs.io/en/stable/config/integrating.html
        for information about this method, and
        https://ipywidgets.readthedocs.io/en/latest/embedding.html
        for more information about the jupyter widget mimetype.

        Returns:
            A mimebundle containing an ipywidget repr and a simple text repr.
        """
        import ipywidgets

        title = ipywidgets.HTML(f"<h2>{self.__class__.__name__}</h2>")
        tab = self._tab_repr_()
        widget = ipywidgets.VBox([title, tab], layout=ipywidgets.Layout(width="100%"))

        # Get the widget mime bundle, but replace the plaintext
        # with the Datastream repr
        bundle = widget._repr_mimebundle_(**kwargs)
        bundle.update(
            {
                "text/plain": repr(self),
            }
        )
        return bundle

    def _tab_repr_(self):
        from ipywidgets import HTML, Tab

        metadata = {
            "num_blocks": self._plan.initial_num_blocks(),
            "num_rows": self._meta_count(),
        }
        # Show metadata if available, but don't trigger execution.
        schema = self.schema(fetch_if_missing=False)
        if schema is None:
            schema_repr = Template("rendered_html_common.html.j2").render(
                content="<h5>Unknown schema</h5>"
            )
        elif isinstance(schema, type):
            schema_repr = Template("rendered_html_common.html.j2").render(
                content=f"<h5>Data type: <code>{html.escape(str(schema))}</code></h5>"
            )
        else:
            schema_data = {}
            for sname, stype in zip(schema.names, schema.types):
                schema_data[sname] = getattr(stype, "__name__", str(stype))

            schema_repr = Template("scrollableTable.html.j2").render(
                table=tabulate(
                    tabular_data=schema_data.items(),
                    tablefmt="html",
                    showindex=False,
                    headers=["Name", "Type"],
                ),
                max_height="300px",
            )

        children = []
        children.append(
            HTML(
                Template("scrollableTable.html.j2").render(
                    table=tabulate(
                        tabular_data=metadata.items(),
                        tablefmt="html",
                        showindex=False,
                        headers=["Field", "Value"],
                    ),
                    max_height="300px",
                )
            )
        )
        children.append(HTML(schema_repr))
        return Tab(children, titles=["Metadata", "Schema"])

    def __repr__(self) -> str:
        return self._plan.get_plan_as_string(self.__class__.__name__)

    def __str__(self) -> str:
        return repr(self)

    def __bool__(self) -> bool:
        # Prevents `__len__` from being called to check if it is None
        # see: issue #25152
        return True

    def __len__(self) -> int:
        raise AttributeError(
            "Use `ds.count()` to compute the length of a distributed Dataset. "
            "This may be an expensive operation."
        )

    def __iter__(self):
        raise TypeError(
            "`Dataset` objects aren't iterable. To iterate records, call "
            "`ds.iter_rows()` or `ds.iter_batches()`. For more information, read "
            "https://docs.ray.io/en/latest/data/consuming-datasets.html."
        )

    def _block_num_rows(self) -> List[int]:
        get_num_rows = cached_remote_fn(_get_num_rows)
        return ray.get([get_num_rows.remote(b) for b in self.get_internal_block_refs()])

    def _block_size_bytes(self) -> List[int]:
        get_size_bytes = cached_remote_fn(_get_size_bytes)
        return ray.get(
            [get_size_bytes.remote(b) for b in self.get_internal_block_refs()]
        )

    def _meta_count(self) -> Optional[int]:
        return self._plan.meta_count()

    def _get_uuid(self) -> str:
        return self._uuid

    def _set_uuid(self, uuid: str) -> None:
        self._uuid = uuid

    def _get_epoch(self) -> int:
        return self._epoch

    def _set_epoch(self, epoch: int) -> None:
        self._epoch = epoch

    def _synchronize_progress_bar(self):
        """Flush progress bar output by shutting down the current executor.

        This should be called at the end of all blocking APIs (e.g., `take`), but not
        async APIs (e.g., `iter_batches`).

        The streaming executor runs in a separate generator / thread, so it is
        possible the shutdown logic runs even after a call to retrieve rows from the
        stream has finished. Explicit shutdown avoids this, which can clobber console
        output (https://github.com/ray-project/ray/issues/32414).
        """
        if self._current_executor:
            self._current_executor.shutdown()
            self._current_executor = None

    def __getstate__(self):
        # Note: excludes _current_executor which is not serializable.
        return {
            "plan": self._plan,
            "uuid": self._uuid,
            "epoch": self._epoch,
            "lazy": self._lazy,
            "logical_plan": self._logical_plan,
        }

    def __setstate__(self, state):
        self._plan = state["plan"]
        self._uuid = state["uuid"]
        self._epoch = state["epoch"]
        self._lazy = state["lazy"]
        self._logical_plan = state["logical_plan"]
        self._current_executor = None

    def __del__(self):
        if self._current_executor and ray is not None and ray.is_initialized():
            self._current_executor.shutdown()


@PublicAPI
class MaterializedDataset(Dataset, Generic[T]):
    """A Dataset materialized in Ray memory, e.g., via `.materialize()`.

    The blocks of a MaterializedDataset object are materialized into Ray object store
    memory, which means that this class can be shared or iterated over by multiple Ray
    tasks without re-executing the underlying computations for producing the stream.
    """

    pass


@PublicAPI(stability="beta")
class Schema:
    """Dataset schema.

    Attributes:
        names: List of column names of this Dataset.
        types: List of Arrow types of the Dataset. Note that the "object" type is
            not Arrow compatible and hence is returned as `object`.
        base_schema: The underlying Arrow or Pandas schema.
    """

    def __init__(self, base_schema: Union["pyarrow.lib.Schema", "PandasBlockSchema"]):
        self.base_schema = base_schema

    @property
    def names(self) -> List[str]:
        """Lists the columns of this Dataset."""
        return self.base_schema.names

    @property
    def types(self) -> List[Union[Literal[object], "pyarrow.DataType"]]:
        """Lists the types of this Dataset in Arrow format

        For non-Arrow compatible types, we return "object".
        """
        import pyarrow as pa

        from ray.data.extensions import ArrowTensorType, TensorDtype

        if isinstance(self.base_schema, pa.lib.Schema):
            return list(self.base_schema.types)

        arrow_types = []
        for dtype in self.base_schema.types:
            if isinstance(dtype, TensorDtype):
                # Manually convert our Pandas tensor extension type to Arrow.
                arrow_types.append(
                    ArrowTensorType(
                        shape=dtype._shape, dtype=pa.from_numpy_dtype(dtype._dtype)
                    )
                )
            else:
                try:
                    arrow_types.append(pa.from_numpy_dtype(dtype))
                except pa.ArrowNotImplementedError:
                    arrow_types.append(object)
                except Exception:
                    logger.exception(f"Error converting dtype {dtype} to Arrow.")
                    arrow_types.append(None)
        return arrow_types

    def __eq__(self, other):
        return isinstance(other, Schema) and other.base_schema == self.base_schema

    def __repr__(self):
        column_width = max([len(name) for name in self.names] + [len("Column")])
        padding = 2

        output = "Column"
        output += " " * ((column_width + padding) - len("Column"))
        output += "Type\n"

        output += "-" * len("Column")
        output += " " * ((column_width + padding) - len("Column"))
        output += "-" * len("Type") + "\n"

        for name, type in zip(self.names, self.types):
            output += name
            output += " " * ((column_width + padding) - len(name))
            output += f"{type}\n"

        output = output.rstrip()
        return output


def _get_size_bytes(block: Block) -> int:
    block = BlockAccessor.for_block(block)
    return block.size_bytes()


def _block_to_df(block: Block):
    block = BlockAccessor.for_block(block)
    return block.to_pandas()


def _block_to_ndarray(block: Block, column: Optional[str]):
    block = BlockAccessor.for_block(block)
    return block.to_numpy(column)


def _block_to_arrow(block: Block):
    block = BlockAccessor.for_block(block)
    return block.to_arrow()


def _sliding_window(iterable: Iterable, n: int):
    """Creates an iterator consisting of n-width sliding windows over
    iterable. The sliding windows are constructed lazily such that an
    element on the base iterator (iterable) isn't consumed until the
    first sliding window containing that element is reached.

    If n > len(iterable), then a single len(iterable) window is
    returned.

    Args:
        iterable: The iterable on which the sliding window is
            created.
        n: The width of the sliding window.

    Returns:
        An iterator of n-width windows over iterable.
        If n > len(iterable), then a single len(iterable) window is
        returned.
    """
    it = iter(iterable)
    window = collections.deque(itertools.islice(it, n), maxlen=n)
    if len(window) > 0:
        yield tuple(window)
    for elem in it:
        window.append(elem)
        yield tuple(window)


def _do_write(
    ds: Datasource,
    ctx: DataContext,
    blocks: List[Block],
    meta: List[BlockMetadata],
    ray_remote_args: Dict[str, Any],
    write_args: Dict[str, Any],
) -> List[ObjectRef[WriteResult]]:
    write_args = _unwrap_arrow_serialization_workaround(write_args)
    DataContext._set_current(ctx)
    return ds.do_write(blocks, meta, ray_remote_args=ray_remote_args, **write_args)<|MERGE_RESOLUTION|>--- conflicted
+++ resolved
@@ -1185,15 +1185,9 @@
 
         Args:
             n: Number of output iterators to return.
-<<<<<<< HEAD
             equal: If ``True``, each output iterator sees an exactly equal number
                 of rows, dropping data if necessary. If ``False``, some iterators may
                 see slightly more or less rows than others, but no data is dropped.
-=======
-            equal: If True, each output iterator will see an exactly equal number
-                of rows, dropping data if necessary. If False, some iterators may see
-                slightly more or less rows than other, but no data is dropped.
->>>>>>> 415ec40f
             locality_hints: Specify the node ids corresponding to each iterator
                 location. Dataset will try to minimize data movement based on the
                 iterator output locations. This list must have length ``n``. You can
@@ -1470,11 +1464,7 @@
 
         Args:
             indices: List of sorted integers which indicate where the dataset
-<<<<<<< HEAD
                 are split. If an index exceeds the length of the dataset,
-=======
-                is split. If an index exceeds the length of the dataset,
->>>>>>> 415ec40f
                 an empty dataset is returned.
 
         Returns:
@@ -1551,13 +1541,8 @@
         and test sets (equivalent to eg. scikit-learn's ``train_test_split``).
         For a higher level abstraction, see :meth:`Dataset.train_test_split`.
 
-<<<<<<< HEAD
         This method splits datasets so that all splits
         always contains at least one row. If that isn't possible,
-=======
-        The indices to split at is calculated in such a way so that all splits
-        always contains at least one element. If that is not possible,
->>>>>>> 415ec40f
         an exception is raised.
 
         This is equivalent to caulculating the indices manually and calling
@@ -2161,18 +2146,11 @@
         """Materialize and zip the columns of this dataset with the columns of another.
 
         The datasets must have the same number of rows. Their column sets are
-<<<<<<< HEAD
         merged, and any duplicate column names are disambiguated with suffixes like
         ``"_1"``.
 
         .. note::
             The smaller of the two datasets is repartitioned to align the number
-=======
-        merged, and any duplicate column names disambiguated with _1, _2, etc. suffixes.
-
-        .. note::
-            The smaller of the two datasets are repartitioned to align the number
->>>>>>> 415ec40f
             of rows per block with the larger dataset.
 
         .. note::
