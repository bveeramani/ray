--- conflicted
+++ resolved
@@ -2462,11 +2462,7 @@
         prefetch_blocks: int = 0,
         batch_size: int = 1,
         drop_last: bool = False,
-<<<<<<< HEAD
-        unsqueeze_label_tensor=True,
-=======
         unsqueeze_label_tensor: bool = False,
->>>>>>> 48245255
     ) -> "tf.data.Dataset":
         """Return a TF Dataset over this dataset.
 
@@ -2491,11 +2487,7 @@
           tensor corresponding to the value of ``feature_columns`` under the
           key.
 
-<<<<<<< HEAD
-        If ``unsqueeze_label_tensor=True`` (default), the label tensor will be
-=======
         If ``unsqueeze_label_tensor=True``, the label tensor will be
->>>>>>> 48245255
         of shape (N, 1). Otherwise, it will be of shape (N,).
         If ``label_column`` is specified as ``None``, then no column from the
         ``Dataset`` will be treated as the label, and the output label tensor
@@ -2540,11 +2532,7 @@
                 will be unsqueezed (reshaped to (N, 1)). Otherwise, it will
                 be left as is, that is (N, ). In general, regression loss
                 functions expect an unsqueezed tensor, while classification
-<<<<<<< HEAD
-                loss functions expect a squeezed one. Defaults to True.
-=======
                 loss functions expect a squeezed one. Defaults to False.
->>>>>>> 48245255
 
         Returns:
             A tf.data.Dataset.
@@ -2603,11 +2591,7 @@
                     )
 
                 if unsqueeze_label_tensor:
-<<<<<<< HEAD
                     targets = tf.expand_dims(targets, axis=-1)
-=======
-                    targets = np.expand_dims(targets, axis=-1)
->>>>>>> 48245255
 
                 if label_column:
                     yield features, targets
