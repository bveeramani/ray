--- conflicted
+++ resolved
@@ -348,20 +348,14 @@
             requested_parallelism,
             min_safe_parallelism,
             inmemory_size,
-<<<<<<< HEAD
             datasource_or_legacy_reader,
         ) = _get_datasource_or_legacy_reader(
-            datasource, ctx, cur_pg, parallelism, local_uri, read_args
-=======
-            reader,
-        ) = _get_reader(
             datasource,
             ctx,
             parallelism,
             ctx.target_max_block_size,
             local_uri,
             read_args,
->>>>>>> 8aa56fca
         )
     else:
         # Prepare read in a remote task at same node.
@@ -371,22 +365,18 @@
             ray.get_runtime_context().get_node_id(),
             soft=False,
         )
-        get_reader = cached_remote_fn(
+        get_datasource_or_legacyy_reader = cached_remote_fn(
             _get_datasource_or_legacy_reader, retry_exceptions=False, num_cpus=0
         ).options(scheduling_strategy=scheduling_strategy)
 
-<<<<<<< HEAD
+        cur_pg = ray.util.get_current_placement_group()
         (
             requested_parallelism,
             min_safe_parallelism,
             inmemory_size,
             datasource_or_legacy_reader,
         ) = ray.get(
-=======
-        cur_pg = ray.util.get_current_placement_group()
-        (requested_parallelism, min_safe_parallelism, inmemory_size, reader,) = ray.get(
->>>>>>> 8aa56fca
-            get_reader.remote(
+            get_datasource_or_legacyy_reader.remote(
                 datasource,
                 ctx,
                 parallelism,
@@ -416,15 +406,9 @@
 
     read_op = Read(
         datasource,
-<<<<<<< HEAD
         datasource_or_legacy_reader,
-        requested_parallelism,
-        additional_split_factor,
-=======
-        reader,
         parallelism,
         inmemory_size,
->>>>>>> 8aa56fca
         ray_remote_args,
     )
 
