--- conflicted
+++ resolved
@@ -17,30 +17,11 @@
     to image columns.
 
     Examples:
-<<<<<<< HEAD
-        >>> import ray
-        >>> dataset = ray.data.read_images("s3://anonymous@air-example-data-2/imagenet-sample-images")
-        >>> dataset  # doctest: +SKIP
-        Dataset(num_blocks=..., num_rows=..., schema={image: numpy.ndarray(shape=(..., 3), dtype=float)})
-=======
->>>>>>> ab8fd0a5
 
         Torch models expect inputs of shape :math:`(B, C, H, W)` in the range
         :math:`[0.0, 1.0]`. To convert images to this format, add ``ToTensor`` to your
         preprocessing pipeline.
 
-<<<<<<< HEAD
-        >>> from torchvision import transforms
-        >>> from ray.data.preprocessors import TorchVisionPreprocessor
-        >>> transform = transforms.Compose([
-        ...     transforms.ToTensor(),
-        ...     transforms.Resize((224, 224)),
-        ... ])
-        >>> preprocessor = TorchVisionPreprocessor(["image"], transform=transform)
-        >>> dataset = preprocessor.transform(dataset)  # doctest: +ELLIPSIS
-        >>> dataset  # doctest: +SKIP
-        Dataset(num_blocks=..., num_rows=..., schema={image: numpy.ndarray(shape=(3, 224, 224), dtype=float)})
-=======
         .. testcode::
 
             from torchvision import transforms
@@ -57,31 +38,10 @@
             dataset = ray.data.read_images("s3://anonymous@air-example-data-2/imagenet-sample-images")
             dataset = preprocessor.transform(dataset)
 
->>>>>>> ab8fd0a5
 
         For better performance, set ``batched`` to ``True`` and replace ``ToTensor``
         with a batch-supporting ``Lambda``.
 
-<<<<<<< HEAD
-        >>> import torch
-        >>> def to_tensor(batch: np.ndarray) -> torch.Tensor:
-        ...     tensor = torch.as_tensor(batch, dtype=torch.float)
-        ...     # (B, H, W, C) -> (B, C, H, W)
-        ...     tensor = tensor.permute(0, 3, 1, 2).contiguous()
-        ...     # [0., 255.] -> [0., 1.]
-        ...     tensor = tensor.div(255)
-        ...     return tensor
-        >>> transform = transforms.Compose([
-        ...     transforms.Lambda(to_tensor),
-        ...     transforms.Resize((224, 224))
-        ... ])
-        >>> preprocessor = TorchVisionPreprocessor(
-        ...     ["image"], transform=transform, batched=True
-        ... )
-        >>> dataset = preprocessor.transform(dataset)  # doctest: +ELLIPSIS
-        >>> dataset  # doctest: +SKIP
-        Dataset(num_blocks=..., num_rows=..., schema={image: numpy.ndarray(shape=(3, 224, 224), dtype=float)})
-=======
         .. testcode::
 
             import numpy as np
@@ -103,7 +63,6 @@
 
             dataset = ray.data.read_images("s3://anonymous@air-example-data-2/imagenet-sample-images")
             dataset = preprocessor.transform(dataset)
->>>>>>> ab8fd0a5
 
     Args:
         columns: The columns to apply the TorchVision transform to.
