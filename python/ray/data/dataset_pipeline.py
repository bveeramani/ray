--- conflicted
+++ resolved
@@ -1,57 +1,7 @@
 from typing import Callable, Iterable
 
-<<<<<<< HEAD
-import numpy as np
-
-import ray
-from ray.air.util.data_batch_conversion import BlockFormat
-from ray.data._internal.block_batching import batch_block_refs
-from ray.data._internal.block_list import BlockList
-from ray.data._internal.compute import ComputeStrategy
-from ray.data._internal.iterator.pipelined_iterator import PipelinedDataIterator
-from ray.data._internal.pipeline_executor import (
-    PipelineExecutor,
-    PipelineSplitExecutorCoordinator,
-)
-from ray.data._internal.plan import ExecutionPlan
-from ray.data._internal.stats import DatasetPipelineStats, DatasetStats
-from ray.data.block import (
-    Block,
-    DataBatch,
-    UserDefinedFunction,
-    _apply_strict_mode_batch_format,
-)
-from ray.data.context import DataContext
-from ray.data.dataset import Dataset
-from ray.data.datasource import Datasource
-from ray.data.datasource.block_path_provider import (
-    BlockWritePathProvider,
-    DefaultBlockWritePathProvider,
-)
-from ray.data.iterator import DataIterator
-from ray.types import ObjectRef
-from ray.util.annotations import Deprecated, DeveloperAPI
-from ray.util.scheduling_strategies import NodeAffinitySchedulingStrategy
-
-if sys.version_info >= (3, 8):
-    from typing import Literal
-else:
-    from typing_extensions import Literal
-
-if TYPE_CHECKING:
-    import pandas
-    import pyarrow
-    import tensorflow as tf
-    import torch
-
-    from ray.data._internal.torch_iterable_dataset import TorchTensorBatchType
-
-
-logger = logging.getLogger(__name__)
-=======
 from ray.data.dataset import Dataset, _raise_dataset_pipeline_deprecation_warning
 from ray.util.annotations import Deprecated
->>>>>>> 9d9e7c37
 
 
 @Deprecated
