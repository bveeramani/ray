--- conflicted
+++ resolved
@@ -22,7 +22,6 @@
         return builder.build()
 
 
-<<<<<<< HEAD
 def test_include_paths(ray_start_regular_shared, tmp_path):
     path = os.path.join(tmp_path, "test.txt")
     with open(path, "w"):
@@ -33,7 +32,8 @@
 
     paths = [row["path"] for row in ds.take_all()]
     assert paths == [path]
-=======
+
+
 def test_file_extensions(ray_start_regular_shared, tmp_path):
     csv_path = os.path.join(tmp_path, "file.csv")
     with open(csv_path, "w") as file:
@@ -50,7 +50,6 @@
     datasource = MockFileBasedDatasource([csv_path, txt_path], file_extensions=["csv"])
     ds = ray.data.read_datasource(datasource)
     assert ds.input_files() == [csv_path]
->>>>>>> 5a7071e5
 
 
 def test_open_file_with_retry(ray_start_regular_shared):
