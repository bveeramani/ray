--- conflicted
+++ resolved
@@ -1560,8 +1560,6 @@
         np.testing.assert_array_equal(labels, np.sort(df["label"].to_numpy()))
 
 
-<<<<<<< HEAD
-=======
 @pytest.mark.skip(
     reason=(
         "Waiting for Torch to support unsqueezing and concatenating nested tensors."
@@ -1616,163 +1614,6 @@
 
 
 @pytest.mark.parametrize("pipelined", [False, True])
-def test_tensors_in_tables_to_tf(ray_start_regular_shared, pipelined):
-    import tensorflow as tf
-
-    outer_dim = 3
-    inner_shape = (2, 2, 2)
-    shape = (outer_dim,) + inner_shape
-    num_items = np.prod(np.array(shape))
-    arr = np.arange(num_items).reshape(shape).astype(np.float)
-    df1 = pd.DataFrame(
-        {
-            "one": TensorArray(arr),
-            "two": TensorArray(arr + 1),
-            "label": [1, 2, 3],
-        }
-    )
-    arr2 = np.arange(num_items, 2 * num_items).reshape(shape).astype(np.float)
-    df2 = pd.DataFrame(
-        {
-            "one": TensorArray(arr2),
-            "two": TensorArray(arr2 + 1),
-            "label": [4, 5, 6],
-        }
-    )
-    df = pd.concat([df1, df2])
-    ds = ray.data.from_pandas([df1, df2])
-    ds = maybe_pipeline(ds, pipelined)
-    tfd = ds.to_tf(
-        label_column="label",
-        output_signature=(
-            tf.TensorSpec(shape=(None, 2, 2, 2, 2), dtype=tf.float32),
-            tf.TensorSpec(shape=(None,), dtype=tf.float32),
-        ),
-        batch_size=2,
-    )
-    features, labels = [], []
-    for batch in tfd.as_numpy_iterator():
-        features.append(batch[0])
-        labels.append(batch[1])
-    features, labels = np.concatenate(features), np.concatenate(labels)
-    values = np.stack([df["one"].to_numpy(), df["two"].to_numpy()], axis=1)
-    np.testing.assert_array_equal(values, features)
-    np.testing.assert_array_equal(df["label"].to_numpy(), labels)
-
-
-@pytest.mark.parametrize("pipelined", [False, True])
-def test_tensors_in_tables_to_tf_mix(ray_start_regular_shared, pipelined):
-    import tensorflow as tf
-
-    outer_dim = 3
-    inner_shape = (2, 2, 2)
-    shape = (outer_dim,) + inner_shape
-    num_items = np.prod(np.array(shape))
-    arr = np.arange(num_items).reshape(shape).astype(np.float)
-    df1 = pd.DataFrame(
-        {
-            "one": TensorArray(arr),
-            "two": [1, 2, 3],
-            "label": [1.0, 2.0, 3.0],
-        }
-    )
-    arr2 = np.arange(num_items, 2 * num_items).reshape(shape).astype(np.float)
-    df2 = pd.DataFrame(
-        {
-            "one": TensorArray(arr2),
-            "two": [4, 5, 6],
-            "label": [4.0, 5.0, 6.0],
-        }
-    )
-    df = pd.concat([df1, df2])
-    ds = ray.data.from_pandas([df1, df2])
-    ds = maybe_pipeline(ds, pipelined)
-    tfd = ds.to_tf(
-        label_column="label",
-        feature_columns=[["one"], ["two"]],
-        output_signature=(
-            (
-                tf.TensorSpec(shape=(None, 2, 2, 2), dtype=tf.float32),
-                tf.TensorSpec(shape=(None, 1), dtype=tf.float32),
-            ),
-            tf.TensorSpec(shape=(None,), dtype=tf.float32),
-        ),
-        batch_size=2,
-    )
-    col1, col2, labels = [], [], []
-    for batch in tfd.as_numpy_iterator():
-        col1.append(batch[0][0])
-        col2.append(batch[0][1])
-        labels.append(batch[1])
-    col1 = np.concatenate(col1)
-    col2 = np.squeeze(np.concatenate(col2), axis=1)
-    labels = np.concatenate(labels)
-    np.testing.assert_array_equal(col1, np.sort(df["one"].to_numpy()))
-    np.testing.assert_array_equal(col2, np.sort(df["two"].to_numpy()))
-    np.testing.assert_array_equal(labels, np.sort(df["label"].to_numpy()))
-
-
-@pytest.mark.parametrize("pipelined", [False, True])
-def test_tensors_in_tables_to_tf_variable_shaped(ray_start_regular_shared, pipelined):
-    import tensorflow as tf
-
-    shapes = [(2, 2), (3, 3), (4, 4)]
-    cumsum_sizes = np.cumsum([0] + [np.prod(shape) for shape in shapes[:-1]])
-    arrs1 = [
-        np.arange(offset, offset + np.prod(shape)).reshape(shape)
-        for offset, shape in zip(cumsum_sizes, shapes)
-    ]
-    df1 = pd.DataFrame(
-        {
-            "one": TensorArray(arrs1),
-            "two": TensorArray([a + 1 for a in arrs1]),
-            "label": [1.0, 2.0, 3.0],
-        }
-    )
-    base = cumsum_sizes[-1]
-    arrs2 = [
-        np.arange(base + offset, base + offset + np.prod(shape)).reshape(shape)
-        for offset, shape in zip(cumsum_sizes, shapes)
-    ]
-    df2 = pd.DataFrame(
-        {
-            "one": TensorArray(arrs2),
-            "two": TensorArray([a + 1 for a in arrs2]),
-            "label": [4.0, 5.0, 6.0],
-        }
-    )
-    df = pd.concat([df1, df2])
-    ds = ray.data.from_pandas([df1, df2])
-    ds = maybe_pipeline(ds, pipelined)
-    tfd = ds.to_tf(
-        label_column="label",
-        output_signature=(
-            tf.RaggedTensorSpec(shape=(None, 2, None, None), dtype=tf.int64),
-            tf.TensorSpec(shape=(None,), dtype=tf.float64),
-        ),
-        batch_size=2,
-    )
-    features, labels = [], []
-    # TODO(Clark): Use tf.data.Dataset.as_numpy_iterator() once it supports
-    # RaggedTensors: https://github.com/tensorflow/tensorflow/issues/53149
-    for features_, labels_ in tfd:
-        features.append(features_.numpy())
-        labels.append(labels_.numpy())
-    features, labels = np.concatenate(features), np.concatenate(labels)
-    values = np.stack([df["one"].to_numpy(), df["two"].to_numpy()], axis=1)
-
-    def recursive_to_list(a):
-        if not isinstance(a, (list, np.ndarray)):
-            return a
-        return [recursive_to_list(e) for e in a]
-
-    # Convert to a nested Python list in order to circumvent failed comparisons on
-    # ndarray raggedness.
-    np.testing.assert_equal(recursive_to_list(values), recursive_to_list(features))
-    np.testing.assert_array_equal(df["label"].to_numpy(), labels)
-
-
->>>>>>> f5f40739
 def test_empty_shuffle(ray_start_regular_shared):
     ds = ray.data.range(100, parallelism=100)
     ds = ds.filter(lambda x: x)
