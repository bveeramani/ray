# Global release test configuration file.
# All your release test configuration should go here. Adding release tests here
# will automatically enable them in the Buildkite release testing schedules
# (except they have frequency: manual).
# Here is an example configuration for reference:
#- name: example_test
#  # Tests with the same group will be grouped in the Buildkite UI
#  group: Example group
#  # Provide the working directory which will be uploaded to the cluster
#  working_dir: example_dir
#
#  # How often to run the tests.
#  # One of [manual, any, multi, nightly, weekly].
#  frequency: weekly
#  # Owning team. This field will be persisted to the database
#  team: ml
#
#  # Python version. This optional field determines which Python version to run tests
#  # on. This must be a string!
#  python: "3.7"
#
#  # Optional location of a bash setup script to run on the driver
#  # when setting up the local environment. Relative to working_dir
#  driver_setup: setup_driver.sh
#
#  # Cluster information
#  cluster:
#    # Location of cluster env, relative to working_dir
#    cluster_env: cluster_env.yaml
#    # Location of cluster compute, relative to working_dir
#    cluster_compute: cluster_compute.yaml
#    # Autosuspend parameter passed to the cluster.
#    # The cluster will automatically terminate if inactive for this
#    # many minutes. Defaults to 10 if not set.
#    autosuspend_mins: 10
#    # Optional cloud_id to use instead of the default cloud
#    cloud_id: cld_12345678
#    # Alternatively, you can specify a cloud name
#    cloud_name: anyscale_default_cloud
#
#  # Run configuration for the test
#  run:
#    # Type of test. Can be [anyscale_job, sdk_command].
#    # Uses either Ray jobs, anyscale jobs or anyscale SDK commands
#    # run the actual release test.
#    type: anyscale_job
#
#    # File manager to use to transfer files to and from the cluster.
#    # Can be any of [sdk, job].
#    file_manager: job
#
#    # If you want to wait for nodes to be ready, you can specify this here:
#    wait_for_nodes:
#      # Number of nodes
#      num_nodes: 16
#      # Timeout for waiting for nodes. If nodes are not up by then, the
#      # test will fail.
#      timeout: 600
#
#    # Optional prepare script to be run on the cluster before the test script
#    prepare: python prepare.py
#    # The prepare command can have a separate timeout
#    prepare_timeout: 300
#
#    # Main script to run as the test script
#    script: python workloads/train_small.py
#    # Timeout in seconds. After this time the test is considered as failed.
#    timeout: 600
#
#  # You can specify smoke test definitions here. If a smoke test is triggered,
#  # it will deep update the main test configuration with the values provided
#  # here. Smoke tests will automatically run with IS_SMOKE_TEST=1 as en
#  # environment variable and receive the --smoke-test flag as a parameter in the
#  # run script.
#  smoke_test:
#    # Smoke tests can have different frequencies. A smoke test is only triggered
#    # when the regular test is not matched.
#    frequency: nightly
#    # Here we adjust the run timeout down and run on less nodes. The test script
#    # remains the same.
#    run:
#      timeout: 300
#      wait_for_nodes:
#        num_nodes: 4
#        timeout: 600
#
#  # After the test finished, this handler (in alerts/) will process the results.
#  # It can then let the test fail, e.g. if a metric regression is observed.
#  alert: default

#######################
# Cluster scaling tests
#######################
- name: cluster_tune_scale_up_down
  group: Cluster tests
  working_dir: cluster_tests

  frequency: nightly
  team: ml

  cluster:
    cluster_env: app_config.yaml
    cluster_compute: cpt_autoscaling_1-3.yaml

  run:
    timeout: 3600
    script: python workloads/tune_scale_up_down.py
    wait_for_nodes:
      num_nodes: 0

  alert: default


#########################
# AIR release tests
#########################
- name: long_running_horovod_tune_test
  group: AIR tests
  working_dir: air_tests

  frequency: weekly
  team: ml

  cluster:
    cluster_env: horovod/app_config_master.yaml
    cluster_compute: horovod/compute_tpl.yaml

  run:
    timeout: 36000
    script: python horovod/workloads/horovod_tune_test.py
    long_running: true
    wait_for_nodes:
      num_nodes: 2


  smoke_test:
    frequency: manual

    run:
      timeout: 3600

  alert: default


- name: air_benchmark_data_bulk_ingest
  group: AIR tests
  working_dir: air_tests/air_benchmarks

  frequency: nightly
  team: ml

  cluster:
    cluster_env: app_config.yaml
    cluster_compute: data_20_nodes.yaml

  run:
    timeout: 3600
    script: python workloads/data_benchmark.py --dataset-size-gb=200 --num-workers=20

    wait_for_nodes:
      num_nodes: 20


  alert: default

# AIR benchmarks for XGBoost CUJ
- name: air_benchmark_xgboost_cpu_10
  group: AIR tests
  working_dir: air_tests/air_benchmarks

  frequency: nightly
  team: ml

  cluster:
    cluster_env: xgboost_app_config.yaml
    cluster_compute: xgboost_compute_tpl.yaml

  run:
    timeout: 36000
    script: python workloads/xgboost_benchmark.py

    wait_for_nodes:
      num_nodes: 11


  smoke_test:
    frequency: manual

    run:
      timeout: 1800

  alert: default

# Ray AIR distributed Torch benchmarks
- name: air_benchmark_torch_mnist_cpu_4x1
  group: AIR tests
  working_dir: air_tests/air_benchmarks

  frequency: nightly
  team: ml

  cluster:
    cluster_env: app_config.yaml
    cluster_compute: compute_cpu_4.yaml

  run:
    timeout: 3600
    script: python workloads/torch_benchmark.py run --num-runs 3 --num-epochs 20 --num-workers 4 --cpus-per-worker 8

    wait_for_nodes:
      num_nodes: 4


  alert: default

- name: air_benchmark_torch_mnist_gpu_4x4
  group: AIR tests
  working_dir: air_tests/air_benchmarks

  frequency: weekly
  team: ml

  cluster:
    cluster_env: app_config.yaml
    cluster_compute: compute_gpu_4x4.yaml

  run:
    timeout: 4800
    script: python workloads/torch_benchmark.py run --num-runs 3 --num-epochs 120 --num-workers 16 --cpus-per-worker 4 --batch-size 1024 --use-gpu

    wait_for_nodes:
      num_nodes: 4

  smoke_test:
    frequency: nightly

    cluster:
      cluster_compute: compute_gpu_2x2.yaml

    run:
      timeout: 3600
      script: python workloads/torch_benchmark.py run --num-runs 3 --num-epochs 60 --num-workers 4 --cpus-per-worker 4 --batch-size 512 --use-gpu

      wait_for_nodes:
        num_nodes: 2

  alert: default


- name: air_benchmark_torch_mnist_cpu_1x4
  group: AIR tests
  working_dir: air_tests/air_benchmarks

  frequency: nightly
  team: ml

  cluster:
    cluster_env: app_config.yaml
    cluster_compute: compute_cpu_1.yaml

  run:
    timeout: 3600
    script: python workloads/torch_benchmark.py run --num-runs 3 --num-epochs 20 --num-workers 4 --cpus-per-worker 2


  alert: default


- name: air_benchmark_torch_batch_prediction_gpu_1x1_20gb
  group: AIR tests
  working_dir: air_tests/air_benchmarks

  frequency: nightly
  team: ml

  cluster:
    cluster_env: app_config.yaml
    cluster_compute: compute_gpu_1_g4_8xl.yaml

  run:
    timeout: 3600
    script: python workloads/gpu_batch_prediction.py --data-size-gb 20


  alert: default

  variations:
    - __suffix__: aws
    - __suffix__: gce
      env: gce
      frequency: manual
      cluster:
        cluster_env: app_config.yaml
        cluster_compute: compute_gce_gpu_1_g4_8xl.yaml


- name: air_benchmark_torch_batch_prediction_gpu_4x4_100gb
  group: AIR tests
  working_dir: air_tests/air_benchmarks

  frequency: nightly
  team: ml

  stable: false

  cluster:
    cluster_env: app_config.yaml
    cluster_compute: compute_gpu_4_g4_12xl.yaml

  run:
    timeout: 10800
    script: python workloads/gpu_batch_prediction.py --data-size-gb 100

    wait_for_nodes:
        num_nodes: 4

  alert: default

- name: air_benchmark_torch_mnist_cpu_4x4
  group: AIR tests
  working_dir: air_tests/air_benchmarks

  frequency: nightly
  team: ml

  cluster:
    cluster_env: app_config.yaml
    cluster_compute: compute_cpu_4.yaml

  run:
    timeout: 5400
    script: python workloads/torch_benchmark.py run --num-runs 3 --num-epochs 20 --num-workers 16 --cpus-per-worker 2

    wait_for_nodes:
      num_nodes: 4


  alert: default


- name: air_benchmark_tune_torch_mnist
  group: AIR tests
  working_dir: air_tests/air_benchmarks

  frequency: nightly
  team: ml

  cluster:
    cluster_env: app_config.yaml
    cluster_compute: compute_cpu_8.yaml

  run:
    timeout: 3600
    script: python workloads/tune_torch_benchmark.py --num-runs 3 --num-trials 8 --num-workers 4

    wait_for_nodes:
      num_nodes: 8


  alert: default

- name: air_benchmark_tune_torch_mnist_gpu
  group: AIR tests
  working_dir: air_tests/air_benchmarks

  frequency: nightly
  team: ml

  cluster:
    cluster_env: app_config.yaml
    cluster_compute: compute_gpu_4_g4_12xl.yaml

  run:
    timeout: 3600
    script: python workloads/tune_torch_benchmark.py --num-runs 2 --num-trials 4 --num-workers 4 --use-gpu

    wait_for_nodes:
      num_nodes: 4


  alert: default

# Ray AIR distributed Tensorflow benchmarks
- name: air_benchmark_tensorflow_mnist_cpu_4x1
  group: AIR tests
  working_dir: air_tests/air_benchmarks

  frequency: nightly
  team: ml

  cluster:
    cluster_env: app_config.yaml
    cluster_compute: compute_cpu_4.yaml

  run:
    timeout: 5400
    script: python workloads/tensorflow_benchmark.py run --num-runs 3 --num-epochs 20 --num-workers 4 --cpus-per-worker 8

    wait_for_nodes:
      num_nodes: 4


  alert: default


- name: air_benchmark_tensorflow_mnist_cpu_1x4
  group: AIR tests
  working_dir: air_tests/air_benchmarks

  frequency: nightly
  team: ml

  cluster:
    cluster_env: app_config.yaml
    cluster_compute: compute_cpu_1.yaml

  run:
    timeout: 5400
    script: python workloads/tensorflow_benchmark.py run --num-runs 3 --num-epochs 20 --num-workers 4 --cpus-per-worker 2


  alert: default


- name: air_benchmark_tensorflow_mnist_cpu_4x4
  group: AIR tests
  working_dir: air_tests/air_benchmarks

  frequency: nightly
  team: ml

  stable: false

  cluster:
    cluster_env: app_config.yaml
    cluster_compute: compute_cpu_4.yaml

  run:
    timeout: 5400
    script: python workloads/tensorflow_benchmark.py run --num-runs 3 --num-epochs 20 --num-workers 16 --cpus-per-worker 2

    wait_for_nodes:
      num_nodes: 4


  alert: default


- name: air_benchmark_tensorflow_mnist_gpu_4x4
  group: AIR tests
  working_dir: air_tests/air_benchmarks

  frequency: weekly
  team: ml

  stable: false

  cluster:
    cluster_env: app_config.yaml
    cluster_compute: compute_gpu_4x4.yaml

  run:
    timeout: 5400
    script: python workloads/tensorflow_benchmark.py run --num-runs 3 --num-epochs 200 --num-workers 16 --cpus-per-worker 4 --batch-size 1024 --use-gpu

    wait_for_nodes:
      num_nodes: 4


  smoke_test:
    frequency: nightly

    cluster:
      cluster_compute: compute_gpu_2x2.yaml

    run:
      script: python workloads/tensorflow_benchmark.py run --num-runs 3 --num-epochs 60 --num-workers 4 --cpus-per-worker 4 --batch-size 512 --use-gpu

      wait_for_nodes:
        num_nodes: 2

  alert: default


- name: air_benchmark_pytorch_training_e2e_gpu_1x1_20gb
  group: AIR tests
  working_dir: air_tests/air_benchmarks

  frequency: nightly
  team: ml

  cluster:
    cluster_env: app_config.yaml
    cluster_compute: compute_gpu_1.yaml

  run:
    timeout: 3600
    script: python workloads/pytorch_training_e2e.py --data-size-gb 20


  alert: default

  variations:
    - __suffix__: aws
    - __suffix__: gce
      env: gce
      frequency: manual
      cluster:
        cluster_env: app_config.yaml
        cluster_compute: compute_gce_gpu_1.yaml


- name: air_benchmark_pytorch_training_e2e_gpu_4x4_100gb
  group: AIR tests
  working_dir: air_tests/air_benchmarks

  frequency: nightly
  team: ml

  stable: false

  cluster:
    cluster_env: app_config.yaml
    cluster_compute: compute_gpu_16.yaml

  run:
    timeout: 10800
    script: python workloads/pytorch_training_e2e.py --data-size-gb=100 --num-workers=16

    wait_for_nodes:
      num_nodes: 4

  alert: default

# Test tiny, medium, and huge input files.
- name: ray-data-bulk-ingest-file-size-benchmark
  group: AIR tests
  working_dir: air_tests/air_benchmarks/mlperf-train

  stable: false

  frequency: nightly
  team: core
  cluster:
    cluster_env: app_config_oom.yaml
    cluster_compute: compute_cpu_16.yaml

  run:
    timeout: 3600
    script: bash file_size_benchmark.sh

# Test dataset larger than object store memory.
- name: ray-data-bulk-ingest-out-of-core-benchmark
  group: AIR tests
  working_dir: air_tests/air_benchmarks/mlperf-train

  stable: false

  frequency: nightly
  team: core
  cluster:
    cluster_env: app_config_oom.yaml
    cluster_compute: compute_cpu_16.yaml

  run:
    timeout: 3600
    script: bash out_of_core_benchmark.sh

# Test additional CPU nodes for preprocessing.
- name: ray-data-bulk-ingest-heterogeneity-benchmark
  group: AIR tests
  working_dir: air_tests/air_benchmarks/mlperf-train

  stable: false

  frequency: nightly
  team: core
  cluster:
    cluster_env: app_config_oom.yaml
    cluster_compute: compute_cpu_16_worker_nodes_2.yaml

  run:
    wait_for_nodes:
      num_nodes: 3

    timeout: 1800
    script: bash heterogeneity_benchmark.sh 2


#######################
# AIR examples
#######################


# Test additional CPU nodes for preprocessing.
- name: air_example_dreambooth_finetuning
  group: AIR examples
  working_dir: air_examples/dreambooth

  stable: false

  frequency: weekly
  team: ml
  cluster:
    cluster_env: dreambooth_env.yaml
    cluster_compute: dreambooth_compute.yaml

  run:
    timeout: 1800
    script: bash dreambooth_run.sh


- name: air_example_gptj_deepspeed_fine_tuning
  group: AIR examples
  working_dir: air_examples/gptj_deepspeed_finetuning

  python: "3.9"

  frequency: weekly
  team: ml
  cluster:
    cluster_env: gptj_deepspeed_env.yaml
    cluster_compute: gptj_deepspeed_compute.yaml

  run:
    timeout: 3600
    script: python test_myst_doc.py --path gptj_deepspeed_fine_tuning.ipynb


#####################################
# Workspace templates release tests #
#####################################

- name: workspace_template_small_01_batch_inference
  group: Workspace templates
  working_dir: workspace_templates/01_batch_inference
  python: "3.9"
  frequency: nightly
  team: ml
  cluster:
    cluster_env: ../configs/release_test_cluster_env.yaml
    cluster_compute: ../configs/compute/gpu/aws_small.yaml

  run:
    timeout: 600
    script: jupyter nbconvert --TagRemovePreprocessor.remove_input_tags='large'
      --to script --output _test batch_inference.ipynb && ipython _test.py


- name: workspace_template_small_02_many_model_training
  group: Workspace templates
  working_dir: workspace_templates/02_many_model_training
  python: "3.9"
  frequency: nightly
  team: ml
  cluster:
    cluster_env: ../configs/release_test_cluster_env.yaml
    cluster_compute: ../configs/compute/cpu/aws_small.yaml

  run:
    timeout: 300
    script: pip install -U -r requirements.txt
      && jupyter nbconvert --TagRemovePreprocessor.remove_input_tags='large'
      --to script --output _test many_model_training.ipynb && ipython _test.py


- name: workspace_template_small_03_serving_stable_diffusion
  group: Workspace templates
  working_dir: workspace_templates/03_serving_stable_diffusion
  python: "3.9"
  frequency: nightly
  team: ml
  cluster:
    cluster_env: ../configs/release_test_cluster_env.yaml
    cluster_compute: ../configs/compute/gpu/aws_small.yaml

  run:
    timeout: 900
    script: pip install -U -r requirements.txt
      && jupyter nbconvert --TagRemovePreprocessor.remove_input_tags='large'
      --to script --output _test serving_stable_diffusion.ipynb && ipython _test.py


#######################
# XGBoost release tests
#######################

# It seems like the consensus is that we can deprecate this test.

# - name: xgboost_train_small
#   group: XGBoost
#   working_dir: xgboost_tests

#   frequency: nightly
#   team: ml
#   env: staging_v2

#   cluster:
#     cluster_env: app_config.yaml
#     cluster_compute: tpl_cpu_small.yaml

#   run:
#     timeout: 600
#     script: python workloads/train_small.py

#     wait_for_nodes:
#       num_nodes: 4

#     type: anyscale_job

#   alert: xgboost_tests

- name: xgboost_train_moderate
  group: XGBoost
  working_dir: xgboost_tests

  frequency: nightly
  team: ml

  cluster:
    cluster_env: app_config.yaml
    cluster_compute: tpl_cpu_moderate.yaml

  run:
    timeout: 600
    script: python workloads/train_moderate.py

    wait_for_nodes:
      num_nodes: 32


  alert: xgboost_tests

- name: xgboost_train_gpu
  group: XGBoost
  working_dir: xgboost_tests

  frequency: nightly
  team: ml

  cluster:
    cluster_env: app_config_gpu.yaml
    cluster_compute: tpl_gpu_small.yaml

  run:
    timeout: 600
    script: python workloads/train_gpu.py

    wait_for_nodes:
      num_nodes: 5


  alert: xgboost_tests

- name: xgboost_distributed_api_test
  group: XGBoost
  working_dir: xgboost_tests

  frequency: nightly
  team: ml

  cluster:
    cluster_env: app_config.yaml
    cluster_compute: tpl_cpu_small.yaml

  run:
    timeout: 600
    script: python workloads/distributed_api_test.py
    wait_for_nodes:
      num_nodes: 4


  alert: default

- name: xgboost_ft_small_elastic
  group: XGBoost
  working_dir: xgboost_tests

  frequency: nightly
  team: ml

  cluster:
    cluster_env: app_config.yaml
    cluster_compute: tpl_cpu_small.yaml

  run:
    timeout: 900
    script: python workloads/ft_small_elastic.py

    wait_for_nodes:
      num_nodes: 4


  alert: default

- name: xgboost_ft_small_non_elastic
  group: XGBoost
  working_dir: xgboost_tests

  frequency: nightly
  team: ml

  cluster:
    cluster_env: app_config.yaml
    cluster_compute: tpl_cpu_small.yaml

  run:
    timeout: 900
    script: python workloads/ft_small_non_elastic.py

    wait_for_nodes:
      num_nodes: 4


  alert: default

- name: xgboost_tune_small
  group: XGBoost
  working_dir: xgboost_tests

  frequency: nightly
  team: ml

  cluster:
    cluster_env: app_config.yaml
    cluster_compute: tpl_cpu_small.yaml

  run:
    timeout: 600
    script: python workloads/tune_small.py

    wait_for_nodes:
      num_nodes: 4


  alert: xgboost_tests

- name: xgboost_tune_32x4
  group: XGBoost
  working_dir: xgboost_tests

  frequency: nightly
  team: ml

  cluster:
    cluster_env: app_config.yaml
    cluster_compute: tpl_cpu_moderate.yaml

  run:
    timeout: 900
    script: python workloads/tune_32x4.py

    wait_for_nodes:
      num_nodes: 32


  alert: xgboost_tests

- name: xgboost_tune_4x32
  group: XGBoost
  working_dir: xgboost_tests

  frequency: nightly
  team: ml

  cluster:
    cluster_env: app_config.yaml
    cluster_compute: tpl_cpu_moderate.yaml

  run:
    timeout: 900
    script: python workloads/tune_4x32.py

    wait_for_nodes:
      num_nodes: 32


  alert: xgboost_tests

#######################
# LightGBM tests
#######################

# It seems like the consensus is that we can deprecate this test.

# - name: lightgbm_train_small
#   group: LightGBM tests
#   working_dir: lightgbm_tests

#   frequency: nightly
#   team: ml
#   env: staging_v2

#   cluster:
#     cluster_env: app_config.yaml
#     cluster_compute: tpl_cpu_small.yaml

#   run:
#     timeout: 600
#     script: python workloads/train_small.py
#     wait_for_nodes:
#       num_nodes: 4

#     type: anyscale_job

#   alert: default

- name: lightgbm_train_moderate
  group: LightGBM tests
  working_dir: lightgbm_tests

  frequency: nightly
  team: ml

  cluster:
    cluster_env: app_config.yaml
    cluster_compute: tpl_cpu_moderate.yaml

  run:
    timeout: 600
    script: python workloads/train_moderate.py
    wait_for_nodes:
      num_nodes: 32


  alert: default

- name: lightgbm_distributed_api_test
  group: LightGBM tests
  working_dir: lightgbm_tests

  frequency: nightly
  team: ml

  cluster:
    cluster_env: app_config.yaml
    cluster_compute: tpl_cpu_small.yaml

  run:
    timeout: 600
    script: python workloads/distributed_api_test.py

    wait_for_nodes:
      num_nodes: 4


  alert: default

- name: lightgbm_ft_small_non_elastic
  group: LightGBM tests
  working_dir: lightgbm_tests

  frequency: nightly
  team: ml

  cluster:
    cluster_env: app_config.yaml
    cluster_compute: tpl_cpu_small.yaml

  run:
    timeout: 900
    script: python workloads/ft_small_non_elastic.py

    wait_for_nodes:
      num_nodes: 4


  alert: default

- name: lightgbm_tune_small
  group: LightGBM tests
  working_dir: lightgbm_tests

  frequency: nightly
  team: ml

  cluster:
    cluster_env: app_config.yaml
    cluster_compute: tpl_cpu_small.yaml

  run:
    timeout: 600
    script: python workloads/tune_small.py
    wait_for_nodes:
      num_nodes: 4

  alert: default

- name: lightgbm_tune_16x4
  group: LightGBM tests
  working_dir: lightgbm_tests

  frequency: nightly
  team: ml

  cluster:
    cluster_env: app_config.yaml
    cluster_compute: tpl_cpu_moderate.yaml

  run:
    timeout: 900
    script: python workloads/tune_16x4.py
    wait_for_nodes:
      num_nodes: 32


  alert: default

- name: lightgbm_tune_4x16
  group: LightGBM tests
  working_dir: lightgbm_tests

  frequency: nightly
  team: ml

  cluster:
    cluster_env: app_config.yaml
    cluster_compute: tpl_cpu_moderate.yaml

  run:
    timeout: 900
    script: python workloads/tune_4x16.py
    wait_for_nodes:
      num_nodes: 32


  alert: default

#######################
# Lightning tests
#######################

# Naming convention: lightning_{accelerator}_{mode}_{#cpu}_{#gpu}

- name: lightning_gpu_train_3x16_3x1
  group: Lightning tests
  working_dir: lightning_tests

  frequency: nightly-3x
  team: ml

  cluster:
    cluster_env: app_config.yaml
    cluster_compute: compute_tpl.yaml

  run:
    timeout: 1200
    script: python workloads/test_trainer.py
    wait_for_nodes:
      num_nodes: 3

  alert: default

- name: lightning_gpu_tune_3x16_3x1
  group: Lightning tests
  working_dir: lightning_tests

  frequency: nightly-3x
  team: ml

  cluster:
    cluster_env: app_config.yaml
    cluster_compute: compute_tpl.yaml

  run:
    timeout: 1200
    script: python workloads/test_tuner.py
    wait_for_nodes:
      num_nodes: 3

  alert: default

#######################
# ML user tests
#######################
- name: ml_user_horovod_user_test_latest
  group: ML user tests
  working_dir: ml_user_tests

  frequency: nightly-3x
  team: ml

  cluster:
    cluster_env: horovod/app_config.yaml
    cluster_compute: horovod/compute_tpl.yaml

  driver_setup: horovod/driver_setup_latest.sh
  run:
    timeout: 1200
    script: python horovod/horovod_user_test.py
    wait_for_nodes:
      num_nodes: 4

  alert: default

- name: ml_user_horovod_user_test_master
  group: ML user tests
  working_dir: ml_user_tests

  frequency: nightly-3x
  team: ml

  cluster:
    cluster_env: horovod/app_config_master.yaml
    cluster_compute: horovod/compute_tpl.yaml

  driver_setup: horovod/driver_setup_master.sh
  run:
    timeout: 1200
    script: python horovod/horovod_user_test.py
    wait_for_nodes:
      num_nodes: 4

  alert: default

- name: ml_user_train_tensorflow_mnist_test
  group: ML user tests
  working_dir: ml_user_tests

  frequency: nightly-3x
  team: ml

  cluster:
    cluster_env: train/app_config.yaml
    cluster_compute: train/compute_tpl.yaml

  driver_setup: train/driver_setup.sh
  run:
    timeout: 36000
    script: python train/train_tensorflow_mnist_test.py
    wait_for_nodes:
      num_nodes: 3

  alert: default

- name: ml_user_train_torch_linear_test
  group: ML user tests
  working_dir: ml_user_tests

  frequency: nightly-3x
  team: ml

  cluster:
    cluster_env: train/app_config.yaml
    cluster_compute: train/compute_tpl.yaml

  driver_setup: train/driver_setup.sh
  run:
    timeout: 36000
    script: python train/train_torch_linear_test.py
    wait_for_nodes:
      num_nodes: 3

  alert: default

- name: ml_user_xgboost_gpu_connect_latest
  group: ML user tests
  working_dir: ml_user_tests

  frequency: nightly-3x
  team: ml

  cluster:
    cluster_env: xgboost/app_config_gpu.yaml
    cluster_compute: xgboost/tpl_gpu_small_scaling.yaml

  run:
    timeout: 1200
    script: python xgboost/train_gpu_connect.py
    wait_for_nodes:
      num_nodes: 5

  alert: default

- name: ml_user_xgboost_gpu_connect_master
  group: ML user tests
  working_dir: ml_user_tests

  frequency: nightly-3x
  team: ml

  cluster:
    cluster_env: xgboost/app_config_gpu_master.yaml
    cluster_compute: xgboost/tpl_gpu_small_scaling.yaml

  run:
    timeout: 1200
    script: python xgboost/train_gpu_connect.py
    wait_for_nodes:
      num_nodes: 5

  alert: default

- name: ml_user_ray_lightning_user_test_latest
  group: ML user tests
  working_dir: ml_user_tests

  frequency: nightly-3x
  team: ml

  cluster:
    cluster_env: ray-lightning/app_config.yaml
    cluster_compute: ray-lightning/compute_tpl.yaml

  driver_setup: ray-lightning/driver_setup.sh
  run:
    timeout: 1200
    script: python ray-lightning/ray_lightning_user_test.py
    wait_for_nodes:
      num_nodes: 3

  alert: default

- name: ml_user_ray_lightning_user_test_master
  group: ML user tests
  working_dir: ml_user_tests

  frequency: nightly-3x
  team: ml

  cluster:
    cluster_env: ray-lightning/app_config_master.yaml
    cluster_compute: ray-lightning/compute_tpl.yaml

  driver_setup: ray-lightning/driver_setup.sh
  run:
    timeout: 1200
    script: python ray-lightning/ray_lightning_user_test.py
    wait_for_nodes:
      num_nodes: 3

  alert: default

- name: ml_user_tune_rllib_connect_test
  group: ML user tests
  working_dir: ml_user_tests

  frequency: nightly-3x
  team: ml

  cluster:
    cluster_env: ../rllib_tests/app_config.yaml
    cluster_compute: tune_rllib/compute_tpl.yaml

  driver_setup: tune_rllib/driver_setup.sh
  run:
    timeout: 2000
    script: python tune_rllib/run_connect_tests.py
    wait_for_nodes:
      num_nodes: 9

  alert: default

#######################
# Tune cloud  tests
#######################
- name: tune_cloud_no_sync_down
  group: Tune cloud tests
  working_dir: tune_tests/cloud_tests
  frequency: nightly
  team: ml

  cluster:
    cluster_env: app_config.yaml
    cluster_compute: tpl_aws_4x2.yaml

  run:
    timeout: 600
    script: python workloads/run_cloud_test.py no_sync_down

    wait_for_nodes:
      num_nodes: 4

  variations:
    - __suffix__: aws
    - __suffix__: gce
      env: gce
      frequency: manual
      cluster:
        cluster_env: app_config.yaml
        cluster_compute: tpl_gce_4x8.yaml

  alert: tune_tests

- name: tune_cloud_ssh_sync
  group: Tune cloud tests
  working_dir: tune_tests/cloud_tests
  frequency: nightly
  team: ml

  cluster:
    cluster_env: app_config.yaml
    cluster_compute: tpl_aws_4x2.yaml

  run:
    timeout: 600
    script: python workloads/run_cloud_test.py ssh_sync
    wait_for_nodes:
      num_nodes: 4

  variations:
    - __suffix__: aws
    - __suffix__: gce
      env: gce
      frequency: manual
      cluster:
        cluster_env: app_config.yaml
        cluster_compute: tpl_gce_4x8.yaml

  alert: tune_tests

- name: tune_cloud_durable_upload
  group: Tune cloud tests
  working_dir: tune_tests/cloud_tests
  frequency: nightly
  team: ml

  cluster:
    cluster_env: app_config.yaml
    cluster_compute: tpl_aws_4x2.yaml

  run:
    timeout: 600
    script: python workloads/run_cloud_test.py durable_upload --bucket s3://tune-cloud-tests/durable_upload

    wait_for_nodes:
      num_nodes: 4

  variations:
    - __suffix__: aws
    - __suffix__: gce
      env: gce
      frequency: manual
      cluster:
        cluster_env: app_config.yaml
        cluster_compute: tpl_gce_4x8.yaml
      run:
        timeout: 600
        script: python workloads/run_cloud_test.py durable_upload --bucket gs://tune-cloud-tests/durable_upload
        wait_for_nodes:
          num_nodes: 4

  alert: tune_tests

- name: tune_cloud_aws_durable_upload_rllib_str
  group: Tune cloud tests
  working_dir: tune_tests/cloud_tests

  stable: false

  frequency: nightly
  team: ml

  cluster:
    cluster_env: app_config_ml.yaml
    cluster_compute: tpl_aws_4x2.yaml

  run:
    timeout: 600

    script: python workloads/run_cloud_test.py durable_upload --trainable rllib_str
      --bucket s3://tune-cloud-tests/durable_upload_rllib_str

    wait_for_nodes:
      num_nodes: 4


  alert: tune_tests

- name: tune_cloud_aws_durable_upload_rllib_trainer
  group: Tune cloud tests
  working_dir: tune_tests/cloud_tests

  stable: false

  frequency: nightly
  team: ml

  cluster:
    cluster_env: app_config_ml.yaml
    cluster_compute: tpl_aws_4x2.yaml

  run:
    timeout: 600
    script: python workloads/run_cloud_test.py durable_upload --trainable rllib_trainer
      --bucket s3://tune-cloud-tests/durable_upload_rllib_trainer

    wait_for_nodes:
      num_nodes: 4


  alert: tune_tests

########################
# Tune scalability tests
########################

- name: tune_scalability_bookkeeping_overhead
  group: Tune scalability tests
  working_dir: tune_tests/scalability_tests

  frequency: nightly
  team: ml

  cluster:
    cluster_env: app_config.yaml
    cluster_compute: tpl_1x16.yaml

  run:
    timeout: 1200
    script: python workloads/test_bookkeeping_overhead.py

  alert: tune_tests

  variations:
    - __suffix__: aws
    - __suffix__: gce
      env: gce
      frequency: manual
      cluster:
        cluster_env: app_config.yaml
        cluster_compute: tpl_gce_1x16.yaml

- name: tune_scalability_durable_trainable
  group: Tune scalability tests
  working_dir: tune_tests/scalability_tests

  frequency: nightly
  team: ml

  cluster:
    cluster_env: app_config.yaml
    cluster_compute: tpl_16x2.yaml

  run:
    timeout: 900
    script: python workloads/test_durable_trainable.py --bucket tune-cloud-tests
    wait_for_nodes:
      num_nodes: 16


  alert: tune_tests

- name: tune_scalability_long_running_large_checkpoints
  group: Tune scalability tests
  working_dir: tune_tests/scalability_tests

  frequency: weekly
  team: ml

  cluster:
    cluster_env: app_config.yaml
    cluster_compute: tpl_1x32_hd.yaml

  run:
    timeout: 86400
    script: python workloads/test_long_running_large_checkpoints.py
    long_running: true

  smoke_test:
    frequency: nightly

    run:
      timeout: 3600

  alert: tune_tests

  variations:
    - __suffix__: aws
    - __suffix__: gce
      env: gce
      frequency: manual
      smoke_test:
        frequency: manual
      cluster:
        cluster_env: app_config.yaml
        cluster_compute: tpl_gce_1x32_hd.yaml

- name: tune_scalability_network_overhead
  group: Tune scalability tests
  working_dir: tune_tests/scalability_tests

  frequency: weekly
  team: ml

  cluster:
    cluster_env: app_config.yaml
    cluster_compute: tpl_100x2.yaml

  run:
    timeout: 900
    prepare_timeout: 1200
    script: python workloads/test_network_overhead.py
    wait_for_nodes:
      num_nodes: 100

  alert: tune_tests

  variations:
    - __suffix__: aws
    - __suffix__: smoke-test
      frequency: nightly
      cluster:
        cluster_env: app_config.yaml
        cluster_compute: tpl_20x2.yaml
      run:
        timeout: 500
        prepare_timeout: 600
        script: python workloads/test_network_overhead.py
        wait_for_nodes:
          num_nodes: 20
    - __suffix__: gce
      env: gce
      frequency: manual
      cluster:
        cluster_env: app_config.yaml
        cluster_compute: tpl_gce_100x2.yaml

- name: tune_scalability_result_throughput_cluster
  group: Tune scalability tests
  working_dir: tune_tests/scalability_tests

  frequency: nightly-3x
  team: ml

  cluster:
    cluster_env: app_config.yaml
    cluster_compute: tpl_16x64.yaml

  run:
    timeout: 600
    script: python workloads/test_result_throughput_cluster.py

    wait_for_nodes:
      num_nodes: 16

  alert: tune_tests

  variations:
    - __suffix__: aws
    - __suffix__: gce
      env: gce
      frequency: manual
      cluster:
        cluster_env: app_config.yaml
        cluster_compute: tpl_gce_16x64.yaml

- name: tune_scalability_result_throughput_single_node
  group: Tune scalability tests
  working_dir: tune_tests/scalability_tests

  frequency: nightly
  team: ml

  cluster:
    cluster_env: app_config.yaml
    cluster_compute: tpl_1x96.yaml

  run:
    timeout: 600
    script: python workloads/test_result_throughput_single_node.py

  alert: tune_tests

  variations:
    - __suffix__: aws
    - __suffix__: gce
      env: gce
      frequency: manual
      cluster:
        cluster_env: app_config.yaml
        cluster_compute: tpl_gce_1x96.yaml
      run:
        timeout: 600
        script: python workloads/test_result_throughput_single_node.py
        type: anyscale_job

- name: tune_scalability_xgboost_sweep
  group: Tune scalability tests
  working_dir: tune_tests/scalability_tests

  frequency: weekly
  team: ml

  cluster:
    cluster_env: app_config_data.yaml
    cluster_compute: tpl_16x64.yaml

  run:
    timeout: 3600
    script: python workloads/test_xgboost_sweep.py

    wait_for_nodes:
      num_nodes: 16


  alert: tune_tests

  variations:
    - __suffix__: aws
    - __suffix__: gce
      env: gce
      frequency: manual
      cluster:
        cluster_env: app_config_data.yaml
        cluster_compute: tpl_gce_16x64.yaml


############################
# Tune fault tolerance tests
############################
- name: tune_worker_fault_tolerance
  group: Tune fault tolerance tests
  working_dir: tune_tests/fault_tolerance_tests

  stable: true

  frequency: nightly-3x
  team: ml

  cluster:
    cluster_env: app_config.yaml
    cluster_compute: tpl_aws_16x1.yaml

  run:
    timeout: 5400
    script: python workloads/test_tune_worker_fault_tolerance.py

    wait_for_nodes:
      num_nodes: 16

########################
# Golden Notebook tests
########################
- name: golden_notebook_torch_tune_serve_test
  group: Golden Notebook tests
  working_dir: golden_notebook_tests

  frequency: nightly-3x
  team: ml

  cluster:
    cluster_env: torch_tune_serve_app_config.yaml
    cluster_compute: gpu_tpl.yaml

  run:
    timeout: 600
    script: python workloads/torch_tune_serve_test.py
    wait_for_nodes:
      num_nodes: 2

  alert: default


#######################
# Long running tests
#######################

- name: long_running_actor_deaths
  group: Long running tests
  working_dir: long_running_tests

  frequency: weekly
  team: core
  cluster:
    cluster_env: app_config.yaml
    cluster_compute: tpl_cpu_1.yaml

  run:
    timeout: 86400
    script: python workloads/actor_deaths.py
    long_running: true

  smoke_test:
    frequency: nightly

    run:
      timeout: 3600

  alert: long_running_tests

  variations:
    - __suffix__: aws
    - __suffix__: gce
      env: gce
      frequency: manual
      smoke_test:
        frequency: manual
      cluster:
        cluster_env: app_config.yaml
        cluster_compute: tpl_cpu_1_gce.yaml

- name: long_running_apex
  group: Long running tests
  working_dir: long_running_tests

  frequency: weekly
  team: rllib
  cluster:
    cluster_env: ../rllib_tests/app_config.yaml
    cluster_compute: tpl_cpu_3.yaml

  run:
    timeout: 86400
    script: python workloads/apex.py
    long_running: true
    wait_for_nodes:
      num_nodes: 3


  smoke_test:
    frequency: nightly

    run:
      timeout: 3600

  alert: long_running_tests

  variations:
    - __suffix__: aws
    - __suffix__: gce
      env: gce
      frequency: manual
      smoke_test: 
        frequency: manual
        run:
          timeout: 3600
      cluster:
        cluster_env: ../rllib_tests/app_config.yaml
        cluster_compute: tpl_cpu_3_gce.yaml

- name: long_running_impala
  group: Long running tests
  working_dir: long_running_tests

  frequency: weekly
  team: rllib
  cluster:
    cluster_env: ../rllib_tests/app_config.yaml
    cluster_compute: tpl_cpu_1_large.yaml

  run:
    timeout: 86400
    script: python workloads/impala.py
    long_running: true

  smoke_test:
    frequency: nightly

    run:
      timeout: 3600

  alert: long_running_tests

  variations:
    - __suffix__: aws
    - __suffix__: gce
      env: gce
      frequency: manual
      smoke_test:
        frequency: manual
        run:
          timeout: 3600
      cluster:
        cluster_env: ../rllib_tests/app_config.yaml
        cluster_compute: tpl_cpu_1_large_gce.yaml

- name: long_running_many_actor_tasks
  group: Long running tests
  working_dir: long_running_tests

  frequency: weekly
  team: core
  cluster:
    cluster_env: app_config.yaml
    cluster_compute: tpl_cpu_1.yaml

  run:
    timeout: 86400
    script: python workloads/many_actor_tasks.py
    long_running: true

  smoke_test:
    frequency: nightly

    run:
      timeout: 3600

  alert: long_running_tests

  variations:
    - __suffix__: aws
    - __suffix__: gce
      env: gce
      frequency: manual
      smoke_test:
        frequency: manual
        run:
          timeout: 3600
      cluster:
        cluster_env: app_config.yaml
        cluster_compute: tpl_cpu_1_gce.yaml

- name: long_running_many_drivers
  group: Long running tests
  working_dir: long_running_tests

  frequency: weekly
  team: core
  cluster:
    cluster_env: app_config.yaml
    cluster_compute: tpl_cpu_1.yaml

  run:
    timeout: 86400
    script: python workloads/many_drivers.py --iteration-num=4000
    long_running: true

  smoke_test:
    frequency: nightly

    run:
      timeout: 3600

  alert: long_running_tests

  variations:
    - __suffix__: aws
    - __suffix__: gce
      env: gce
      frequency: manual
      smoke_test:
        frequency: manual
        run:
          timeout: 3600
      cluster:
        cluster_env: app_config.yaml
        cluster_compute: tpl_cpu_1_gce.yaml

- name: long_running_many_ppo
  group: Long running tests
  working_dir: long_running_tests

  stable: false

  frequency: weekly
  team: ml
  cluster:
    cluster_env: ../rllib_tests/app_config.yaml
    cluster_compute: many_ppo.yaml

  run:
    timeout: 86400
    script: python workloads/many_ppo.py
    long_running: true
    wait_for_nodes:
      num_nodes: 1


  smoke_test:
    frequency: nightly

    run:
      timeout: 3600

  alert: long_running_tests

  variations:
    - __suffix__: aws
    - __suffix__: gce
      env: gce
      frequency: manual
      smoke_test:
        frequency: manual
        run:
          timeout: 3600
      cluster:
        cluster_env: ../rllib_tests/app_config.yaml
        cluster_compute: many_ppo_gce.yaml

- name: long_running_many_tasks
  group: Long running tests
  working_dir: long_running_tests

  frequency: weekly
  team: core
  cluster:
    cluster_env: app_config.yaml
    cluster_compute: tpl_cpu_1.yaml

  run:
    timeout: 86400
    script: python workloads/many_tasks.py
    long_running: true

  smoke_test:
    frequency: nightly

    run:
      timeout: 3600

  alert: long_running_tests

  variations:
    - __suffix__: aws
    - __suffix__: gce
      env: gce
      frequency: manual
      smoke_test:
        frequency: manual
        run:
          timeout: 3600
      cluster:
        cluster_env: app_config.yaml
        cluster_compute: tpl_cpu_1_gce.yaml

- name: long_running_many_tasks_serialized_ids
  group: Long running tests
  working_dir: long_running_tests

  frequency: weekly
  team: core
  cluster:
    cluster_env: app_config.yaml
    cluster_compute: tpl_cpu_1.yaml

  run:
    timeout: 86400
    script: python workloads/many_tasks_serialized_ids.py
    long_running: true

  smoke_test:
    frequency: nightly

    run:
      timeout: 3600

  alert: long_running_tests

  variations:
    - __suffix__: aws
    - __suffix__: gce
      env: gce
      frequency: manual
      smoke_test:
        frequency: manual
        run:
          timeout: 3600
      cluster:
        cluster_env: app_config.yaml
        cluster_compute: tpl_cpu_1_gce.yaml

- name: long_running_node_failures
  group: Long running tests
  working_dir: long_running_tests

  frequency: weekly
  team: core
  cluster:
    cluster_env: app_config.yaml
    cluster_compute: tpl_cpu_1.yaml

  run:
    timeout: 86400
    script: python workloads/node_failures.py
    long_running: true

  smoke_test:
    frequency: nightly

    run:
      timeout: 3600

  alert: long_running_tests

  variations:
    - __suffix__: aws
    - __suffix__: gce
      env: gce
      frequency: manual
      smoke_test:
        frequency: manual
        run:
          timeout: 3600
      cluster:
        cluster_env: app_config.yaml
        cluster_compute: tpl_cpu_1_gce.yaml

- name: long_running_pbt
  group: Long running tests
  working_dir: long_running_tests

  frequency: weekly
  team: ml
  cluster:
    cluster_env: ../rllib_tests/app_config.yaml
    cluster_compute: tpl_cpu_1.yaml

  run:
    timeout: 86400
    script: python workloads/pbt.py
    long_running: true

  smoke_test:
    frequency: nightly

    run:
      timeout: 3600

  alert: long_running_tests

  variations:
    - __suffix__: aws
    - __suffix__: gce
      env: gce
      frequency: manual
      smoke_test:
        frequency: manual
        run:
          timeout: 3600
      cluster:
        cluster_env: ../rllib_tests/app_config.yaml
        cluster_compute: tpl_cpu_1_gce.yaml

- name: long_running_serve
  group: Long running tests
  working_dir: long_running_tests

  frequency: weekly
  team: serve
  cluster:
    cluster_env: app_config.yaml
    cluster_compute: tpl_cpu_1.yaml

  run:
    timeout: 86400
    script: python workloads/serve.py
    long_running: true

  smoke_test:
    frequency: nightly

    run:
      timeout: 3600

  alert: long_running_tests

  variations:
    - __suffix__: aws
    - __suffix__: gce
      env: gce
      frequency: manual
      smoke_test:
        frequency: manual
        run:
          timeout: 3600
      cluster:
        cluster_env: app_config.yaml
        cluster_compute: tpl_cpu_1_gce.yaml

- name: long_running_serve_failure
  group: Long running tests
  working_dir: long_running_tests

  stable: true

  frequency: weekly
  team: serve
  cluster:
    cluster_env: app_config.yaml
    cluster_compute: tpl_cpu_1_c5.yaml

  run:
    timeout: 86400
    script: python workloads/serve_failure.py
    long_running: true

  smoke_test:
    frequency: nightly

    run:
      timeout: 600

  alert: long_running_tests

- name: long_running_many_jobs
  group: Long running tests
  working_dir: long_running_tests

  stable: true

  frequency: weekly
  team: serve
  cluster:
    cluster_env: app_config.yaml
    cluster_compute: tpl_cpu_1.yaml

  run:
    timeout: 86400
    script: python workloads/long_running_many_jobs.py --num-clients=1
    long_running: true

  smoke_test:
    frequency: nightly

    run:
      timeout: 1800

  alert: long_running_tests

  variations:
    - __suffix__: aws
    - __suffix__: gce
      env: gce
      frequency: manual
      smoke_test:
        frequency: manual
        run:
          timeout: 3600
      cluster:
        cluster_env: app_config.yaml
        cluster_compute: tpl_cpu_1_gce.yaml

- name: long_running_distributed_pytorch_pbt_failure
  group: Long running tests
  working_dir: long_running_distributed_tests

  frequency: weekly
  team: ml
  cluster:
    cluster_env: app_config.yaml
    cluster_compute: compute_tpl.yaml

  run:
    timeout: 86400
    script: python workloads/pytorch_pbt_failure.py
    long_running: true

  smoke_test:
    frequency: manual
    run:
      timeout: 3600

  alert: long_running_tests

  variations:
    - __suffix__: aws
    - __suffix__: gce
      env: gce
      frequency: manual
      smoke_test:
        frequency: manual
        run:
          timeout: 3600
      cluster:
        cluster_env: app_config.yaml
        cluster_compute: compute_tpl_gce.yaml

########################
# Jobs tests
########################

- name: jobs_basic_local_working_dir
  group: Jobs tests
  working_dir: jobs_tests

  frequency: nightly
  team: serve

  cluster:
    cluster_env: app_config.yaml
    cluster_compute: compute_tpl_4_xlarge.yaml

  run:
    timeout: 600
    script: python workloads/jobs_basic.py --working-dir "workloads"
    wait_for_nodes:
      num_nodes: 4


  alert: default

  variations:
    - __suffix__: aws
    - __suffix__: gce
      env: gce
      frequency: manual
      cluster:
        cluster_env: app_config.yaml
        cluster_compute: compute_tpl_gce_4_xlarge.yaml

- name: jobs_basic_remote_working_dir
  group: Jobs tests
  working_dir: jobs_tests

  frequency: nightly
  team: serve

  cluster:
    cluster_env: app_config.yaml
    cluster_compute: compute_tpl_4_xlarge.yaml

  run:
    timeout: 600
    script: python workloads/jobs_basic.py --working-dir "https://github.com/anyscale/job-services-cuj-examples/archive/refs/heads/main.zip"
    wait_for_nodes:
      num_nodes: 4


  alert: default

  variations:
    - __suffix__: aws
    - __suffix__: gce
      env: gce
      frequency: manual
      cluster:
        cluster_env: app_config.yaml
        cluster_compute: compute_tpl_gce_4_xlarge.yaml

- name: jobs_remote_multi_node
  group: Jobs tests
  team: serve
  frequency: nightly
  working_dir: jobs_tests
  cluster:
    cluster_env: app_config.yaml
    cluster_compute: compute_tpl_4_xlarge.yaml
  run:
    timeout: 600
    script: python workloads/jobs_remote_multi_node.py
    wait_for_nodes:
      num_nodes: 4

  variations:
    - __suffix__: aws
    - __suffix__: gce
      env: gce
      frequency: manual
      cluster:
        cluster_env: app_config.yaml
        cluster_compute: compute_tpl_gce_4_xlarge.yaml

- name: jobs_check_cuda_available
  group: Jobs tests
  team: serve
  frequency: nightly
  working_dir: jobs_tests
  cluster:
    cluster_env: app_config.yaml
    cluster_compute: compute_tpl_gpu_node.yaml
  run:
    timeout: 600
    script: python workloads/jobs_check_cuda_available.py
    wait_for_nodes:
      num_nodes: 2

  variations:
    - __suffix__: aws
    - __suffix__: gce
      env: gce
      frequency: manual
      cluster:
        cluster_env: app_config.yaml
        cluster_compute: compute_tpl_gce_gpu_node.yaml

- name: jobs_specify_num_gpus
  group: Jobs tests
  team: serve
  frequency: nightly
  working_dir: jobs_tests
  cluster:
    cluster_env: app_config.yaml
    cluster_compute: compute_tpl_gpu_worker.yaml
  run:
    timeout: 600
    script: python workloads/jobs_specify_num_gpus.py --working-dir "workloads"
    wait_for_nodes:
      num_nodes: 2

  variations:
    - __suffix__: aws
    - __suffix__: gce
      env: gce
      frequency: manual
      cluster:
        cluster_env: app_config.yaml
        cluster_compute: compute_tpl_gce_gpu_worker.yaml

########################
# Runtime env tests
########################
- name: runtime_env_rte_many_tasks_actors
  group: Runtime env tests
  working_dir: runtime_env_tests

  frequency: nightly
  team: serve

  cluster:
    cluster_env: app_config.yaml
    cluster_compute: rte_small.yaml

  run:
    timeout: 600
    script: python workloads/rte_many_tasks_actors.py
    wait_for_nodes:
      num_nodes: 4


  alert: default

  variations:
    - __suffix__: aws
    - __suffix__: gce
      env: gce
      frequency: manual
      cluster:
        cluster_env: app_config.yaml
        cluster_compute: rte_gce_small.yaml

- name: runtime_env_wheel_urls
  group: Runtime env tests
  working_dir: runtime_env_tests

  frequency: nightly
  team: serve

  cluster:
    cluster_env: app_config.yaml
    cluster_compute: rte_minimal.yaml

  run:
    timeout: 9000
    script: python workloads/wheel_urls.py
    wait_for_nodes:
      num_nodes: 1


  alert: default

  variations:
    - __suffix__: aws
    - __suffix__: gce
      env: gce
      frequency: manual
      cluster:
        cluster_env: app_config.yaml
        cluster_compute: rte_gce_minimal.yaml

# It seems like the consensus is that this should be tested in CI, and not in a nightly test.

# - name: runtime_env_rte_ray_client
#   group: Runtime env tests
#   working_dir: runtime_env_tests

#   frequency: nightly
#   team: serve

#   cluster:
#     cluster_env: app_config.yaml
#     cluster_compute: rte_minimal.yaml

#   run:
#     timeout: 600
#     script: python workloads/rte_ray_client.py
#     wait_for_nodes:
#       num_nodes: 1

#     type: anyscale_job

#   alert: default


########################
# Serve tests
########################

- name: serve_single_deployment_1k_noop_replica
  group: Serve tests
  working_dir: serve_tests

  frequency: nightly
  team: serve

  cluster:
    cluster_env: app_config.yaml
    cluster_compute: compute_tpl_32_cpu.yaml

  run:
    timeout: 7200
    long_running: false
    script: python workloads/single_deployment_1k_noop_replica.py

  alert: default

- name: serve_multi_deployment_1k_noop_replica
  group: Serve tests
  working_dir: serve_tests

  frequency: nightly
  team: serve

  cluster:
    cluster_env: app_config.yaml
    cluster_compute: compute_tpl_32_cpu.yaml

  run:
    timeout: 7200
    long_running: false
    script: python workloads/multi_deployment_1k_noop_replica.py

  alert: default

- name: serve_autoscaling_single_deployment
  group: Serve tests
  working_dir: serve_tests

  frequency: nightly
  team: serve

  cluster:
    cluster_env: app_config.yaml
    cluster_compute: compute_tpl_8_cpu_autoscaling.yaml

  run:
    timeout: 7200
    long_running: false
    script: python workloads/autoscaling_single_deployment.py

  alert: default

- name: serve_autoscaling_multi_deployment
  group: Serve tests
  working_dir: serve_tests

  frequency: nightly
  team: serve

  cluster:
    cluster_env: app_config.yaml
    cluster_compute: compute_tpl_32_cpu_autoscaling.yaml

  run:
    timeout: 7200
    long_running: false
    script: python workloads/autoscaling_multi_deployment.py

  alert: default

- name: serve_serve_micro_benchmark
  group: Serve tests
  working_dir: serve_tests

  frequency: nightly
  team: serve

  cluster:
    cluster_env: app_config.yaml
    cluster_compute: compute_tpl_single_node.yaml

  run:
    timeout: 7200
    long_running: false
    script: python workloads/serve_micro_benchmark.py

  alert: default

# - name: serve_serve_micro_benchmark_k8s
#   group: Serve tests
#   working_dir: serve_tests

#   # TODO(architkulkarni) Reenable after K8s migration.  Currently failing
#   frequency: manual
#   team: serve

#   cluster:
#     cluster_env: app_config.yaml
#     cluster_compute: compute_tpl_single_node_k8s.yaml

#   run:
#     timeout: 7200
#     long_running: false
#     script: python workloads/serve_micro_benchmark.py

#   alert: default


- name: deployment_graph_long_chain
  group: Serve tests
  working_dir: serve_tests

  frequency: nightly
  team: serve

  cluster:
    cluster_env: app_config.yaml
    cluster_compute: compute_tpl_single_node_32_cpu.yaml

  run:
    timeout: 3600
    long_running: false
    script: python workloads/deployment_graph_long_chain.py --chain-length=10 --num-clients=4 --local-test=False

  alert: default
  stable: False

- name: deployment_graph_wide_ensemble
  group: Serve tests
  working_dir: serve_tests

  frequency: nightly
  team: serve

  cluster:
    cluster_env: app_config.yaml
    cluster_compute: compute_tpl_single_node_32_cpu.yaml

  run:
    timeout: 3600
    long_running: false
    script: python workloads/deployment_graph_wide_ensemble.py --fanout-degree=10 --num-clients=4 --local-test=False

  alert: default
  stable: False

- name: serve_handle_long_chain
  group: Serve tests
  working_dir: serve_tests

  frequency: nightly
  team: serve

  cluster:
    cluster_env: app_config.yaml
    cluster_compute: compute_tpl_single_node_32_cpu.yaml

  run:
    timeout: 3600
    long_running: false
    script: python workloads/serve_handle_long_chain.py --chain-length=10 --num-clients=4 --local-test=False

  alert: default
  stable: False

- name: serve_handle_wide_ensemble
  group: Serve tests
  working_dir: serve_tests

  frequency: nightly
  team: serve

  cluster:
    cluster_env: app_config.yaml
    cluster_compute: compute_tpl_single_node_32_cpu.yaml

  run:
    timeout: 3600
    long_running: false
    script: python workloads/serve_handle_wide_ensemble.py --fanout-degree=10 --num-clients=4 --local-test=False

  alert: default
  stable: False


- name: serve_micro_protocol_grpc_benchmark
  group: Serve tests
  working_dir: serve_tests

  frequency: nightly
  team: serve

  cluster:
    cluster_env: app_config.yaml
    cluster_compute: compute_tpl_single_node.yaml

  run:
    timeout: 7200
    long_running: false
    script: python workloads/serve_protocol_benchmark.py --data-size=1048576

  alert: default

- name: serve_micro_protocol_http_benchmark
  group: Serve tests
  working_dir: serve_tests

  frequency: nightly
  team: serve

  cluster:
    cluster_env: app_config.yaml
    cluster_compute: compute_tpl_single_node.yaml

  run:
    timeout: 7200
    long_running: false
    script: python workloads/serve_protocol_benchmark.py --data-size=1048576 --http-test

  alert: default


- name: serve_resnet_benchmark
  group: Serve tests
  working_dir: serve_tests

  frequency: nightly
  team: serve

  cluster:
    cluster_env: gpu_app_config.yaml
    cluster_compute: compute_tpl_gpu_node.yaml

  run:
    timeout: 7200
    long_running: false
    script: python workloads/serve_resnet_benchmark.py --gpu-env

  alert: default

########################
# Train tests
########################

- name: train_horovod_multi_node_test
  group: Train tests
  working_dir: train_tests/horovod

  frequency: nightly
  team: ml

  cluster:
    cluster_env: app_config.yaml
    cluster_compute: compute_tpl.yaml

  run:
    timeout: 3000
    script: python train_horovod_multi_node_test.py

    wait_for_nodes:
      num_nodes: 2


  alert: default

########################
# Alpa tests
########################

- name: alpa_opt_2_7b_sanity_check
  group: Alpa tests
  working_dir: alpa_tests

  frequency: nightly
  team: ml

  cluster:
    cluster_env: app_config.yaml
    cluster_compute: 2_g4dn_12xlarge.yaml

  run:
    timeout: 3600
    script: bash run_train_opt_2_7b.sh

    wait_for_nodes:
      num_nodes: 2

  alert: default

- name: alpa_opt_30b_inference
  group: Alpa tests
  working_dir: alpa_tests

  frequency: nightly
  team: ml

  cluster:
    cluster_env: app_config.yaml
    cluster_compute: 1_p3_16xlarge.yaml

  run:
    timeout: 3600
    script: bash run_inference_opt_30b.sh

    wait_for_nodes:
      num_nodes: 1

  alert: default

########################
# RLlib tests
########################

- name: rllib_learning_tests_a2c_tf
  group: RLlib tests
  working_dir: rllib_tests

  frequency: nightly
  team: rllib

  cluster:
    cluster_env: app_config.yaml
    cluster_compute: 1gpu_16cpus.yaml

  run:
    timeout: 18000
    script: python learning_tests/run.py --yaml-sub-dir=a2c --framework=tf


  alert: default

- name: rllib_learning_tests_a2c_torch
  group: RLlib tests
  working_dir: rllib_tests

  frequency: nightly
  team: rllib

  cluster:
    cluster_env: app_config.yaml
    cluster_compute: 1gpu_16cpus.yaml

  run:
    timeout: 18000
    script: python learning_tests/run.py --yaml-sub-dir=a2c --framework=torch

  alert: default

- name: rllib_learning_tests_a3c_tf
  group: RLlib tests
  working_dir: rllib_tests

  frequency: nightly
  team: rllib

  cluster:
    cluster_env: app_config.yaml
    cluster_compute: 32cpus.yaml

  run:
    timeout: 18000
    script: python learning_tests/run.py --yaml-sub-dir=a3c --framework=tf


  alert: default

# TODO(sven, jungong, Kourosh): fix A3C on torch and tf2 and re-enable.
#- name: rllib_learning_tests_a3c_torch
#  group: RLlib tests
#  working_dir: rllib_tests

#  frequency: nightly
#  team: rllib
#  env: staging_v2

#  cluster:
#    cluster_env: app_config.yaml
#    cluster_compute: 32cpus.yaml

#  run:
#    timeout: 18000
#    script: python learning_tests/run.py --yaml-sub-dir=a3c --framework=torch
#    type: anyscale_job
#    file_manager: job

#  alert: default

- name: rllib_learning_tests_apex_tf
  group: RLlib tests
  working_dir: rllib_tests

  # Marking as unstable since it's currently expected to fail.
  stable: false

  frequency: nightly
  team: rllib

  cluster:
    cluster_env: app_config.yaml
    cluster_compute: 1gpu_24cpus.yaml

  run:
    timeout: 18000
    script: python learning_tests/run.py --yaml-sub-dir=apex --framework=tf


  alert: default

- name: rllib_learning_tests_apex_torch
  group: RLlib tests
  working_dir: rllib_tests

  frequency: nightly
  team: rllib

  cluster:
    cluster_env: app_config.yaml
    cluster_compute: 1gpu_24cpus.yaml

  run:
    timeout: 18000
    script: python learning_tests/run.py --yaml-sub-dir=apex --framework=torch

  alert: default

- name: rllib_learning_tests_appo_tf
  group: RLlib tests
  working_dir: rllib_tests

  frequency: nightly
  team: rllib

  cluster:
    cluster_env: app_config.yaml
    cluster_compute: 2gpus_32cpus.yaml

  run:
    timeout: 18000
    script: python learning_tests/run.py --yaml-sub-dir=appo --framework=tf

  alert: default

- name: rllib_learning_tests_appo_torch
  group: RLlib tests
  working_dir: rllib_tests

  # Marking as unstable since it's currently expected to fail.
  stable: false

  frequency: nightly
  team: rllib

  cluster:
    cluster_env: app_config.yaml
    cluster_compute: 2gpus_32cpus.yaml

  run:
    timeout: 18000
    script: python learning_tests/run.py --yaml-sub-dir=appo --framework=torch

  alert: default

- name: rllib_learning_tests_bc_tf
  group: RLlib tests
  working_dir: rllib_tests

  frequency: nightly
  team: rllib

  cluster:
    cluster_env: app_config.yaml
    cluster_compute: 1gpu_16cpus.yaml

  run:
    timeout: 18000
    script: python learning_tests/run.py --yaml-sub-dir=bc --framework=tf

  alert: default

- name: rllib_learning_tests_bc_torch
  group: RLlib tests
  working_dir: rllib_tests

  frequency: nightly
  team: rllib

  cluster:
    cluster_env: app_config.yaml
    cluster_compute: 1gpu_16cpus.yaml

  run:
    timeout: 18000
    script: python learning_tests/run.py --yaml-sub-dir=bc --framework=torch

  alert: default

- name: rllib_learning_tests_cql_tf
  group: RLlib tests
  working_dir: rllib_tests

  frequency: nightly
  team: rllib

  # Marking as unstable since it's currently expected to fail.
  stable: false

  cluster:
    cluster_env: app_config.yaml
    cluster_compute: 1gpu_16cpus.yaml

  run:
    timeout: 18000
    script: python learning_tests/run.py --yaml-sub-dir=cql --framework=tf

  alert: default

- name: rllib_learning_tests_cql_torch
  group: RLlib tests
  working_dir: rllib_tests

  # Marking as unstable since it's currently expected to fail.
  stable: false

  frequency: nightly
  team: rllib

  cluster:
    cluster_env: app_config.yaml
    cluster_compute: 1gpu_16cpus.yaml

  run:
    timeout: 18000
    script: python learning_tests/run.py --yaml-sub-dir=cql --framework=torch

  alert: default

- name: rllib_learning_tests_ddpg_tf
  group: RLlib tests
  working_dir: rllib_tests

  frequency: nightly
  team: rllib

  cluster:
    cluster_env: app_config.yaml
    cluster_compute: 1gpu_16cpus.yaml

  run:
    timeout: 18000
    script: python learning_tests/run.py --yaml-sub-dir=ddpg --framework=tf


  alert: default

- name: rllib_learning_tests_ddpg_torch
  group: RLlib tests
  working_dir: rllib_tests

  frequency: nightly
  team: rllib

  cluster:
    cluster_env: app_config.yaml
    cluster_compute: 1gpu_16cpus.yaml

  run:
    timeout: 18000
    script: python learning_tests/run.py --yaml-sub-dir=ddpg --framework=torch


  alert: default

- name: rllib_learning_tests_dqn_tf
  group: RLlib tests
  working_dir: rllib_tests

  frequency: nightly
  team: rllib

  cluster:
    cluster_env: app_config.yaml
    cluster_compute: 1gpu_16cpus.yaml

  run:
    timeout: 18000
    script: python learning_tests/run.py --yaml-sub-dir=dqn --framework=tf


  alert: default

- name: rllib_learning_tests_dqn_torch
  group: RLlib tests
  working_dir: rllib_tests

  # Marking as unstable since it's currently expected to fail.
  stable: false

  frequency: nightly
  team: rllib

  cluster:
    cluster_env: app_config.yaml
    cluster_compute: 1gpu_16cpus.yaml

  run:
    timeout: 18000
    script: python learning_tests/run.py --yaml-sub-dir=dqn --framework=torch


  alert: default

- name: rllib_learning_tests_es_tf
  group: RLlib tests
  working_dir: rllib_tests

  frequency: nightly
  team: rllib

  cluster:
    cluster_env: app_config.yaml
    cluster_compute: 2gpus_64cpus.yaml

  run:
    timeout: 18000
    script: python learning_tests/run.py --yaml-sub-dir=es --framework=tf


  alert: default

- name: rllib_learning_tests_es_torch
  group: RLlib tests
  working_dir: rllib_tests

  frequency: nightly
  team: rllib

  cluster:
    cluster_env: app_config.yaml
    cluster_compute: 2gpus_64cpus.yaml

  run:
    timeout: 18000
    script: python learning_tests/run.py --yaml-sub-dir=es --framework=torch


  alert: default

- name: rllib_learning_tests_impala_tf
  group: RLlib tests
  working_dir: rllib_tests

  frequency: nightly
  team: rllib

  cluster:
    cluster_env: app_config.yaml
    cluster_compute: 1gpu_16cpus.yaml

  run:
    timeout: 18000
    script: python learning_tests/run.py --yaml-sub-dir=impala --framework=tf


  alert: default

- name: rllib_learning_tests_impala_torch
  group: RLlib tests
  working_dir: rllib_tests

  frequency: nightly
  team: rllib

  cluster:
    cluster_env: app_config.yaml
    cluster_compute: 1gpu_16cpus.yaml

  run:
    timeout: 18000
    script: python learning_tests/run.py --yaml-sub-dir=impala --framework=torch


  alert: default

- name: rllib_learning_tests_marwil_tf
  group: RLlib tests
  working_dir: rllib_tests

  # Marking as unstable since it's currently expected to fail.
  stable: false

  frequency: nightly
  team: rllib

  cluster:
    cluster_env: app_config.yaml
    cluster_compute: 1gpu_16cpus.yaml

  run:
    timeout: 18000
    script: python learning_tests/run.py --yaml-sub-dir=marwil --framework=tf


  alert: default

- name: rllib_learning_tests_marwil_torch
  group: RLlib tests
  working_dir: rllib_tests

  # Marking as unstable since it's currently expected to fail.
  stable: false

  frequency: nightly
  team: rllib

  cluster:
    cluster_env: app_config.yaml
    cluster_compute: 1gpu_16cpus.yaml

  run:
    timeout: 18000
    script: python learning_tests/run.py --yaml-sub-dir=marwil --framework=torch


  alert: default

- name: rllib_learning_tests_ppo_tf
  group: RLlib tests
  working_dir: rllib_tests

  frequency: nightly
  team: rllib

  cluster:
    cluster_env: app_config.yaml
    cluster_compute: 2gpus_32cpus.yaml

  run:
    timeout: 18000
    script: python learning_tests/run.py --yaml-sub-dir=ppo/tf --framework=tf


  alert: default

- name: rllib_learning_tests_ppo_torch
  group: RLlib tests
  working_dir: rllib_tests

  # Marking as unstable since it's currently expected to fail.
  stable: false

  frequency: nightly
  team: rllib

  cluster:
    cluster_env: app_config.yaml
    cluster_compute: 2gpus_32cpus.yaml

  run:
    timeout: 18000
    script: python learning_tests/run.py --yaml-sub-dir=ppo/torch --framework=torch


  alert: default

- name: rllib_learning_tests_sac_tf
  group: RLlib tests
  working_dir: rllib_tests

  frequency: nightly
  team: rllib

  cluster:
    cluster_env: app_config.yaml
    cluster_compute: 1gpu_16cpus.yaml

  run:
    timeout: 18000
    script: python learning_tests/run.py --yaml-sub-dir=sac --framework=tf


  alert: default

- name: rllib_learning_tests_sac_torch
  group: RLlib tests
  working_dir: rllib_tests

  frequency: nightly
  team: rllib

  cluster:
    cluster_env: app_config.yaml
    cluster_compute: 1gpu_16cpus.yaml

  run:
    timeout: 18000
    script: python learning_tests/run.py --yaml-sub-dir=sac --framework=torch

  alert: default

- name: rllib_learning_tests_slateq_tf
  group: RLlib tests
  working_dir: rllib_tests

  frequency: nightly
  team: rllib

  cluster:
    cluster_env: app_config.yaml
    cluster_compute: 1gpu_16cpus.yaml

  run:
    timeout: 18000
    script: python learning_tests/run.py --yaml-sub-dir=slateq --framework=tf


  alert: default

- name: rllib_learning_tests_slateq_torch
  group: RLlib tests
  working_dir: rllib_tests

  # Marking as unstable since it's currently expected to fail.
  stable: false

  frequency: nightly
  team: rllib

  cluster:
    cluster_env: app_config.yaml
    cluster_compute: 1gpu_16cpus.yaml

  run:
    timeout: 18000
    script: python learning_tests/run.py --yaml-sub-dir=slateq --framework=torch


  alert: default

- name: rllib_learning_tests_td3_tf
  group: RLlib tests
  working_dir: rllib_tests

  frequency: nightly
  team: rllib

  cluster:
    cluster_env: app_config.yaml
    cluster_compute: 1gpu_16cpus.yaml

  run:
    timeout: 18000
    script: python learning_tests/run.py --yaml-sub-dir=td3 --framework=tf


  alert: default

- name: rllib_learning_tests_td3_torch
  group: RLlib tests
  working_dir: rllib_tests

  frequency: nightly
  team: rllib

  cluster:
    cluster_env: app_config.yaml
    cluster_compute: 1gpu_16cpus.yaml

  run:
    timeout: 18000
    script: python learning_tests/run.py --yaml-sub-dir=td3 --framework=torch


  alert: default

- name: rllib_multi_gpu_learning_tests
  group: RLlib tests
  working_dir: rllib_tests

  frequency: nightly
  team: rllib

  cluster:
    cluster_env: app_config.yaml
    cluster_compute: 8gpus_96cpus.yaml

  run:
    timeout: 7200
    script: python multi_gpu_learning_tests/run.py

  alert: default

- name: rllib_multi_gpu_with_lstm_learning_tests
  group: RLlib tests
  working_dir: rllib_tests

  frequency: nightly
  team: rllib

  cluster:
    cluster_env: app_config.yaml
    cluster_compute: 8gpus_96cpus.yaml

  run:
    timeout: 7200
    script: python multi_gpu_with_lstm_learning_tests/run.py


  alert: default

- name: rllib_multi_gpu_with_attention_learning_tests
  group: RLlib tests
  working_dir: rllib_tests

  frequency: nightly
  team: rllib

  cluster:
    cluster_env: app_config.yaml
    cluster_compute: 8gpus_96cpus.yaml

  run:
    timeout: 7200
    script: python multi_gpu_with_attention_learning_tests/run.py


  alert: default

- name: rllib_stress_tests
  group: RLlib tests
  working_dir: rllib_tests

  frequency: weekly
  team: rllib

  cluster:
    cluster_env: app_config.yaml
    cluster_compute: 4gpus_544_cpus.yaml

  run:
    timeout: 5400
    script: python stress_tests/run_stress_tests.py

    wait_for_nodes:
      num_nodes: 6



  smoke_test:
    frequency: nightly

    run:
      timeout: 2000

  alert: default

  variations:
    - __suffix__: aws
    - __suffix__: gce
      env: gce
      frequency: manual
      smoke_test:
        frequency: manual
        run:
          timeout: 2000
      cluster:
        cluster_env: app_config.yaml
        cluster_compute: 4gpus_544_cpus_gce.yaml 

########################
# Core Nightly Tests
########################

- name: shuffle_100gb
  group: core-multi-test
  working_dir: nightly_tests

  frequency: nightly
  team: core
  cluster:
    cluster_env: shuffle/shuffle_app_config.yaml
    cluster_compute: shuffle/shuffle_compute_multi.yaml

  run:
    timeout: 3000
    script: python shuffle/shuffle_test.py --num-partitions=200 --partition-size=500e6
    wait_for_nodes:
      num_nodes: 4

  variations:
    - __suffix__: aws
    - __suffix__: gce
      env: gce
      frequency: manual
      cluster:
        cluster_env: shuffle/shuffle_app_config.yaml
        cluster_compute: shuffle/shuffle_compute_multi_gce.yaml


- name: stress_test_placement_group
  group: core-multi-test
  working_dir: nightly_tests

  frequency: nightly
  team: core
  cluster:
    cluster_env: stress_tests/stress_tests_app_config.yaml
    cluster_compute: stress_tests/placement_group_tests_compute.yaml

  run:
    timeout: 7200
    script: python stress_tests/test_placement_group.py

  variations:
    - __suffix__: aws
    - __suffix__: gce
      env: gce
      frequency: manual
      cluster:
        cluster_env: stress_tests/stress_tests_app_config.yaml
        cluster_compute: stress_tests/placement_group_tests_compute_gce.yaml

- name: decision_tree_autoscaling_20_runs
  group: core-multi-test
  working_dir: nightly_tests

  frequency: nightly
  team: core
  cluster:
    cluster_env: decision_tree/decision_tree_app_config.yaml
    cluster_compute: decision_tree/autoscaling_compute.yaml

  run:
    timeout: 9600
    script: python decision_tree/cart_with_tree.py --concurrency=20

  variations:
    - __suffix__: aws
    - __suffix__: gce
      env: gce
      frequency: manual
      cluster:
        cluster_env: decision_tree/decision_tree_app_config.yaml
        cluster_compute: decision_tree/autoscaling_compute_gce.yaml

- name: autoscaling_shuffle_1tb_1000_partitions
  group: core-multi-test
  working_dir: nightly_tests

  frequency: nightly
  team: core
  cluster:
    cluster_env: shuffle/shuffle_app_config.yaml
    cluster_compute: shuffle/shuffle_compute_autoscaling.yaml

  run:
    timeout: 4000
    script: python shuffle/shuffle_test.py --num-partitions=1000 --partition-size=1e9
      --no-streaming

  variations:
    - __suffix__: aws
    - __suffix__: gce
      env: gce
      frequency: manual
      cluster:
        cluster_env: shuffle/shuffle_app_config.yaml
        cluster_compute: shuffle/shuffle_compute_autoscaling_gce.yaml


- name: microbenchmark
  group: core-daily-test
  team: core
  frequency: nightly
  working_dir: microbenchmark

  python: "3.7"

  cluster:
    cluster_env: app_config.yaml
    cluster_compute: tpl_64.yaml

  run:
    timeout: 1800
    script: OMP_NUM_THREADS=64 RAY_ADDRESS=local python run_microbenchmark.py

  variations:
    - __suffix__: aws
    - __suffix__: gce
      env: gce
      frequency: manual
      cluster:
        cluster_env: app_config.yaml
        cluster_compute: tpl_64_gce.yaml


- name: microbenchmark_staging
  group: core-daily-test
  team: core
  frequency: nightly
  working_dir: microbenchmark

  python: "3.7"

  cluster:
    cluster_env: app_config.yaml
    cluster_compute: tpl_64.yaml

  run:
    timeout: 1800
    script: OMP_NUM_THREADS=64 RAY_ADDRESS=local python run_microbenchmark.py


- name: microbenchmark_38
  group: core-daily-test
  team: core
  frequency: nightly
  working_dir: microbenchmark

  python: "3.8"

  cluster:
    cluster_env: app_config.yaml
    cluster_compute: tpl_64.yaml

  run:
    timeout: 1800
    script: OMP_NUM_THREADS=64 RAY_ADDRESS=local python run_microbenchmark.py

- name: benchmark_worker_startup
  group: core-daily-test
  team: core
  frequency: nightly
  working_dir: benchmark-worker-startup
  stable: false

  python: "3.9"

  cluster:
    cluster_env: app_config_gpu.yaml
    cluster_compute: only_head_node_1gpu_64cpu.yaml

  run:
    timeout: 7200
    script: python benchmark_worker_startup.py
        --num_cpus_in_cluster 64
        --num_gpus_in_cluster 64
        --num_tasks_or_actors_per_run 64
        --num_measurements_per_configuration 5

- name: dask_on_ray_100gb_sort
  group: core-daily-test
  working_dir: nightly_tests

  frequency: nightly
  team: core
  cluster:
    cluster_env: dask_on_ray/dask_on_ray_app_config.yaml
    cluster_compute: dask_on_ray/dask_on_ray_sort_compute_template.yaml

  run:
    timeout: 7200
    script: python dask_on_ray/dask_on_ray_sort.py --nbytes 100_000_000_000 --npartitions
      200 --num-nodes 1 --ray --data-dir /tmp/ray --file-path /tmp/ray


- name: dask_on_ray_large_scale_test_spilling
  group: core-daily-test
  working_dir: nightly_tests

  frequency: nightly
  team: core
  cluster:
    cluster_env: dask_on_ray/large_scale_dask_on_ray_app_config.yaml
    cluster_compute: dask_on_ray/dask_on_ray_stress_compute.yaml

  run:
    timeout: 7200
    script: python dask_on_ray/large_scale_test.py --num_workers 150 --worker_obj_store_size_in_gb
      70 --error_rate 0  --data_save_path /tmp/ray

    wait_for_nodes:
      num_nodes: 21


  smoke_test:
    frequency: nightly
    cluster:
      app_config: dask_on_ray/large_scale_dask_on_ray_app_config.yaml
      cluster_compute: dask_on_ray/large_scale_dask_on_ray_compute_template.yaml

    run:
      timeout: 7200
      script: python dask_on_ray/large_scale_test.py --num_workers 32 --worker_obj_store_size_in_gb
        70 --error_rate 0  --data_save_path /tmp/ray

      wait_for_nodes:
        num_nodes: 5

- name: stress_test_state_api_scale
  group: core-daily-test
  working_dir: nightly_tests

  frequency: nightly
  team: core
  cluster:
    cluster_env: stress_tests/state_api_app_config.yaml
    cluster_compute: stress_tests/stress_tests_compute_large.yaml

  run:
    timeout: 3600
    script: python stress_tests/test_state_api_scale.py
    wait_for_nodes:
      num_nodes: 7

  smoke_test:
    frequency: nightly
    cluster:
      app_config: stress_tests/state_api_app_config.yaml
      cluster_compute: stress_tests/smoke_test_compute.yaml

    run:
      timeout: 3600
      wait_for_nodes:
        num_nodes: 5
      script: python stress_tests/test_state_api_scale.py --smoke-test


- name: shuffle_20gb_with_state_api
  group: core-daily-test
  working_dir: nightly_tests

  frequency: nightly
  team: core
  cluster:
    cluster_env: shuffle/shuffle_with_state_api_app_config.yaml
    cluster_compute: shuffle/shuffle_compute_single.yaml

  run:
    timeout: 1000
    script: python stress_tests/test_state_api_with_other_tests.py
      nightly_tests/shuffle/shuffle_test.py --test-args="--num-partitions=100 --partition-size=200e6"


- name: stress_test_many_tasks
  group: core-daily-test
  working_dir: nightly_tests

  frequency: nightly
  team: core
  cluster:
    cluster_env: stress_tests/stress_tests_app_config.yaml
    cluster_compute: stress_tests/stress_tests_compute.yaml

  run:
    timeout: 14400
    wait_for_nodes:
      num_nodes: 101

    script: python stress_tests/test_many_tasks.py

  smoke_test:
    frequency: nightly
    cluster:
      app_config: stress_tests/stress_tests_app_config.yaml
      cluster_compute: stress_tests/smoke_test_compute.yaml

    run:
      timeout: 3600
      wait_for_nodes:
        num_nodes: 5
      script: python stress_tests/test_many_tasks.py --num-nodes=4 --smoke-test

- name: stress_test_dead_actors
  group: core-daily-test
  working_dir: nightly_tests

  frequency: nightly
  team: core
  cluster:
    cluster_env: stress_tests/stress_tests_app_config.yaml
    cluster_compute: stress_tests/stress_tests_compute.yaml

  run:
    timeout: 7200
    wait_for_nodes:
      num_nodes: 101

    script: python stress_tests/test_dead_actors.py

  smoke_test:
    frequency: nightly
    cluster:
      app_config: stress_tests/stress_tests_app_config.yaml
      cluster_compute: stress_tests/smoke_test_compute.yaml

    run:
      timeout: 3600
      wait_for_nodes:
        num_nodes: 5
      script: python stress_tests/test_dead_actors.py --num-nodes=4 --num-parents=3
        --num-children=3

# The full test is not stable, so run the smoke test only.
# See https://github.com/ray-project/ray/issues/23244.
- name: threaded_actors_stress_test
  group: core-daily-test
  working_dir: nightly_tests

  frequency: nightly
  team: core
  cluster:
    cluster_env: stress_tests/stress_tests_app_config.yaml
    cluster_compute: stress_tests/smoke_test_compute.yaml

  run:
    timeout: 3600
    script: python stress_tests/test_threaded_actors.py --test-runtime 1800 --kill-interval_s
      30

    wait_for_nodes:
      num_nodes: 5

# - name: threaded_actors_stress_test
#   group: core-daily-test
#   working_dir: nightly_tests
#
#   frequency: nightly
#   team: core
#   cluster:
#     cluster_env: stress_tests/stress_tests_app_config.yaml
#     cluster_compute: stress_tests/stress_test_threaded_actor_compute.yaml
#
#   run:
#     timeout: 7200
#     script: python stress_tests/test_threaded_actors.py --test-runtime 3600 --kill-interval_s
#       60
#
#     wait_for_nodes:
#       num_nodes: 201
#       timeout: 600
#
#   smoke_test:
#     frequency: nightly
#     cluster:
#       app_config: stress_tests/stress_tests_app_config.yaml
#       cluster_compute: stress_tests/smoke_test_compute.yaml
#
#     run:
#       timeout: 3600
#       script: python stress_tests/test_threaded_actors.py --test-runtime 1800 --kill-interval_s
#         30
#
#       wait_for_nodes:
#         num_nodes: 5
#         timeout: 600

- name: single_node_oom
  group: core-daily-test
  working_dir: nightly_tests

  frequency: nightly
  team: core
  cluster:
    cluster_env: stress_tests/stress_tests_single_node_oom_app_config.yaml
    cluster_compute: stress_tests/stress_tests_single_node_oom_compute.yaml

  run:
    timeout: 500
    script: python stress_tests/test_parallel_tasks_memory_pressure.py --num-tasks 20


- name: tune_air_oom
  group: core-daily-test
  working_dir: air_tests
  stable: false

  frequency: nightly
  team: core
  cluster:
    cluster_env: oom/stress_tests_tune_air_oom_app_config.yaml
    cluster_compute: oom/stress_tests_tune_air_oom_compute.yaml

  run:
    timeout: 3600
    script: bash oom/tune_air_oom.sh


- name: dask_on_ray_1tb_sort
  group: core-daily-test
  working_dir: nightly_tests

  frequency: nightly-3x
  team: core
  cluster:
    cluster_env: dask_on_ray/dask_on_ray_app_config.yaml
    cluster_compute: dask_on_ray/1tb_sort_compute.yaml

  run:
    timeout: 7200
    script: python dask_on_ray/dask_on_ray_sort.py --nbytes 1_000_000_000_000 --npartitions
      1000 --num-nodes 31 --ray --data-dir /tmp/ray --s3-bucket core-nightly-test

    wait_for_nodes:
      num_nodes: 32


- name: many_nodes_actor_test_on_v2
  group: core-daily-test
  working_dir: benchmarks

  frequency: nightly-3x
  team: core
  cluster:
    cluster_env: distributed/many_nodes_tests/app_config.yaml
    cluster_compute: distributed/many_nodes_tests/compute_config.yaml

  run:
    timeout: 3600
    # 2cpus per node x 1000 nodes / 0.2 cpus per actor = 10k
    # 2cpus per node x 2000 nodes / 0.2 cpus per actor = 20k
    script: python distributed/many_nodes_tests/actor_test.py --no-wait --cpus-per-actor=0.2 --total-actors 10000 20000
    wait_for_nodes:
      num_nodes: 500

#- name: many_nodes_multi_master_test
#  group: core-daily-test
#  working_dir: nightly_tests
#
#  frequency: nightly-3x
#  team: core
#  cluster:
#    cluster_env: many_nodes_tests/app_config.yaml
#    cluster_compute: many_nodes_tests/compute_config.yaml
#
#  run:
#    timeout: 7200
#    script: python many_nodes_tests/multi_master_test.py
#    wait_for_nodes:
#      num_nodes: 251
#
#    type: anyscale_job
#    file_manager: sdk

- name: pg_autoscaling_regression_test
  group: core-daily-test
  working_dir: nightly_tests

  frequency: nightly
  team: core
  cluster:
    cluster_env: placement_group_tests/app_config.yaml
    cluster_compute: placement_group_tests/compute.yaml

  run:
    timeout: 1200
    script: python placement_group_tests/pg_run.py

- name: placement_group_performance_test
  group: core-daily-test
  working_dir: nightly_tests

  frequency: nightly
  team: core
  cluster:
    cluster_env: placement_group_tests/app_config.yaml
    cluster_compute: placement_group_tests/pg_perf_test_compute.yaml

  run:
    timeout: 1200
    script: python placement_group_tests/placement_group_performance_test.py
    wait_for_nodes:
      num_nodes: 5



#########################
# Core Scalability Tests
#########################

- name: single_node
  group: core-scalability-test
  working_dir: benchmarks

  frequency: nightly
  team: core
  cluster:
    cluster_env: app_config.yaml
    cluster_compute: single_node.yaml

  run:
    timeout: 12000
    prepare: sleep 0
    script: python single_node/test_single_node.py

- name: object_store
  group: core-scalability-test
  working_dir: benchmarks

  frequency: nightly
  team: core
  cluster:
    cluster_env: app_config.yaml
    cluster_compute: object_store.yaml

  run:
    timeout: 3600
    script: python object_store/test_object_store.py
    wait_for_nodes:
      num_nodes: 50


- name: many_actors
  group: core-scalability-test
  working_dir: benchmarks

  frequency: nightly-3x
  team: core
  cluster:
    cluster_env: app_config.yaml
    cluster_compute: distributed.yaml

  env: staging_v1

  run:
    timeout: 3600
    script: python distributed/test_many_actors.py
    wait_for_nodes:
      num_nodes: 65
    type: sdk_command


- name: many_actors_smoke_test
  group: core-scalability-test
  working_dir: benchmarks

  frequency: nightly
  team: core
  cluster:
    cluster_env: app_config.yaml
    cluster_compute: distributed_smoke_test.yaml

  env: staging_v1

  run:
    timeout: 3600
    script: SMOKE_TEST=1 python distributed/test_many_actors.py
    wait_for_nodes:
      num_nodes: 2
    type: sdk_command


- name: many_tasks
  group: core-scalability-test
  working_dir: benchmarks

  frequency: nightly
  team: core
  cluster:
    cluster_env: app_config.yaml
    cluster_compute: distributed.yaml

  env: staging_v1

  run:
    timeout: 3600
    script: python distributed/test_many_tasks.py --num-tasks=10000
    wait_for_nodes:
      num_nodes: 65
    type: sdk_command


- name: many_pgs
  group: core-scalability-test
  working_dir: benchmarks

  frequency: nightly-3x
  team: core
  cluster:
    cluster_env: app_config.yaml
    cluster_compute: distributed.yaml

  run:
    timeout: 3600
    script: python distributed/test_many_pgs.py
    wait_for_nodes:
      num_nodes: 65


- name: many_pgs_smoke_test
  group: core-scalability-test
  working_dir: benchmarks

  frequency: nightly
  team: core
  cluster:
    cluster_env: app_config.yaml
    cluster_compute: distributed_smoke_test.yaml

  run:
    timeout: 3600
    script: SMOKE_TEST=1 python distributed/test_many_pgs.py
    wait_for_nodes:
      num_nodes: 2


- name: many_nodes
  group: core-scalability-test
  working_dir: benchmarks

  frequency: nightly-3x
  team: core
  cluster:
    cluster_env: app_config.yaml
    cluster_compute: many_nodes.yaml

  run:
    timeout: 3600
    script: python distributed/test_many_tasks.py --num-tasks=1000
    wait_for_nodes:
      num_nodes: 250


- name: scheduling_test_many_0s_tasks_many_nodes
  group: core-scalability-test
  working_dir: benchmarks

  frequency: nightly
  team: core
  cluster:
    cluster_env: app_config.yaml
    cluster_compute: scheduling.yaml

  run:
    timeout: 3600
    script: python distributed/test_scheduling.py --total-num-task=1984000 --num-cpu-per-task=1
      --task-duration-s=0 --total-num-actors=32 --num-actors-per-nodes=1

    wait_for_nodes:
      num_nodes: 32


# - name: scheduling_test_many_5s_tasks_single_node
#   group: core-scalability-test
#   working_dir: benchmarks

#   frequency: nightly
#   team: core
#   cluster:
#     cluster_env: app_config.yaml
#     cluster_compute: scheduling.yaml

#   run:
#     timeout: 3600
#     script: python distributed/test_scheduling.py --total-num-task=1984000 --num-cpu-per-task=1
#       --task-duration-s=5 --total-num-actors=1 --num-actors-per-nodes=1

#     wait_for_nodes:
#       num_nodes: 32
#       timeout: 600

#   stable: false

# - name: scheduling_test_many_5s_tasks_many_nodes
#   group: core-scalability-test
#   working_dir: benchmarks

#   frequency: nightly
#   team: core
#   cluster:
#     cluster_env: app_config.yaml
#     cluster_compute: scheduling.yaml

#   run:
#     timeout: 3600
#     script: python distributed/test_scheduling.py --total-num-task=1984000 --num-cpu-per-task=1
#       --task-duration-s=5 --total-num-actors=32 --num-actors-per-nodes=1

#     wait_for_nodes:
#       num_nodes: 32
#       timeout: 600

#   stable: false

###############
# Dataset tests
###############

- name: inference
  group: data-tests
  working_dir: nightly_tests/dataset

  frequency: nightly
  team: data
  cluster:
    cluster_env: app_config.yaml
    cluster_compute: inference.yaml

  run:
    timeout: 600
    script: python inference.py
    wait_for_nodes:
      num_nodes: 2

  variations:
    - __suffix__: aws
    - __suffix__: gce
      env: gce
      cluster:
        cluster_env: app_config.yaml
        cluster_compute: inference_gce.yaml

- name: shuffle_data_loader
  group: data-tests
  working_dir: nightly_tests/dataset

  frequency: nightly
  team: data
  cluster:
    cluster_env: shuffle_app_config.yaml
    cluster_compute: shuffle_compute.yaml

  run:
    timeout: 1800
    script: python dataset_shuffle_data_loader.py

  variations:
    - __suffix__: aws
    - __suffix__: gce
      env: gce
      cluster:
        cluster_env: shuffle_app_config.yaml
        cluster_compute: shuffle_compute_gce.yaml

- name: parquet_metadata_resolution
  group: data-tests
  working_dir: nightly_tests/dataset

  frequency: nightly
  team: data
  cluster:
    cluster_env: app_config.yaml
    cluster_compute: single_node_benchmark_compute.yaml

  run:
    # Expect the test to finish around 40 seconds.
    timeout: 100
    script: python parquet_metadata_resolution.py --num-files 915

  variations:
    - __suffix__: aws
    - __suffix__: gce
      env: gce
      cluster:
        cluster_env: app_config.yaml
        cluster_compute: single_node_benchmark_compute_gce.yaml

- name: dataset_random_access
  group: data-tests
  working_dir: nightly_tests/dataset
  stable: false

  frequency: nightly
  team: data
  cluster:
    cluster_env: pipelined_training_app.yaml
    cluster_compute: pipelined_training_compute.yaml

  run:
    timeout: 1200
    script: python dataset_random_access.py
    wait_for_nodes:
      num_nodes: 15

  variations:
    - __suffix__: aws
    - __suffix__: gce
      env: gce
      cluster:
        cluster_env: pipelined_training_app.yaml
        cluster_compute: pipelined_training_compute_gce.yaml

- name: pipelined_data_ingest_benchmark_1tb
  group: data-tests
  working_dir: nightly_tests/dataset

  frequency: nightly
  team: data
  cluster:
    cluster_env: app_config.yaml
    cluster_compute: data_ingest_benchmark_compute.yaml

  run:
    timeout: 300
    script: python data_ingest_benchmark.py --dataset-size-gb=1000 --num-workers=20 --streaming
    wait_for_nodes:
      num_nodes: 20

<<<<<<< HEAD
  variations:
    - __suffix__: aws
    - __suffix__: gce
      env: gce
      cluster:
        cluster_env: app_config.yaml
        cluster_compute: data_ingest_benchmark_compute_gce.yaml

=======
>>>>>>> 78282f64
- name: streaming_data_ingest_benchmark_1tb
  group: data-tests
  working_dir: nightly_tests/dataset

  frequency: nightly
  team: data
  cluster:
    cluster_env: app_config.yaml
    cluster_compute: data_ingest_benchmark_compute.yaml

  run:
    timeout: 300
    script: python data_ingest_benchmark.py --dataset-size-gb=1000 --num-workers=20 --new_streaming
    wait_for_nodes:
      num_nodes: 20

  variations:
    - __suffix__: aws
    - __suffix__: gce
      env: gce
<<<<<<< HEAD
=======
      frequency: manual
>>>>>>> 78282f64
      cluster:
        cluster_env: app_config.yaml
        cluster_compute: data_ingest_benchmark_compute_gce.yaml

- name: aggregate_benchmark
  group: data-tests
  working_dir: nightly_tests/dataset

  frequency: nightly
  team: data
  cluster:
    cluster_env: app_config.yaml
    cluster_compute: single_node_benchmark_compute.yaml

  run:
    timeout: 1800
    script: python aggregate_benchmark.py

  variations:
    - __suffix__: aws
    - __suffix__: gce
      env: gce
      cluster:
        cluster_env: app_config.yaml
        cluster_compute: single_node_benchmark_compute_gce.yaml

- name: read_parquet_benchmark_single_node
  group: data-tests
  working_dir: nightly_tests/dataset

  frequency: nightly
  team: data
  cluster:
    cluster_env: app_config.yaml
    cluster_compute: single_node_benchmark_compute.yaml

  run:
    # Expect the benchmark to finish in 400 seconds.
    timeout: 400
    script: python read_parquet_benchmark.py

  variations:
    - __suffix__: aws
    - __suffix__: gce
      env: gce
      cluster:
        cluster_env: app_config.yaml
        cluster_compute: single_node_benchmark_compute_gce.yaml

- name: read_images_benchmark_single_node
  group: data-tests
  working_dir: nightly_tests/dataset

  frequency: nightly
  team: data
  cluster:
    cluster_env: app_config.yaml
    cluster_compute: single_node_benchmark_compute.yaml

  run:
    timeout: 1800
    script: python read_images_benchmark.py

  variations:
    - __suffix__: aws
    - __suffix__: gce
      env: gce
      cluster:
        cluster_env: app_config.yaml
        cluster_compute: single_node_benchmark_compute_gce.yaml

- name: read_tfrecords_benchmark_single_node
  group: data-tests
  working_dir: nightly_tests/dataset

  frequency: nightly
  team: data
  cluster:
    cluster_env: read_tfrecords_benchmark_app.yaml
    cluster_compute: single_node_benchmark_compute.yaml

  run:
    # Expect the benchmark to finish around 22 minutes.
    timeout: 1800
    script: python read_tfrecords_benchmark.py

  variations:
    - __suffix__: aws
    - __suffix__: gce
      env: gce
      cluster:
        cluster_env: app_config.yaml
        cluster_compute: single_node_benchmark_compute_gce.yaml

- name: map_batches_benchmark_single_node
  group: data-tests
  working_dir: nightly_tests/dataset

  frequency: nightly
  team: data
  cluster:
    cluster_env: app_config.yaml
    cluster_compute: single_node_benchmark_compute.yaml

  run:
    # Expect the benchmark to finish around 30 minutes.
    timeout: 2400
    script: python map_batches_benchmark.py

  variations:
    - __suffix__: aws
    - __suffix__: gce
      env: gce
      cluster:
        cluster_env: app_config.yaml
        cluster_compute: single_node_benchmark_compute_gce.yaml

- name: iter_tensor_batches_benchmark_single_node
  group: data-tests
  working_dir: nightly_tests/dataset

  frequency: nightly
  team: data
  cluster:
    cluster_env: app_config.yaml
    cluster_compute: single_node_benchmark_compute.yaml

  run:
    # Expect the benchmark to finish around 30 minutes.
    timeout: 2400
    script: python iter_tensor_batches_benchmark.py

  variations:
    - __suffix__: aws
    - __suffix__: gce
      env: gce
      cluster:
        cluster_env: app_config.yaml
        cluster_compute: single_node_benchmark_compute_gce.yaml

- name: iter_tensor_batches_benchmark_multi_node
  group: data-tests
  working_dir: nightly_tests/dataset

  frequency: nightly
  team: data
  cluster:
    cluster_env: app_config.yaml
    cluster_compute: multi_node_benchmark_compute.yaml

  run:
    # Expect the benchmark to finish around 30 minutes.
    timeout: 2400
    script: python iter_tensor_batches_benchmark.py --data-size-gb=10

  variations:
    - __suffix__: aws
    - __suffix__: gce
      env: gce
      cluster:
        cluster_env: app_config.yaml
        cluster_compute: single_node_benchmark_compute_gce.yaml

- name: iter_batches_benchmark_single_node
  group: data-tests
  working_dir: nightly_tests/dataset

  frequency: nightly
  team: data
  cluster:
    cluster_env: app_config.yaml
    cluster_compute: single_node_benchmark_compute.yaml

  run:
    # Expect the benchmark to finish around 12 minutes.
    timeout: 1080
    script: python iter_batches_benchmark.py

  variations:
    - __suffix__: aws
    - __suffix__: gce
      env: gce
      cluster:
        cluster_env: app_config.yaml
        cluster_compute: single_node_benchmark_compute_gce.yaml

- name: pipelined_training_50_gb
  group: data-tests
  working_dir: nightly_tests/dataset

  frequency: nightly
  team: data
  cluster:
    cluster_env: pipelined_training_app.yaml
    cluster_compute: pipelined_training_compute.yaml

  run:
    timeout: 4800
    script: python pipelined_training.py --epochs 1
    wait_for_nodes:
      num_nodes: 15

  variations:
    - __suffix__: aws
    - __suffix__: gce
      env: gce
      cluster:
        cluster_env: pipelined_training_app.yaml
        cluster_compute: pipelined_training_compute_gce.yaml

- name: pipelined_ingestion_1500_gb
  group: data-tests
  working_dir: nightly_tests/dataset

  frequency: nightly
  team: data
  cluster:
    cluster_env: pipelined_ingestion_app.yaml
    cluster_compute: pipelined_ingestion_compute.yaml

  run:
    timeout: 9600
    script: python pipelined_training.py --epochs 2 --num-windows 5 --num-files 915
      --debug

    wait_for_nodes:
      num_nodes: 21

  variations:
    - __suffix__: aws
    - __suffix__: gce
      env: gce
      cluster:
        cluster_env: pipelined_training_app.yaml
        cluster_compute: pipelined_training_compute_gce.yaml

- name: dataset_shuffle_random_shuffle_1tb
  group: data-tests
  working_dir: nightly_tests

  frequency: nightly
  team: data
  cluster:
    cluster_env: shuffle/shuffle_app_config.yaml
    cluster_compute: shuffle/datasets_large_scale_compute_small_instances.yaml

  run:
    timeout: 7200
    script: python dataset/sort.py --num-partitions=1000 --partition-size=1e9 --shuffle
    wait_for_nodes:
      num_nodes: 20

  variations:
    - __suffix__: aws
    - __suffix__: gce
      env: gce
      cluster:
        cluster_env: shuffle/shuffle_app_config.yaml
        cluster_compute: shuffle/datasets_large_scale_compute_small_instances_gce.yaml

- name: dataset_shuffle_sort_1tb
  group: data-tests
  working_dir: nightly_tests

  frequency: nightly
  team: data
  cluster:
    cluster_env: shuffle/shuffle_app_config.yaml
    cluster_compute: shuffle/datasets_large_scale_compute_small_instances.yaml

  run:
    timeout: 7200
    script: python dataset/sort.py --num-partitions=1000 --partition-size=1e9
    wait_for_nodes:
      num_nodes: 20

  variations:
    - __suffix__: aws
    - __suffix__: gce
      env: gce
      cluster:
        cluster_env: shuffle/shuffle_app_config.yaml
        cluster_compute: shuffle/datasets_large_scale_compute_small_instances_gce.yaml

- name: dataset_shuffle_push_based_random_shuffle_1tb
  group: data-tests
  working_dir: nightly_tests

  frequency: nightly
  team: data
  cluster:
    cluster_env: shuffle/shuffle_app_config.yaml
    cluster_compute: shuffle/datasets_large_scale_compute_small_instances.yaml

  run:
    timeout: 7200
    script: RAY_DATASET_PUSH_BASED_SHUFFLE=1 python dataset/sort.py --num-partitions=1000 --partition-size=1e9 --shuffle
    wait_for_nodes:
      num_nodes: 20

  variations:
    - __suffix__: aws
    - __suffix__: gce
      env: gce
<<<<<<< HEAD
=======
      frequency: manual
>>>>>>> 78282f64
      cluster:
        cluster_env: shuffle/shuffle_app_config.yaml
        cluster_compute: shuffle/datasets_large_scale_compute_small_instances_gce.yaml

<<<<<<< HEAD
=======

>>>>>>> 78282f64
- name: dataset_shuffle_push_based_sort_1tb
  group: data-tests
  working_dir: nightly_tests

  frequency: nightly
  team: data
  cluster:
    cluster_env: shuffle/shuffle_app_config.yaml
    cluster_compute: shuffle/datasets_large_scale_compute_small_instances.yaml

  run:
    timeout: 7200
    script: RAY_DATASET_PUSH_BASED_SHUFFLE=1 python dataset/sort.py --num-partitions=1000 --partition-size=1e9
    wait_for_nodes:
      num_nodes: 20

  variations:
    - __suffix__: aws
    - __suffix__: gce
      env: gce
      cluster:
        cluster_env: shuffle/shuffle_app_config.yaml
        cluster_compute: shuffle/datasets_large_scale_compute_small_instances_gce.yaml

- name: dataset_shuffle_push_based_random_shuffle_100tb
  group: data-tests
  working_dir: nightly_tests

  frequency: weekly
  team: data
  cluster:
    cluster_env: shuffle/100tb_shuffle_app_config.yaml
    cluster_compute: shuffle/100tb_shuffle_compute.yaml

  run:
    timeout: 28800
    script: RAY_DATASET_PUSH_BASED_SHUFFLE=1 python dataset/sort.py --num-partitions=100000 --partition-size=1e9 --shuffle
    wait_for_nodes:
      num_nodes: 100

  variations:
    - __suffix__: aws
    - __suffix__: gce
      env: gce
      cluster:
        cluster_env: shuffle/100tb_shuffle_app_config.yaml
        cluster_compute: shuffle/100tb_shuffle_compute_gce.yaml

##################
# Core Chaos tests
##################

- name: chaos_many_tasks_no_object_store
  group: core-nightly-test
  working_dir: nightly_tests

  frequency: nightly
  team: core
  cluster:
    cluster_env: chaos_test/app_config.yaml
    cluster_compute: chaos_test/compute_template.yaml

  run:
    timeout: 3600
    wait_for_nodes:
      num_nodes: 10
    prepare: python setup_chaos.py --no-start
    script: python chaos_test/test_chaos_basic.py --workload=tasks


- name: chaos_many_actors
  group: core-nightly-test
  working_dir: nightly_tests

  frequency: nightly
  team: core
  cluster:
    cluster_env: chaos_test/app_config.yaml
    cluster_compute: chaos_test/compute_template.yaml

  run:
    timeout: 3600
    wait_for_nodes:
      num_nodes: 10
    prepare: python setup_chaos.py --no-start
    script: python chaos_test/test_chaos_basic.py --workload=actors


- name: chaos_dask_on_ray_large_scale_test_no_spilling
  group: data-tests
  working_dir: nightly_tests

  frequency: nightly
  team: data
  cluster:
    cluster_env: chaos_test/dask_on_ray_app_config_reconstruction.yaml
    cluster_compute: dask_on_ray/chaos_dask_on_ray_stress_compute.yaml

  run:
    timeout: 7200
    wait_for_nodes:
      num_nodes: 21
    prepare: python setup_chaos.py --node-kill-interval 100
    script: python dask_on_ray/large_scale_test.py --num_workers 20 --worker_obj_store_size_in_gb
      20 --error_rate 0  --data_save_path /tmp/ray


- name: chaos_dask_on_ray_large_scale_test_spilling
  group: data-tests
  working_dir: nightly_tests

  frequency: nightly
  team: data
  cluster:
    cluster_env: chaos_test/dask_on_ray_app_config_reconstruction.yaml
    cluster_compute: dask_on_ray/dask_on_ray_stress_compute.yaml

  run:
    timeout: 7200
    wait_for_nodes:
      num_nodes: 21
    prepare: python setup_chaos.py --node-kill-interval 100
    script: python dask_on_ray/large_scale_test.py --num_workers 150 --worker_obj_store_size_in_gb
      70 --error_rate 0  --data_save_path /tmp/ray


- name: chaos_pipelined_ingestion_1500_gb_15_windows
  group: data-tests
  working_dir: nightly_tests

  frequency: nightly
  team: data
  cluster:
    cluster_env: dataset/pipelined_ingestion_app.yaml
    cluster_compute: dataset/pipelined_ingestion_compute.yaml

  run:
    timeout: 7200
    wait_for_nodes:
      num_nodes: 21
    prepare: ' python setup_chaos.py --node-kill-interval 300'
    script: python dataset/pipelined_training.py --epochs 1 --num-windows 15  --num-files
      915 --debug


- name: chaos_dataset_shuffle_push_based_sort_1tb
  group: data-tests
  working_dir: nightly_tests

  stable: false

  frequency: nightly
  team: data
  cluster:
    cluster_env: shuffle/shuffle_app_config.yaml
    cluster_compute: shuffle/datasets_large_scale_compute_small_instances.yaml

  run:
    timeout: 7200
    prepare: ' python setup_chaos.py --node-kill-interval 1200 --max-nodes-to-kill 3'
    script: RAY_DATASET_PUSH_BASED_SHUFFLE=1 python dataset/sort.py --num-partitions=1000 --partition-size=1e9
    wait_for_nodes:
      num_nodes: 20

- name: chaos_dataset_shuffle_sort_1tb
  group: data-tests
  working_dir: nightly_tests

  frequency: nightly
  team: data
  cluster:
    cluster_env: shuffle/shuffle_app_config_oom_disabled.yaml
    cluster_compute: shuffle/datasets_large_scale_compute_small_instances.yaml

  run:
    timeout: 7200
    prepare: 'python setup_chaos.py --node-kill-interval 900 --max-nodes-to-kill 3'
    script: python dataset/sort.py --num-partitions=1000 --partition-size=1e9
    wait_for_nodes:
      num_nodes: 20

- name: chaos_dataset_shuffle_random_shuffle_1tb
  group: data-tests
  working_dir: nightly_tests

  stable: false

  frequency: nightly
  team: data
  cluster:
    # leave oom disabled as test is marked unstable at the moment.
    cluster_env: shuffle/shuffle_app_config_oom_disabled.yaml
    cluster_compute: shuffle/datasets_large_scale_compute_small_instances.yaml

  run:
    timeout: 7200
    prepare: ' python setup_chaos.py --node-kill-interval 600 --max-nodes-to-kill 2'
    script: python dataset/sort.py --num-partitions=1000 --partition-size=1e9 --shuffle
    wait_for_nodes:
      num_nodes: 20

- name: chaos_dataset_shuffle_push_based_random_shuffle_1tb
  group: data-tests
  working_dir: nightly_tests

  stable: false

  frequency: nightly
  team: data
  cluster:
    # leave oom disabled as test is marked unstable at the moment.
    cluster_env: shuffle/shuffle_app_config_oom_disabled.yaml
    cluster_compute: shuffle/datasets_large_scale_compute_small_instances.yaml

  run:
    timeout: 7200
    prepare: ' python setup_chaos.py --node-kill-interval 600 --max-nodes-to-kill 2'
    script: RAY_DATASET_PUSH_BASED_SHUFFLE=1 python dataset/sort.py --num-partitions=1000 --partition-size=1e9 --shuffle
    wait_for_nodes:
      num_nodes: 20

  variations:
    - __suffix__: aws
    - __suffix__: gce
      env: gce
      frequency: manual
      cluster:
        cluster_env: shuffle/shuffle_app_config_oom_disabled.yaml
        cluster_compute: shuffle/datasets_large_scale_compute_small_instances_gce.yaml

#####################
# Observability tests
#####################
- name: agent_stress_test
  group: core-observability-test
  working_dir: dashboard

  stable: true

  frequency: nightly
  team: core
  cluster:
    cluster_env: agent_stress_app_config.yaml
    cluster_compute: agent_stress_compute.yaml

  run:
    timeout: 14400
    script: python mem_check.py --working-dir .

- name: k8s_serve_ha_test
  group: k8s-test
  working_dir: k8s_tests

  stable: false
  # TODO: Migrate this test to Anyscale Jobs / staging_v2
  env: prod_v1

  frequency: nightly
  team: serve
  cluster:
    cluster_env: app_config.yaml
    cluster_compute: compute_tpl.yaml

  run:
    timeout: 28800 # 8h
    prepare: bash prepare.sh
    script: python run_gcs_ft_on_k8s.py
    type: sdk_command

- name: aws_cluster_launcher
  group: cluster-launcher-test
  working_dir: ../python/ray/autoscaler/aws/

  stable: true

  # TODO: Migrate this test to Anyscale Jobs / staging_v2
  env: prod_v1

  frequency: nightly
  team: core
  cluster:
    cluster_env: tests/aws_config.yaml
    cluster_compute: tests/aws_compute.yaml

  run:
    timeout: 1200
    script: cd tests && python aws_launch_and_verify_cluster.py aws_cluster.yaml
    type: sdk_command

- name: aws_cluster_launcher_minimal
  group: cluster-launcher-test
  working_dir: ../python/ray/autoscaler/aws/

  stable: true

  # TODO: Migrate this test to Anyscale Jobs / staging_v2
  env: prod_v1

  frequency: nightly
  team: core
  cluster:
    cluster_env: tests/aws_config.yaml
    cluster_compute: tests/aws_compute.yaml

  run:
    timeout: 1200
    script: cd tests && python aws_launch_and_verify_cluster.py ../example-minimal.yaml
    type: sdk_command<|MERGE_RESOLUTION|>--- conflicted
+++ resolved
@@ -1721,7 +1721,7 @@
     - __suffix__: gce
       env: gce
       frequency: manual
-      smoke_test: 
+      smoke_test:
         frequency: manual
         run:
           timeout: 3600
@@ -3344,7 +3344,7 @@
           timeout: 2000
       cluster:
         cluster_env: app_config.yaml
-        cluster_compute: 4gpus_544_cpus_gce.yaml 
+        cluster_compute: 4gpus_544_cpus_gce.yaml
 
 ########################
 # Core Nightly Tests
@@ -4085,6 +4085,7 @@
     - __suffix__: aws
     - __suffix__: gce
       env: gce
+      frequency: manual
       cluster:
         cluster_env: app_config.yaml
         cluster_compute: inference_gce.yaml
@@ -4107,6 +4108,7 @@
     - __suffix__: aws
     - __suffix__: gce
       env: gce
+      frequency: manual
       cluster:
         cluster_env: shuffle_app_config.yaml
         cluster_compute: shuffle_compute_gce.yaml
@@ -4130,6 +4132,7 @@
     - __suffix__: aws
     - __suffix__: gce
       env: gce
+      frequency: manual
       cluster:
         cluster_env: app_config.yaml
         cluster_compute: single_node_benchmark_compute_gce.yaml
@@ -4155,6 +4158,7 @@
     - __suffix__: aws
     - __suffix__: gce
       env: gce
+      frequency: manual
       cluster:
         cluster_env: pipelined_training_app.yaml
         cluster_compute: pipelined_training_compute_gce.yaml
@@ -4175,17 +4179,15 @@
     wait_for_nodes:
       num_nodes: 20
 
-<<<<<<< HEAD
-  variations:
-    - __suffix__: aws
-    - __suffix__: gce
-      env: gce
+  variations:
+    - __suffix__: aws
+    - __suffix__: gce
+      env: gce
+      frequency: manual
       cluster:
         cluster_env: app_config.yaml
         cluster_compute: data_ingest_benchmark_compute_gce.yaml
 
-=======
->>>>>>> 78282f64
 - name: streaming_data_ingest_benchmark_1tb
   group: data-tests
   working_dir: nightly_tests/dataset
@@ -4206,10 +4208,7 @@
     - __suffix__: aws
     - __suffix__: gce
       env: gce
-<<<<<<< HEAD
-=======
-      frequency: manual
->>>>>>> 78282f64
+      frequency: manual
       cluster:
         cluster_env: app_config.yaml
         cluster_compute: data_ingest_benchmark_compute_gce.yaml
@@ -4232,6 +4231,7 @@
     - __suffix__: aws
     - __suffix__: gce
       env: gce
+      frequency: manual
       cluster:
         cluster_env: app_config.yaml
         cluster_compute: single_node_benchmark_compute_gce.yaml
@@ -4255,6 +4255,7 @@
     - __suffix__: aws
     - __suffix__: gce
       env: gce
+      frequency: manual
       cluster:
         cluster_env: app_config.yaml
         cluster_compute: single_node_benchmark_compute_gce.yaml
@@ -4277,6 +4278,7 @@
     - __suffix__: aws
     - __suffix__: gce
       env: gce
+      frequency: manual
       cluster:
         cluster_env: app_config.yaml
         cluster_compute: single_node_benchmark_compute_gce.yaml
@@ -4300,6 +4302,7 @@
     - __suffix__: aws
     - __suffix__: gce
       env: gce
+      frequency: manual
       cluster:
         cluster_env: app_config.yaml
         cluster_compute: single_node_benchmark_compute_gce.yaml
@@ -4323,6 +4326,7 @@
     - __suffix__: aws
     - __suffix__: gce
       env: gce
+      frequency: manual
       cluster:
         cluster_env: app_config.yaml
         cluster_compute: single_node_benchmark_compute_gce.yaml
@@ -4346,6 +4350,7 @@
     - __suffix__: aws
     - __suffix__: gce
       env: gce
+      frequency: manual
       cluster:
         cluster_env: app_config.yaml
         cluster_compute: single_node_benchmark_compute_gce.yaml
@@ -4369,6 +4374,7 @@
     - __suffix__: aws
     - __suffix__: gce
       env: gce
+      frequency: manual
       cluster:
         cluster_env: app_config.yaml
         cluster_compute: single_node_benchmark_compute_gce.yaml
@@ -4392,6 +4398,7 @@
     - __suffix__: aws
     - __suffix__: gce
       env: gce
+      frequency: manual
       cluster:
         cluster_env: app_config.yaml
         cluster_compute: single_node_benchmark_compute_gce.yaml
@@ -4416,6 +4423,7 @@
     - __suffix__: aws
     - __suffix__: gce
       env: gce
+      frequency: manual
       cluster:
         cluster_env: pipelined_training_app.yaml
         cluster_compute: pipelined_training_compute_gce.yaml
@@ -4442,6 +4450,7 @@
     - __suffix__: aws
     - __suffix__: gce
       env: gce
+      frequency: manual
       cluster:
         cluster_env: pipelined_training_app.yaml
         cluster_compute: pipelined_training_compute_gce.yaml
@@ -4466,6 +4475,7 @@
     - __suffix__: aws
     - __suffix__: gce
       env: gce
+      frequency: manual
       cluster:
         cluster_env: shuffle/shuffle_app_config.yaml
         cluster_compute: shuffle/datasets_large_scale_compute_small_instances_gce.yaml
@@ -4490,6 +4500,7 @@
     - __suffix__: aws
     - __suffix__: gce
       env: gce
+      frequency: manual
       cluster:
         cluster_env: shuffle/shuffle_app_config.yaml
         cluster_compute: shuffle/datasets_large_scale_compute_small_instances_gce.yaml
@@ -4514,18 +4525,11 @@
     - __suffix__: aws
     - __suffix__: gce
       env: gce
-<<<<<<< HEAD
-=======
-      frequency: manual
->>>>>>> 78282f64
+      frequency: manual
       cluster:
         cluster_env: shuffle/shuffle_app_config.yaml
         cluster_compute: shuffle/datasets_large_scale_compute_small_instances_gce.yaml
 
-<<<<<<< HEAD
-=======
-
->>>>>>> 78282f64
 - name: dataset_shuffle_push_based_sort_1tb
   group: data-tests
   working_dir: nightly_tests
@@ -4546,6 +4550,7 @@
     - __suffix__: aws
     - __suffix__: gce
       env: gce
+      frequency: manual
       cluster:
         cluster_env: shuffle/shuffle_app_config.yaml
         cluster_compute: shuffle/datasets_large_scale_compute_small_instances_gce.yaml
@@ -4570,6 +4575,7 @@
     - __suffix__: aws
     - __suffix__: gce
       env: gce
+      frequency: manual
       cluster:
         cluster_env: shuffle/100tb_shuffle_app_config.yaml
         cluster_compute: shuffle/100tb_shuffle_compute_gce.yaml
