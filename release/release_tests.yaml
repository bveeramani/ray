# Global release test configuration file.
# All your release test configuration should go here. Adding release tests here
# will automatically enable them in the Buildkite release testing schedules
# (except they have frequency: manual).
# Here is an example configuration for reference:
#- name: example_test
#  # Tests with the same group will be grouped in the Buildkite UI
#  group: Example group
#  # Provide the working directory which will be uploaded to the cluster
#  working_dir: example_dir
#
#  # How often to run the tests.
#  # One of [manual, any, multi, nightly, weekly].
#  frequency: weekly
#  # Owning team. This field will be persisted to the database
#  team: ml
#
#  # Python version. This optional field determines which Python version to run tests
#  # on. This must be a string!
#  python: "3.7"
#
#  # Optional location of a bash setup script to run on the driver
#  # when setting up the local environment. Relative to working_dir
#  driver_setup: setup_driver.sh
#
#  # Cluster information
#  cluster:
#    # Location of cluster env, relative to working_dir
#    cluster_env: cluster_env.yaml
#    # Location of cluster compute, relative to working_dir
#    cluster_compute: cluster_compute.yaml
#    # Autosuspend parameter passed to the cluster.
#    # The cluster will automatically terminate if inactive for this
#    # many minutes. Defaults to 10 if not set.
#    autosuspend_mins: 10
#    # Optional cloud_id to use instead of the default cloud
#    cloud_id: cld_12345678
#    # Alternatively, you can specify a cloud name
#    cloud_name: anyscale_default_cloud
#
#  # Run configuration for the test
#  run:
#    # Type of test. Can be [anyscale_job, sdk_command].
#    # Uses either Ray jobs, anyscale jobs or anyscale SDK commands
#    # run the actual release test.
#    type: anyscale_job
#
#    # File manager to use to transfer files to and from the cluster.
#    # Can be any of [sdk, job].
#    file_manager: job
#
#    # If you want to wait for nodes to be ready, you can specify this here:
#    wait_for_nodes:
#      # Number of nodes
#      num_nodes: 16
#      # Timeout for waiting for nodes. If nodes are not up by then, the
#      # test will fail.
#      timeout: 600
#
#    # Optional prepare script to be run on the cluster before the test script
#    prepare: python prepare.py
#    # The prepare command can have a separate timeout
#    prepare_timeout: 300
#
#    # Main script to run as the test script
#    script: python workloads/train_small.py
#    # Timeout in seconds. After this time the test is considered as failed.
#    timeout: 600
#
#  # You can specify smoke test definitions here. If a smoke test is triggered,
#  # it will deep update the main test configuration with the values provided
#  # here. Smoke tests will automatically run with IS_SMOKE_TEST=1 as en
#  # environment variable and receive the --smoke-test flag as a parameter in the
#  # run script.
#  smoke_test:
#    # Smoke tests can have different frequencies. A smoke test is only triggered
#    # when the regular test is not matched.
#    frequency: nightly
#    # Here we adjust the run timeout down and run on less nodes. The test script
#    # remains the same.
#    run:
#      timeout: 300
#      wait_for_nodes:
#        num_nodes: 4
#        timeout: 600
#
#  # After the test finished, this handler (in alerts/) will process the results.
#  # It can then let the test fail, e.g. if a metric regression is observed.
#  alert: default

#######################
# Cluster scaling tests
#######################
- name: cluster_tune_scale_up_down
  group: Cluster tests
  working_dir: cluster_tests

  frequency: nightly
  team: ml

  cluster:
    cluster_env: app_config.yaml
    cluster_compute: cpt_autoscaling_1-3_aws.yaml

  run:
    timeout: 3600
    script: python workloads/tune_scale_up_down.py
    wait_for_nodes:
      num_nodes: 0


  variations:
    - __suffix__: aws
    - __suffix__: gce
      env: gce
      frequency: manual
      cluster:
        cluster_env: app_config.yaml
        cluster_compute: cpt_autoscaling_1-3_gce.yaml


  alert: default


#########################
# AIR release tests
#########################
- name: long_running_horovod_tune_test
  group: AIR tests
  working_dir: air_tests

  frequency: weekly
  team: ml

  cluster:
    cluster_env: horovod/app_config_master.yaml
    cluster_compute: horovod/compute_tpl_aws.yaml

  variations:
    - __suffix__: aws
    - __suffix__: gce
      env: gce
      frequency: manual
      cluster:
        cluster_env: horovod/app_config_master.yaml
        cluster_compute: horovod/compute_tpl_gce.yaml

  run:
    timeout: 36000
    script: python horovod/workloads/horovod_tune_test.py
    long_running: true
    wait_for_nodes:
      num_nodes: 2


  smoke_test:
    frequency: manual

    run:
      timeout: 3600

  alert: default


- name: air_benchmark_data_bulk_ingest
  group: AIR tests
  working_dir: air_tests/air_benchmarks

  frequency: nightly
  team: ml

  cluster:
    cluster_env: app_config.yaml
    cluster_compute: data_20_nodes.yaml

  run:
    timeout: 3600
    script: python workloads/data_benchmark.py --dataset-size-gb=200 --num-workers=20

    wait_for_nodes:
      num_nodes: 20


  alert: default

# AIR benchmarks for XGBoost CUJ
- name: air_benchmark_xgboost_cpu_10
  group: AIR tests
  working_dir: air_tests/air_benchmarks

  frequency: nightly
  team: ml

  cluster:
    cluster_env: xgboost_app_config.yaml
    cluster_compute: xgboost_compute_tpl.yaml

  run:
    timeout: 36000
    script: python workloads/xgboost_benchmark.py

    wait_for_nodes:
      num_nodes: 11


  smoke_test:
    frequency: manual

    run:
      timeout: 1800

  alert: default

# Ray AIR distributed Torch benchmarks
- name: air_benchmark_torch_mnist_cpu_4x1
  group: AIR tests
  working_dir: air_tests/air_benchmarks

  frequency: nightly
  team: ml

  cluster:
    cluster_env: app_config.yaml
    cluster_compute: compute_cpu_4.yaml

  run:
    timeout: 3600
    script: python workloads/torch_benchmark.py run --num-runs 3 --num-epochs 20 --num-workers 4 --cpus-per-worker 8

    wait_for_nodes:
      num_nodes: 4

  alert: default

- name: air_benchmark_torch_mnist_gpu_4x4
  group: AIR tests
  working_dir: air_tests/air_benchmarks

  frequency: weekly
  team: ml

  cluster:
    cluster_env: app_config.yaml
    cluster_compute: compute_gpu_4x4.yaml

  run:
    timeout: 4800
    script: python workloads/torch_benchmark.py run --num-runs 3 --num-epochs 120 --num-workers 16 --cpus-per-worker 4 --batch-size 1024 --use-gpu

    wait_for_nodes:
      num_nodes: 4

  smoke_test:
    frequency: nightly

    cluster:
      cluster_compute: compute_gpu_2x2.yaml

    run:
      timeout: 3600
      script: python workloads/torch_benchmark.py run --num-runs 3 --num-epochs 60 --num-workers 4 --cpus-per-worker 4 --batch-size 512 --use-gpu

      wait_for_nodes:
        num_nodes: 2

  alert: default


- name: air_benchmark_torch_mnist_cpu_1x4
  group: AIR tests
  working_dir: air_tests/air_benchmarks

  frequency: nightly
  team: ml

  cluster:
    cluster_env: app_config.yaml
    cluster_compute: compute_cpu_1.yaml

  run:
    timeout: 3600
    script: python workloads/torch_benchmark.py run --num-runs 3 --num-epochs 20 --num-workers 4 --cpus-per-worker 2


  alert: default


- name: air_benchmark_torch_batch_prediction_gpu_1x1_20gb
  group: AIR tests
  working_dir: air_tests/air_benchmarks

  frequency: nightly
  team: ml

  cluster:
    cluster_env: app_config.yaml
    cluster_compute: compute_gpu_1_g4_8xl.yaml

  run:
    timeout: 3600
    script: python workloads/gpu_batch_prediction.py --data-size-gb 20


  alert: default

  variations:
    - __suffix__: aws
    - __suffix__: gce
      env: gce
      frequency: manual
      cluster:
        cluster_env: app_config.yaml
        cluster_compute: compute_gce_gpu_1_g4_8xl.yaml


- name: air_benchmark_torch_batch_prediction_gpu_4x4_100gb
  group: AIR tests
  working_dir: air_tests/air_benchmarks

  frequency: nightly
  team: ml

  stable: false

  cluster:
    cluster_env: app_config.yaml
    cluster_compute: compute_gpu_4_g4_12xl.yaml

  run:
    timeout: 10800
    script: python workloads/gpu_batch_prediction.py --data-size-gb 100

    wait_for_nodes:
        num_nodes: 4

  alert: default

  variations:
    - __suffix__: aws
    - __suffix__: gce
      env: gce
      frequency: manual
      cluster:
        cluster_env: app_config.yaml
        cluster_compute: compute_gce_gpu_4_g4_12xl.yaml

- name: air_benchmark_torch_mnist_cpu_4x4
  group: AIR tests
  working_dir: air_tests/air_benchmarks

  frequency: nightly
  team: ml

  cluster:
    cluster_env: app_config.yaml
    cluster_compute: compute_cpu_4.yaml

  run:
    timeout: 5400
    script: python workloads/torch_benchmark.py run --num-runs 3 --num-epochs 20 --num-workers 16 --cpus-per-worker 2

    wait_for_nodes:
      num_nodes: 4


  alert: default


- name: air_benchmark_tune_torch_mnist
  group: AIR tests
  working_dir: air_tests/air_benchmarks

  frequency: nightly
  team: ml

  cluster:
    cluster_env: app_config.yaml
    cluster_compute: compute_cpu_8.yaml

  run:
    timeout: 3600
    script: python workloads/tune_torch_benchmark.py --num-runs 3 --num-trials 8 --num-workers 4

    wait_for_nodes:
      num_nodes: 8


  alert: default

- name: air_benchmark_tune_torch_mnist_gpu
  group: AIR tests
  working_dir: air_tests/air_benchmarks

  frequency: nightly
  team: ml

  cluster:
    cluster_env: app_config.yaml
    cluster_compute: compute_gpu_4_g4_12xl.yaml

  run:
    timeout: 3600
    script: python workloads/tune_torch_benchmark.py --num-runs 2 --num-trials 4 --num-workers 4 --use-gpu

    wait_for_nodes:
      num_nodes: 4


  alert: default

# Ray AIR distributed Tensorflow benchmarks
- name: air_benchmark_tensorflow_mnist_cpu_4x1
  group: AIR tests
  working_dir: air_tests/air_benchmarks

  frequency: nightly
  team: ml

  cluster:
    cluster_env: app_config.yaml
    cluster_compute: compute_cpu_4.yaml

  run:
    timeout: 5400
    script: python workloads/tensorflow_benchmark.py run --num-runs 3 --num-epochs 20 --num-workers 4 --cpus-per-worker 8

    wait_for_nodes:
      num_nodes: 4


  alert: default


- name: air_benchmark_tensorflow_mnist_cpu_1x4
  group: AIR tests
  working_dir: air_tests/air_benchmarks

  frequency: nightly
  team: ml

  cluster:
    cluster_env: app_config.yaml
    cluster_compute: compute_cpu_1.yaml

  run:
    timeout: 5400
    script: python workloads/tensorflow_benchmark.py run --num-runs 3 --num-epochs 20 --num-workers 4 --cpus-per-worker 2


  alert: default


- name: air_benchmark_tensorflow_mnist_cpu_4x4
  group: AIR tests
  working_dir: air_tests/air_benchmarks

  frequency: nightly
  team: ml

  stable: false

  cluster:
    cluster_env: app_config.yaml
    cluster_compute: compute_cpu_4.yaml

  run:
    timeout: 5400
    script: python workloads/tensorflow_benchmark.py run --num-runs 3 --num-epochs 20 --num-workers 16 --cpus-per-worker 2

    wait_for_nodes:
      num_nodes: 4


  alert: default


- name: air_benchmark_tensorflow_mnist_gpu_4x4
  group: AIR tests
  working_dir: air_tests/air_benchmarks

  frequency: weekly
  team: ml

  stable: false

  cluster:
    cluster_env: app_config.yaml
    cluster_compute: compute_gpu_4x4.yaml

  run:
    timeout: 5400
    script: python workloads/tensorflow_benchmark.py run --num-runs 3 --num-epochs 200 --num-workers 16 --cpus-per-worker 4 --batch-size 1024 --use-gpu

    wait_for_nodes:
      num_nodes: 4


  smoke_test:
    frequency: nightly

    cluster:
      cluster_compute: compute_gpu_2x2.yaml

    run:
      script: python workloads/tensorflow_benchmark.py run --num-runs 3 --num-epochs 60 --num-workers 4 --cpus-per-worker 4 --batch-size 512 --use-gpu

      wait_for_nodes:
        num_nodes: 2

  alert: default


- name: air_benchmark_pytorch_training_e2e_gpu_1x1_20gb
  group: AIR tests
  working_dir: air_tests/air_benchmarks

  frequency: nightly
  team: ml

  cluster:
    cluster_env: app_config.yaml
    cluster_compute: compute_gpu_1.yaml

  run:
    timeout: 3600
    script: python workloads/pytorch_training_e2e.py --data-size-gb 20


  alert: default

  variations:
    - __suffix__: aws
    - __suffix__: gce
      env: gce
      frequency: manual
      cluster:
        cluster_env: app_config.yaml
        cluster_compute: compute_gce_gpu_1.yaml


- name: air_benchmark_pytorch_training_e2e_gpu_4x4_100gb
  group: AIR tests
  working_dir: air_tests/air_benchmarks

  frequency: nightly
  team: ml

  stable: false

  cluster:
    cluster_env: app_config.yaml
    cluster_compute: compute_gpu_16.yaml

  run:
    timeout: 10800
    script: python workloads/pytorch_training_e2e.py --data-size-gb=100 --num-workers=16

    wait_for_nodes:
      num_nodes: 4

  alert: default

  variations:
    - __suffix__: aws
    - __suffix__: gce
      env: gce
      frequency: manual
      cluster:
        cluster_env: app_config.yaml
        cluster_compute: compute_gce_gpu_16.yaml

# Test tiny, medium, and huge input files.
- name: ray-data-bulk-ingest-file-size-benchmark
  group: AIR tests
  working_dir: air_tests/air_benchmarks/mlperf-train

  stable: false

  frequency: nightly
  team: core
  cluster:
    cluster_env: app_config_oom.yaml
    cluster_compute: compute_cpu_16.yaml

  run:
    timeout: 3600
    script: bash file_size_benchmark.sh

  variations:
    - __suffix__: aws
    - __suffix__: gce
      env: gce
      frequency: manual
      cluster:
        cluster_env: app_config_oom.yaml
        cluster_compute: compute_gce_cpu_16.yaml

# Test dataset larger than object store memory.
- name: ray-data-bulk-ingest-out-of-core-benchmark
  group: AIR tests
  working_dir: air_tests/air_benchmarks/mlperf-train

  stable: false

  frequency: nightly
  team: core
  cluster:
    cluster_env: app_config_oom.yaml
    cluster_compute: compute_cpu_16.yaml

  run:
    timeout: 3600
    script: bash out_of_core_benchmark.sh

  variations:
    - __suffix__: aws
    - __suffix__: gce
      env: gce
      frequency: manual
      cluster:
        cluster_env: app_config_oom.yaml
        cluster_compute: compute_gce_cpu_16.yaml

# Test additional CPU nodes for preprocessing.
- name: ray-data-bulk-ingest-heterogeneity-benchmark
  group: AIR tests
  working_dir: air_tests/air_benchmarks/mlperf-train

  stable: false

  frequency: nightly
  team: core
  cluster:
    cluster_env: app_config_oom.yaml
    cluster_compute: compute_cpu_16_worker_nodes_2.yaml

  run:
    wait_for_nodes:
      num_nodes: 3

    timeout: 1800
    script: bash heterogeneity_benchmark.sh 2

  variations:
    - __suffix__: aws
    - __suffix__: gce
      env: gce
      frequency: manual
      cluster:
        cluster_env: app_config_oom.yaml
        cluster_compute: compute_gce_cpu_16_worker_nodes_2.yaml


#######################
# AIR examples
#######################


# Test additional CPU nodes for preprocessing.
- name: air_example_dreambooth_finetuning
  group: AIR examples
  working_dir: air_examples/dreambooth

  stable: false

  frequency: weekly
  team: ml
  cluster:
    cluster_env: dreambooth_env.yaml
    cluster_compute: dreambooth_compute.yaml

  run:
    timeout: 1800
    script: bash dreambooth_run.sh


- name: air_example_gptj_deepspeed_fine_tuning
  group: AIR examples
  working_dir: air_examples/gptj_deepspeed_finetuning

  python: "3.9"

  frequency: weekly
  team: ml
  cluster:
    cluster_env: gptj_deepspeed_env.yaml
    cluster_compute: gptj_deepspeed_compute.yaml

  run:
    timeout: 3600
    script: python test_myst_doc.py --path gptj_deepspeed_fine_tuning.ipynb


#####################################
# Workspace templates release tests #
#####################################

- name: workspace_template_small_01_batch_inference
  group: Workspace templates
  working_dir: workspace_templates/01_batch_inference
  python: "3.9"
  frequency: nightly
  team: ml
  cluster:
    cluster_env: ../configs/release_test_cluster_env.yaml
    cluster_compute: ../configs/compute/gpu/aws_small.yaml

  run:
    timeout: 600
    script: jupyter nbconvert --TagRemovePreprocessor.remove_input_tags='large'
      --to script --output _test batch_inference.ipynb && ipython _test.py


- name: workspace_template_small_02_many_model_training
  group: Workspace templates
  working_dir: workspace_templates/02_many_model_training
  python: "3.9"
  frequency: nightly
  team: ml
  cluster:
    cluster_env: ../configs/release_test_cluster_env.yaml
    cluster_compute: ../configs/compute/cpu/aws_small.yaml

  run:
    timeout: 300
    script: pip install -U -r requirements.txt
      && jupyter nbconvert --TagRemovePreprocessor.remove_input_tags='large'
      --to script --output _test many_model_training.ipynb && ipython _test.py


- name: workspace_template_small_03_serving_stable_diffusion
  group: Workspace templates
  working_dir: workspace_templates/03_serving_stable_diffusion
  python: "3.9"
  frequency: nightly
  team: ml
  cluster:
    cluster_env: ../configs/release_test_cluster_env.yaml
    cluster_compute: ../configs/compute/gpu/aws_small.yaml

  run:
    timeout: 900
    script: pip install -U -r requirements.txt
      && jupyter nbconvert --TagRemovePreprocessor.remove_input_tags='large'
      --to script --output _test serving_stable_diffusion.ipynb && ipython _test.py


#######################
# XGBoost release tests
#######################

# It seems like the consensus is that we can deprecate this test.

# - name: xgboost_train_small
#   group: XGBoost
#   working_dir: xgboost_tests

#   frequency: nightly
#   team: ml
#   env: staging_v2

#   cluster:
#     cluster_env: app_config.yaml
#     cluster_compute: tpl_cpu_small.yaml

#   run:
#     timeout: 600
#     script: python workloads/train_small.py

#     wait_for_nodes:
#       num_nodes: 4

#     type: anyscale_job

#   alert: xgboost_tests

- name: xgboost_train_moderate
  group: XGBoost
  working_dir: xgboost_tests

  frequency: nightly
  team: ml

  cluster:
    cluster_env: app_config.yaml
    cluster_compute: tpl_cpu_moderate.yaml

  run:
    timeout: 600
    script: python workloads/train_moderate.py

    wait_for_nodes:
      num_nodes: 32


  alert: xgboost_tests

- name: xgboost_train_gpu
  group: XGBoost
  working_dir: xgboost_tests

  frequency: nightly
  team: ml

  cluster:
    cluster_env: app_config_gpu.yaml
    cluster_compute: tpl_gpu_small.yaml

  run:
    timeout: 600
    script: python workloads/train_gpu.py

    wait_for_nodes:
      num_nodes: 5


  alert: xgboost_tests

- name: xgboost_distributed_api_test
  group: XGBoost
  working_dir: xgboost_tests

  frequency: nightly
  team: ml

  cluster:
    cluster_env: app_config.yaml
    cluster_compute: tpl_cpu_small.yaml

  run:
    timeout: 600
    script: python workloads/distributed_api_test.py
    wait_for_nodes:
      num_nodes: 4


  alert: default

- name: xgboost_ft_small_elastic
  group: XGBoost
  working_dir: xgboost_tests

  frequency: nightly
  team: ml

  cluster:
    cluster_env: app_config.yaml
    cluster_compute: tpl_cpu_small.yaml

  run:
    timeout: 900
    script: python workloads/ft_small_elastic.py

    wait_for_nodes:
      num_nodes: 4


  alert: default

- name: xgboost_ft_small_non_elastic
  group: XGBoost
  working_dir: xgboost_tests

  frequency: nightly
  team: ml

  cluster:
    cluster_env: app_config.yaml
    cluster_compute: tpl_cpu_small.yaml

  run:
    timeout: 900
    script: python workloads/ft_small_non_elastic.py

    wait_for_nodes:
      num_nodes: 4


  alert: default

- name: xgboost_tune_small
  group: XGBoost
  working_dir: xgboost_tests

  frequency: nightly
  team: ml

  cluster:
    cluster_env: app_config.yaml
    cluster_compute: tpl_cpu_small.yaml

  run:
    timeout: 600
    script: python workloads/tune_small.py

    wait_for_nodes:
      num_nodes: 4


  alert: xgboost_tests

- name: xgboost_tune_32x4
  group: XGBoost
  working_dir: xgboost_tests

  frequency: nightly
  team: ml

  cluster:
    cluster_env: app_config.yaml
    cluster_compute: tpl_cpu_moderate.yaml

  run:
    timeout: 900
    script: python workloads/tune_32x4.py

    wait_for_nodes:
      num_nodes: 32


  alert: xgboost_tests

- name: xgboost_tune_4x32
  group: XGBoost
  working_dir: xgboost_tests

  frequency: nightly
  team: ml

  cluster:
    cluster_env: app_config.yaml
    cluster_compute: tpl_cpu_moderate.yaml

  run:
    timeout: 900
    script: python workloads/tune_4x32.py

    wait_for_nodes:
      num_nodes: 32


  alert: xgboost_tests

#######################
# LightGBM tests
#######################

# It seems like the consensus is that we can deprecate this test.

# - name: lightgbm_train_small
#   group: LightGBM tests
#   working_dir: lightgbm_tests

#   frequency: nightly
#   team: ml
#   env: staging_v2

#   cluster:
#     cluster_env: app_config.yaml
#     cluster_compute: tpl_cpu_small.yaml

#   run:
#     timeout: 600
#     script: python workloads/train_small.py
#     wait_for_nodes:
#       num_nodes: 4

#     type: anyscale_job

#   alert: default

- name: lightgbm_train_moderate
  group: LightGBM tests
  working_dir: lightgbm_tests

  frequency: nightly
  team: ml

  cluster:
    cluster_env: app_config.yaml
    cluster_compute: tpl_cpu_moderate.yaml

  run:
    timeout: 600
    script: python workloads/train_moderate.py
    wait_for_nodes:
      num_nodes: 32


  alert: default

- name: lightgbm_distributed_api_test
  group: LightGBM tests
  working_dir: lightgbm_tests

  frequency: nightly
  team: ml

  cluster:
    cluster_env: app_config.yaml
    cluster_compute: tpl_cpu_small.yaml

  run:
    timeout: 600
    script: python workloads/distributed_api_test.py

    wait_for_nodes:
      num_nodes: 4


  alert: default

- name: lightgbm_ft_small_non_elastic
  group: LightGBM tests
  working_dir: lightgbm_tests

  frequency: nightly
  team: ml

  cluster:
    cluster_env: app_config.yaml
    cluster_compute: tpl_cpu_small.yaml

  run:
    timeout: 900
    script: python workloads/ft_small_non_elastic.py

    wait_for_nodes:
      num_nodes: 4


  alert: default

- name: lightgbm_tune_small
  group: LightGBM tests
  working_dir: lightgbm_tests

  frequency: nightly
  team: ml

  cluster:
    cluster_env: app_config.yaml
    cluster_compute: tpl_cpu_small.yaml

  run:
    timeout: 600
    script: python workloads/tune_small.py
    wait_for_nodes:
      num_nodes: 4

  alert: default

- name: lightgbm_tune_16x4
  group: LightGBM tests
  working_dir: lightgbm_tests

  frequency: nightly
  team: ml

  cluster:
    cluster_env: app_config.yaml
    cluster_compute: tpl_cpu_moderate.yaml

  run:
    timeout: 900
    script: python workloads/tune_16x4.py
    wait_for_nodes:
      num_nodes: 32


  alert: default

- name: lightgbm_tune_4x16
  group: LightGBM tests
  working_dir: lightgbm_tests

  frequency: nightly
  team: ml

  cluster:
    cluster_env: app_config.yaml
    cluster_compute: tpl_cpu_moderate.yaml

  run:
    timeout: 900
    script: python workloads/tune_4x16.py
    wait_for_nodes:
      num_nodes: 32


  alert: default

#######################
# Lightning tests
#######################

# Naming convention: lightning_{accelerator}_{mode}_{#cpu}_{#gpu}

- name: lightning_gpu_train_3x16_3x1
  group: Lightning tests
  working_dir: lightning_tests

  frequency: nightly-3x
  team: ml

  cluster:
    cluster_env: app_config.yaml
    cluster_compute: compute_tpl.yaml

  run:
    timeout: 1200
    script: python workloads/test_trainer.py
    wait_for_nodes:
      num_nodes: 3

  alert: default

- name: lightning_gpu_tune_3x16_3x1
  group: Lightning tests
  working_dir: lightning_tests

  frequency: nightly-3x
  team: ml

  cluster:
    cluster_env: app_config.yaml
    cluster_compute: compute_tpl.yaml

  run:
    timeout: 1200
    script: python workloads/test_tuner.py
    wait_for_nodes:
      num_nodes: 3

  alert: default

#######################
# ML user tests
#######################
- name: ml_user_horovod_user_test_latest
  group: ML user tests
  working_dir: ml_user_tests

  frequency: nightly-3x
  team: ml

  cluster:
    cluster_env: horovod/app_config.yaml
    cluster_compute: horovod/compute_tpl.yaml

  driver_setup: horovod/driver_setup_latest.sh
  run:
    timeout: 1200
    script: python horovod/horovod_user_test.py
    wait_for_nodes:
      num_nodes: 4

  alert: default

- name: ml_user_horovod_user_test_master
  group: ML user tests
  working_dir: ml_user_tests

  frequency: nightly-3x
  team: ml

  cluster:
    cluster_env: horovod/app_config_master.yaml
    cluster_compute: horovod/compute_tpl.yaml

  driver_setup: horovod/driver_setup_master.sh
  run:
    timeout: 1200
    script: python horovod/horovod_user_test.py
    wait_for_nodes:
      num_nodes: 4

  alert: default

- name: ml_user_train_tensorflow_mnist_test
  group: ML user tests
  working_dir: ml_user_tests

  frequency: nightly-3x
  team: ml

  cluster:
    cluster_env: train/app_config.yaml
    cluster_compute: train/compute_tpl.yaml

  driver_setup: train/driver_setup.sh
  run:
    timeout: 36000
    script: python train/train_tensorflow_mnist_test.py
    wait_for_nodes:
      num_nodes: 3

  alert: default

- name: ml_user_train_torch_linear_test
  group: ML user tests
  working_dir: ml_user_tests

  frequency: nightly-3x
  team: ml

  cluster:
    cluster_env: train/app_config.yaml
    cluster_compute: train/compute_tpl.yaml

  driver_setup: train/driver_setup.sh
  run:
    timeout: 36000
    script: python train/train_torch_linear_test.py
    wait_for_nodes:
      num_nodes: 3

  alert: default

- name: ml_user_xgboost_gpu_connect_latest
  group: ML user tests
  working_dir: ml_user_tests

  frequency: nightly-3x
  team: ml

  cluster:
    cluster_env: xgboost/app_config_gpu.yaml
    cluster_compute: xgboost/tpl_gpu_small_scaling.yaml

  run:
    timeout: 1200
    script: python xgboost/train_gpu_connect.py
    wait_for_nodes:
      num_nodes: 5

  alert: default

- name: ml_user_xgboost_gpu_connect_master
  group: ML user tests
  working_dir: ml_user_tests

  frequency: nightly-3x
  team: ml

  cluster:
    cluster_env: xgboost/app_config_gpu_master.yaml
    cluster_compute: xgboost/tpl_gpu_small_scaling.yaml

  run:
    timeout: 1200
    script: python xgboost/train_gpu_connect.py
    wait_for_nodes:
      num_nodes: 5

  alert: default

- name: ml_user_ray_lightning_user_test_latest
  group: ML user tests
  working_dir: ml_user_tests

  frequency: nightly-3x
  team: ml

  cluster:
    cluster_env: ray-lightning/app_config.yaml
    cluster_compute: ray-lightning/compute_tpl.yaml

  driver_setup: ray-lightning/driver_setup.sh
  run:
    timeout: 1200
    script: python ray-lightning/ray_lightning_user_test.py
    wait_for_nodes:
      num_nodes: 3

  alert: default

- name: ml_user_ray_lightning_user_test_master
  group: ML user tests
  working_dir: ml_user_tests

  frequency: nightly-3x
  team: ml

  cluster:
    cluster_env: ray-lightning/app_config_master.yaml
    cluster_compute: ray-lightning/compute_tpl.yaml

  driver_setup: ray-lightning/driver_setup.sh
  run:
    timeout: 1200
    script: python ray-lightning/ray_lightning_user_test.py
    wait_for_nodes:
      num_nodes: 3

  alert: default

- name: ml_user_tune_rllib_connect_test
  group: ML user tests
  working_dir: ml_user_tests

  frequency: nightly-3x
  team: ml

  cluster:
    cluster_env: ../rllib_tests/app_config.yaml
    cluster_compute: tune_rllib/compute_tpl.yaml

  driver_setup: tune_rllib/driver_setup.sh
  run:
    timeout: 2000
    script: python tune_rllib/run_connect_tests.py
    wait_for_nodes:
      num_nodes: 9

  alert: default

#######################
# Tune cloud  tests
#######################
- name: tune_cloud_no_sync_down
  group: Tune cloud tests
  working_dir: tune_tests/cloud_tests
  frequency: nightly
  team: ml

  cluster:
    cluster_env: app_config.yaml
    cluster_compute: tpl_aws_4x2.yaml

  run:
    timeout: 600
    script: python workloads/run_cloud_test.py no_sync_down

    wait_for_nodes:
      num_nodes: 4

  variations:
    - __suffix__: aws
    - __suffix__: gce
      env: gce
      frequency: manual
      cluster:
        cluster_env: app_config.yaml
        cluster_compute: tpl_gce_4x8.yaml

  alert: tune_tests

- name: tune_cloud_ssh_sync
  group: Tune cloud tests
  working_dir: tune_tests/cloud_tests
  frequency: nightly
  team: ml

  cluster:
    cluster_env: app_config.yaml
    cluster_compute: tpl_aws_4x2.yaml

  run:
    timeout: 600
    script: python workloads/run_cloud_test.py ssh_sync
    wait_for_nodes:
      num_nodes: 4

  variations:
    - __suffix__: aws
    - __suffix__: gce
      env: gce
      frequency: manual
      cluster:
        cluster_env: app_config.yaml
        cluster_compute: tpl_gce_4x8.yaml

  alert: tune_tests

- name: tune_cloud_durable_upload
  group: Tune cloud tests
  working_dir: tune_tests/cloud_tests
  frequency: nightly
  team: ml

  cluster:
    cluster_env: app_config.yaml
    cluster_compute: tpl_aws_4x2.yaml

  run:
    timeout: 600
    script: python workloads/run_cloud_test.py durable_upload --bucket s3://tune-cloud-tests/durable_upload

    wait_for_nodes:
      num_nodes: 4

  variations:
    - __suffix__: aws
    - __suffix__: gce
      env: gce
      frequency: manual
      cluster:
        cluster_env: app_config.yaml
        cluster_compute: tpl_gce_4x8.yaml
      run:
        timeout: 600
        script: python workloads/run_cloud_test.py durable_upload --bucket gs://tune-cloud-tests/durable_upload
        wait_for_nodes:
          num_nodes: 4

  alert: tune_tests

- name: tune_cloud_aws_durable_upload_rllib_str
  group: Tune cloud tests
  working_dir: tune_tests/cloud_tests

  stable: false

  frequency: nightly
  team: ml

  cluster:
    cluster_env: app_config_ml.yaml
    cluster_compute: tpl_aws_4x2.yaml

  run:
    timeout: 600

    script: python workloads/run_cloud_test.py durable_upload --trainable rllib_str
      --bucket s3://tune-cloud-tests/durable_upload_rllib_str

    wait_for_nodes:
      num_nodes: 4


  alert: tune_tests

- name: tune_cloud_aws_durable_upload_rllib_trainer
  group: Tune cloud tests
  working_dir: tune_tests/cloud_tests

  stable: false

  frequency: nightly
  team: ml

  cluster:
    cluster_env: app_config_ml.yaml
    cluster_compute: tpl_aws_4x2.yaml

  run:
    timeout: 600
    script: python workloads/run_cloud_test.py durable_upload --trainable rllib_trainer
      --bucket s3://tune-cloud-tests/durable_upload_rllib_trainer

    wait_for_nodes:
      num_nodes: 4


  alert: tune_tests

########################
# Tune scalability tests
########################

- name: tune_scalability_bookkeeping_overhead
  group: Tune scalability tests
  working_dir: tune_tests/scalability_tests

  frequency: nightly
  team: ml

  cluster:
    cluster_env: app_config.yaml
    cluster_compute: tpl_1x16.yaml

  run:
    timeout: 1200
    script: python workloads/test_bookkeeping_overhead.py

  alert: tune_tests

  variations:
    - __suffix__: aws
    - __suffix__: gce
      env: gce
      frequency: manual
      cluster:
        cluster_env: app_config.yaml
        cluster_compute: tpl_gce_1x16.yaml

- name: tune_scalability_durable_trainable
  group: Tune scalability tests
  working_dir: tune_tests/scalability_tests

  frequency: nightly
  team: ml

  cluster:
    cluster_env: app_config.yaml
    cluster_compute: tpl_16x2.yaml

  run:
    timeout: 900
    script: python workloads/test_durable_trainable.py --bucket tune-cloud-tests
    wait_for_nodes:
      num_nodes: 16


  alert: tune_tests

- name: tune_scalability_long_running_large_checkpoints
  group: Tune scalability tests
  working_dir: tune_tests/scalability_tests

  frequency: weekly
  team: ml

  cluster:
    cluster_env: app_config.yaml
    cluster_compute: tpl_1x32_hd.yaml

  run:
    timeout: 86400
    script: python workloads/test_long_running_large_checkpoints.py
    long_running: true

  smoke_test:
    frequency: nightly

    run:
      timeout: 3600

  alert: tune_tests

  variations:
    - __suffix__: aws
    - __suffix__: gce
      env: gce
      frequency: manual
      smoke_test:
        frequency: manual
      cluster:
        cluster_env: app_config.yaml
        cluster_compute: tpl_gce_1x32_hd.yaml

- name: tune_scalability_network_overhead
  group: Tune scalability tests
  working_dir: tune_tests/scalability_tests

  frequency: weekly
  team: ml

  cluster:
    cluster_env: app_config.yaml
    cluster_compute: tpl_100x2.yaml

  run:
    timeout: 900
    prepare_timeout: 1200
    script: python workloads/test_network_overhead.py
    wait_for_nodes:
      num_nodes: 100

  alert: tune_tests

  variations:
    - __suffix__: aws
    - __suffix__: smoke-test
      frequency: nightly
      cluster:
        cluster_env: app_config.yaml
        cluster_compute: tpl_20x2.yaml
      run:
        timeout: 500
        prepare_timeout: 600
        script: python workloads/test_network_overhead.py --smoke-test
        wait_for_nodes:
          num_nodes: 20
    - __suffix__: gce
      env: gce
      frequency: manual
      cluster:
        cluster_env: app_config.yaml
        cluster_compute: tpl_gce_100x2.yaml

- name: tune_scalability_result_throughput_cluster
  group: Tune scalability tests
  working_dir: tune_tests/scalability_tests

  frequency: nightly-3x
  team: ml

  cluster:
    cluster_env: app_config.yaml
    cluster_compute: tpl_16x64.yaml

  run:
    timeout: 600
    script: python workloads/test_result_throughput_cluster.py

    wait_for_nodes:
      num_nodes: 16

  alert: tune_tests

  variations:
    - __suffix__: aws
    - __suffix__: gce
      env: gce
      frequency: manual
      cluster:
        cluster_env: app_config.yaml
        cluster_compute: tpl_gce_16x64.yaml

- name: tune_scalability_result_throughput_single_node
  group: Tune scalability tests
  working_dir: tune_tests/scalability_tests

  frequency: nightly
  team: ml

  cluster:
    cluster_env: app_config.yaml
    cluster_compute: tpl_1x96.yaml

  run:
    timeout: 600
    script: python workloads/test_result_throughput_single_node.py

  alert: tune_tests

  variations:
    - __suffix__: aws
    - __suffix__: gce
      env: gce
      frequency: manual
      cluster:
        cluster_env: app_config.yaml
        cluster_compute: tpl_gce_1x96.yaml
      run:
        timeout: 600
        script: python workloads/test_result_throughput_single_node.py
        type: anyscale_job

- name: tune_scalability_xgboost_sweep
  group: Tune scalability tests
  working_dir: tune_tests/scalability_tests

  frequency: weekly
  team: ml

  cluster:
    cluster_env: app_config_data.yaml
    cluster_compute: tpl_16x64.yaml

  run:
    timeout: 3600
    script: python workloads/test_xgboost_sweep.py

    wait_for_nodes:
      num_nodes: 16


  alert: tune_tests

  variations:
    - __suffix__: aws
    - __suffix__: gce
      env: gce
      frequency: manual
      cluster:
        cluster_env: app_config_data.yaml
        cluster_compute: tpl_gce_16x64.yaml


############################
# Tune fault tolerance tests
############################
- name: tune_worker_fault_tolerance
  group: Tune fault tolerance tests
  working_dir: tune_tests/fault_tolerance_tests

  stable: true

  frequency: nightly-3x
  team: ml

  cluster:
    cluster_env: app_config.yaml
    cluster_compute: tpl_aws_16x1.yaml

  run:
    timeout: 5400
    script: python workloads/test_tune_worker_fault_tolerance.py

    wait_for_nodes:
      num_nodes: 16

########################
# Golden Notebook tests
########################
- name: golden_notebook_torch_tune_serve_test
  group: Golden Notebook tests
  working_dir: golden_notebook_tests

  frequency: nightly-3x
  team: ml

  cluster:
    cluster_env: torch_tune_serve_app_config.yaml
    cluster_compute: gpu_tpl.yaml

  run:
    timeout: 600
    script: python workloads/torch_tune_serve_test.py
    wait_for_nodes:
      num_nodes: 2

  alert: default


#######################
# Long running tests
#######################

- name: long_running_actor_deaths
  group: Long running tests
  working_dir: long_running_tests

  frequency: weekly
  team: core
  cluster:
    cluster_env: app_config.yaml
    cluster_compute: tpl_cpu_1.yaml

  run:
    timeout: 86400
    script: python workloads/actor_deaths.py
    long_running: true

  smoke_test:
    frequency: nightly

    run:
      timeout: 3600

  alert: long_running_tests

  variations:
    - __suffix__: aws
    - __suffix__: gce
      env: gce
      frequency: manual
      smoke_test:
        frequency: manual
      cluster:
        cluster_env: app_config.yaml
        cluster_compute: tpl_cpu_1_gce.yaml

- name: long_running_apex
  group: Long running tests
  working_dir: long_running_tests

  frequency: weekly
  team: rllib
  cluster:
    cluster_env: ../rllib_tests/app_config.yaml
    cluster_compute: tpl_cpu_3.yaml

  run:
    timeout: 86400
    script: python workloads/apex.py
    long_running: true
    wait_for_nodes:
      num_nodes: 3

  smoke_test:
    frequency: nightly

    run:
      timeout: 3600


  alert: long_running_tests

  variations:
    - __suffix__: aws
    - __suffix__: gce
      env: gce
      frequency: manual
      smoke_test:
        frequency: manual
        run:
          timeout: 3600
      cluster:
        cluster_env: ../rllib_tests/app_config.yaml
        cluster_compute: tpl_cpu_3_gce.yaml

- name: long_running_impala
  group: Long running tests
  working_dir: long_running_tests

  frequency: weekly
  team: rllib
  cluster:
    cluster_env: ../rllib_tests/app_config.yaml
    cluster_compute: tpl_cpu_1_large.yaml

  run:
    timeout: 86400
    script: python workloads/impala.py
    long_running: true

  smoke_test:
    frequency: nightly

    run:
      timeout: 3600

  alert: long_running_tests

  variations:
    - __suffix__: aws
    - __suffix__: gce
      env: gce
      frequency: manual
      smoke_test:
        frequency: manual
        run:
          timeout: 3600
      cluster:
        cluster_env: ../rllib_tests/app_config.yaml
        cluster_compute: tpl_cpu_1_large_gce.yaml

- name: long_running_many_actor_tasks
  group: Long running tests
  working_dir: long_running_tests

  frequency: weekly
  team: core
  cluster:
    cluster_env: app_config.yaml
    cluster_compute: tpl_cpu_1.yaml

  run:
    timeout: 86400
    script: python workloads/many_actor_tasks.py
    long_running: true

  smoke_test:
    frequency: nightly

    run:
      timeout: 3600

  alert: long_running_tests

  variations:
    - __suffix__: aws
    - __suffix__: gce
      env: gce
      frequency: manual
      smoke_test:
        frequency: manual
        run:
          timeout: 3600
      cluster:
        cluster_env: app_config.yaml
        cluster_compute: tpl_cpu_1_gce.yaml

- name: long_running_many_drivers
  group: Long running tests
  working_dir: long_running_tests

  frequency: weekly
  team: core
  cluster:
    cluster_env: app_config.yaml
    cluster_compute: tpl_cpu_1.yaml

  run:
    timeout: 86400
    script: python workloads/many_drivers.py --iteration-num=4000
    long_running: true

  smoke_test:
    frequency: nightly

    run:
      timeout: 3600

  alert: long_running_tests

  variations:
    - __suffix__: aws
    - __suffix__: gce
      env: gce
      frequency: manual
      smoke_test:
        frequency: manual
        run:
          timeout: 3600
      cluster:
        cluster_env: app_config.yaml
        cluster_compute: tpl_cpu_1_gce.yaml

- name: long_running_many_ppo
  group: Long running tests
  working_dir: long_running_tests

  stable: false

  frequency: weekly
  team: ml
  cluster:
    cluster_env: ../rllib_tests/app_config.yaml
    cluster_compute: many_ppo.yaml

  run:
    timeout: 86400
    script: python workloads/many_ppo.py
    long_running: true
    wait_for_nodes:
      num_nodes: 1


  smoke_test:
    frequency: nightly

    run:
      timeout: 3600

  alert: long_running_tests

  variations:
    - __suffix__: aws
    - __suffix__: gce
      env: gce
      frequency: manual
      smoke_test:
        frequency: manual
        run:
          timeout: 3600
      cluster:
        cluster_env: ../rllib_tests/app_config.yaml
        cluster_compute: many_ppo_gce.yaml

- name: long_running_many_tasks
  group: Long running tests
  working_dir: long_running_tests

  frequency: weekly
  team: core
  cluster:
    cluster_env: app_config.yaml
    cluster_compute: tpl_cpu_1.yaml

  run:
    timeout: 86400
    script: python workloads/many_tasks.py
    long_running: true

  smoke_test:
    frequency: nightly

    run:
      timeout: 3600

  alert: long_running_tests

  variations:
    - __suffix__: aws
    - __suffix__: gce
      env: gce
      frequency: manual
      smoke_test:
        frequency: manual
        run:
          timeout: 3600
      cluster:
        cluster_env: app_config.yaml
        cluster_compute: tpl_cpu_1_gce.yaml

- name: long_running_many_tasks_serialized_ids
  group: Long running tests
  working_dir: long_running_tests

  frequency: weekly
  team: core
  cluster:
    cluster_env: app_config.yaml
    cluster_compute: tpl_cpu_1.yaml

  run:
    timeout: 86400
    script: python workloads/many_tasks_serialized_ids.py
    long_running: true

  smoke_test:
    frequency: nightly

    run:
      timeout: 3600

  alert: long_running_tests

  variations:
    - __suffix__: aws
    - __suffix__: gce
      env: gce
      frequency: manual
      smoke_test:
        frequency: manual
        run:
          timeout: 3600
      cluster:
        cluster_env: app_config.yaml
        cluster_compute: tpl_cpu_1_gce.yaml

- name: long_running_node_failures
  group: Long running tests
  working_dir: long_running_tests

  frequency: weekly
  team: core
  cluster:
    cluster_env: app_config.yaml
    cluster_compute: tpl_cpu_1.yaml

  run:
    timeout: 86400
    script: python workloads/node_failures.py
    long_running: true

  smoke_test:
    frequency: nightly

    run:
      timeout: 3600

  alert: long_running_tests

  variations:
    - __suffix__: aws
    - __suffix__: gce
      env: gce
      frequency: manual
      smoke_test:
        frequency: manual
        run:
          timeout: 3600
      cluster:
        cluster_env: app_config.yaml
        cluster_compute: tpl_cpu_1_gce.yaml

- name: long_running_pbt
  group: Long running tests
  working_dir: long_running_tests

  frequency: weekly
  team: ml
  cluster:
    cluster_env: ../rllib_tests/app_config.yaml
    cluster_compute: tpl_cpu_1.yaml

  run:
    timeout: 86400
    script: python workloads/pbt.py
    long_running: true

  smoke_test:
    frequency: nightly

    run:
      timeout: 3600

  alert: long_running_tests

  variations:
    - __suffix__: aws
    - __suffix__: gce
      env: gce
      frequency: manual
      smoke_test:
        frequency: manual
        run:
          timeout: 3600
      cluster:
        cluster_env: ../rllib_tests/app_config.yaml
        cluster_compute: tpl_cpu_1_gce.yaml

- name: long_running_serve
  group: Long running tests
  working_dir: long_running_tests

  frequency: weekly
  team: serve
  cluster:
    cluster_env: app_config.yaml
    cluster_compute: tpl_cpu_1.yaml

  run:
    timeout: 86400
    script: python workloads/serve.py
    long_running: true

  smoke_test:
    frequency: nightly

    run:
      timeout: 3600

  alert: long_running_tests

  variations:
    - __suffix__: aws
    - __suffix__: gce
      env: gce
      frequency: manual
      smoke_test:
        frequency: manual
        run:
          timeout: 3600
      cluster:
        cluster_env: app_config.yaml
        cluster_compute: tpl_cpu_1_gce.yaml

- name: long_running_serve_failure
  group: Long running tests
  working_dir: long_running_tests

  stable: true

  frequency: weekly
  team: serve
  cluster:
    cluster_env: app_config.yaml
    cluster_compute: tpl_cpu_1_c5.yaml

  run:
    timeout: 86400
    script: python workloads/serve_failure.py
    long_running: true

  smoke_test:
    frequency: nightly

    run:
      timeout: 600

  alert: long_running_tests

- name: long_running_many_jobs
  group: Long running tests
  working_dir: long_running_tests

  stable: true

  frequency: weekly
  team: serve
  cluster:
    cluster_env: app_config.yaml
    cluster_compute: tpl_cpu_1.yaml

  run:
    timeout: 86400
    script: python workloads/long_running_many_jobs.py --num-clients=1
    long_running: true

  smoke_test:
    frequency: nightly

    run:
      timeout: 1800

  alert: long_running_tests

  variations:
    - __suffix__: aws
    - __suffix__: gce
      env: gce
      frequency: manual
      smoke_test:
        frequency: manual
        run:
          timeout: 3600
      cluster:
        cluster_env: app_config.yaml
        cluster_compute: tpl_cpu_1_gce.yaml

- name: long_running_distributed_pytorch_pbt_failure
  group: Long running tests
  working_dir: long_running_distributed_tests

  frequency: weekly
  team: ml
  cluster:
    cluster_env: app_config.yaml
    cluster_compute: compute_tpl.yaml

  run:
    timeout: 86400
    script: python workloads/pytorch_pbt_failure.py
    long_running: true

  smoke_test:
    frequency: manual
    run:
      timeout: 3600

  alert: long_running_tests

  variations:
    - __suffix__: aws
    - __suffix__: gce
      env: gce
      frequency: manual
      smoke_test:
        frequency: manual
        run:
          timeout: 3600
      cluster:
        cluster_env: app_config.yaml
        cluster_compute: compute_tpl_gce.yaml

########################
# Jobs tests
########################

- name: jobs_basic_local_working_dir
  group: Jobs tests
  working_dir: jobs_tests

  frequency: nightly
  team: serve

  cluster:
    cluster_env: app_config.yaml
    cluster_compute: compute_tpl_4_xlarge.yaml

  run:
    timeout: 600
    script: python workloads/jobs_basic.py --working-dir "workloads"
    wait_for_nodes:
      num_nodes: 4


  alert: default

  variations:
    - __suffix__: aws
    - __suffix__: gce
      env: gce
      frequency: manual
      cluster:
        cluster_env: app_config.yaml
        cluster_compute: compute_tpl_gce_4_xlarge.yaml

- name: jobs_basic_remote_working_dir
  group: Jobs tests
  working_dir: jobs_tests

  frequency: nightly
  team: serve

  cluster:
    cluster_env: app_config.yaml
    cluster_compute: compute_tpl_4_xlarge.yaml

  run:
    timeout: 600
    script: python workloads/jobs_basic.py --working-dir "https://github.com/anyscale/job-services-cuj-examples/archive/refs/heads/main.zip"
    wait_for_nodes:
      num_nodes: 4


  alert: default

  variations:
    - __suffix__: aws
    - __suffix__: gce
      env: gce
      frequency: manual
      cluster:
        cluster_env: app_config.yaml
        cluster_compute: compute_tpl_gce_4_xlarge.yaml

- name: jobs_remote_multi_node
  group: Jobs tests
  team: serve
  frequency: nightly
  working_dir: jobs_tests
  cluster:
    cluster_env: app_config.yaml
    cluster_compute: compute_tpl_4_xlarge.yaml
  run:
    timeout: 600
    script: python workloads/jobs_remote_multi_node.py
    wait_for_nodes:
      num_nodes: 4

  variations:
    - __suffix__: aws
    - __suffix__: gce
      env: gce
      frequency: manual
      cluster:
        cluster_env: app_config.yaml
        cluster_compute: compute_tpl_gce_4_xlarge.yaml

- name: jobs_check_cuda_available
  group: Jobs tests
  team: serve
  frequency: nightly
  working_dir: jobs_tests
  cluster:
    cluster_env: app_config.yaml
    cluster_compute: compute_tpl_gpu_node.yaml
  run:
    timeout: 600
    script: python workloads/jobs_check_cuda_available.py
    wait_for_nodes:
      num_nodes: 2

  variations:
    - __suffix__: aws
    - __suffix__: gce
      env: gce
      frequency: manual
      cluster:
        cluster_env: app_config.yaml
        cluster_compute: compute_tpl_gce_gpu_node.yaml

- name: jobs_specify_num_gpus
  group: Jobs tests
  team: serve
  frequency: nightly
  working_dir: jobs_tests
  cluster:
    cluster_env: app_config.yaml
    cluster_compute: compute_tpl_gpu_worker.yaml
  run:
    timeout: 600
    script: python workloads/jobs_specify_num_gpus.py --working-dir "workloads"
    wait_for_nodes:
      num_nodes: 2

  variations:
    - __suffix__: aws
    - __suffix__: gce
      env: gce
      frequency: manual
      cluster:
        cluster_env: app_config.yaml
        cluster_compute: compute_tpl_gce_gpu_worker.yaml

########################
# Runtime env tests
########################
- name: runtime_env_rte_many_tasks_actors
  group: Runtime env tests
  working_dir: runtime_env_tests

  frequency: nightly
  team: serve

  cluster:
    cluster_env: app_config.yaml
    cluster_compute: rte_small.yaml

  run:
    timeout: 600
    script: python workloads/rte_many_tasks_actors.py
    wait_for_nodes:
      num_nodes: 4


  alert: default

  variations:
    - __suffix__: aws
    - __suffix__: gce
      env: gce
      frequency: manual
      cluster:
        cluster_env: app_config.yaml
        cluster_compute: rte_gce_small.yaml

- name: runtime_env_wheel_urls
  group: Runtime env tests
  working_dir: runtime_env_tests

  frequency: nightly
  team: serve

  cluster:
    cluster_env: app_config.yaml
    cluster_compute: rte_minimal.yaml

  run:
    timeout: 9000
    script: python workloads/wheel_urls.py
    wait_for_nodes:
      num_nodes: 1


  alert: default

  variations:
    - __suffix__: aws
    - __suffix__: gce
      env: gce
      frequency: manual
      cluster:
        cluster_env: app_config.yaml
        cluster_compute: rte_gce_minimal.yaml

# It seems like the consensus is that this should be tested in CI, and not in a nightly test.

# - name: runtime_env_rte_ray_client
#   group: Runtime env tests
#   working_dir: runtime_env_tests

#   frequency: nightly
#   team: serve

#   cluster:
#     cluster_env: app_config.yaml
#     cluster_compute: rte_minimal.yaml

#   run:
#     timeout: 600
#     script: python workloads/rte_ray_client.py
#     wait_for_nodes:
#       num_nodes: 1

#     type: anyscale_job

#   alert: default


########################
# Serve tests
########################

- name: serve_single_deployment_1k_noop_replica
  group: Serve tests
  working_dir: serve_tests

  frequency: nightly
  team: serve

  cluster:
    cluster_env: app_config.yaml
    cluster_compute: compute_tpl_32_cpu.yaml

  run:
    timeout: 7200
    long_running: false
    script: python workloads/single_deployment_1k_noop_replica.py

  alert: default

- name: serve_multi_deployment_1k_noop_replica
  group: Serve tests
  working_dir: serve_tests

  frequency: nightly
  team: serve

  cluster:
    cluster_env: app_config.yaml
    cluster_compute: compute_tpl_32_cpu.yaml

  run:
    timeout: 7200
    long_running: false
    script: python workloads/multi_deployment_1k_noop_replica.py

  alert: default

- name: serve_autoscaling_single_deployment
  group: Serve tests
  working_dir: serve_tests

  frequency: nightly
  team: serve

  cluster:
    cluster_env: app_config.yaml
    cluster_compute: compute_tpl_8_cpu_autoscaling.yaml

  run:
    timeout: 7200
    long_running: false
    script: python workloads/autoscaling_single_deployment.py

  alert: default

- name: serve_autoscaling_multi_deployment
  group: Serve tests
  working_dir: serve_tests

  frequency: nightly
  team: serve

  cluster:
    cluster_env: app_config.yaml
    cluster_compute: compute_tpl_32_cpu_autoscaling.yaml

  run:
    timeout: 7200
    long_running: false
    script: python workloads/autoscaling_multi_deployment.py

  alert: default

- name: serve_serve_micro_benchmark
  group: Serve tests
  working_dir: serve_tests

  frequency: nightly
  team: serve

  cluster:
    cluster_env: app_config.yaml
    cluster_compute: compute_tpl_single_node.yaml

  run:
    timeout: 7200
    long_running: false
    script: python workloads/serve_micro_benchmark.py

  alert: default

# - name: serve_serve_micro_benchmark_k8s
#   group: Serve tests
#   working_dir: serve_tests

#   # TODO(architkulkarni) Reenable after K8s migration.  Currently failing
#   frequency: manual
#   team: serve

#   cluster:
#     cluster_env: app_config.yaml
#     cluster_compute: compute_tpl_single_node_k8s.yaml

#   run:
#     timeout: 7200
#     long_running: false
#     script: python workloads/serve_micro_benchmark.py

#   alert: default


- name: deployment_graph_long_chain
  group: Serve tests
  working_dir: serve_tests

  frequency: nightly
  team: serve

  cluster:
    cluster_env: app_config.yaml
    cluster_compute: compute_tpl_single_node_32_cpu.yaml

  run:
    timeout: 3600
    long_running: false
    script: python workloads/deployment_graph_long_chain.py --chain-length=10 --num-clients=4 --local-test=False

  alert: default
  stable: False

- name: deployment_graph_wide_ensemble
  group: Serve tests
  working_dir: serve_tests

  frequency: nightly
  team: serve

  cluster:
    cluster_env: app_config.yaml
    cluster_compute: compute_tpl_single_node_32_cpu.yaml

  run:
    timeout: 3600
    long_running: false
    script: python workloads/deployment_graph_wide_ensemble.py --fanout-degree=10 --num-clients=4 --local-test=False

  alert: default
  stable: False

- name: serve_handle_long_chain
  group: Serve tests
  working_dir: serve_tests

  frequency: nightly
  team: serve

  cluster:
    cluster_env: app_config.yaml
    cluster_compute: compute_tpl_single_node_32_cpu.yaml

  run:
    timeout: 3600
    long_running: false
    script: python workloads/serve_handle_long_chain.py --chain-length=10 --num-clients=4 --local-test=False

  alert: default
  stable: False

- name: serve_handle_wide_ensemble
  group: Serve tests
  working_dir: serve_tests

  frequency: nightly
  team: serve

  cluster:
    cluster_env: app_config.yaml
    cluster_compute: compute_tpl_single_node_32_cpu.yaml

  run:
    timeout: 3600
    long_running: false
    script: python workloads/serve_handle_wide_ensemble.py --fanout-degree=10 --num-clients=4 --local-test=False

  alert: default
  stable: False


- name: serve_micro_protocol_grpc_benchmark
  group: Serve tests
  working_dir: serve_tests

  frequency: nightly
  team: serve

  cluster:
    cluster_env: app_config.yaml
    cluster_compute: compute_tpl_single_node.yaml

  run:
    timeout: 7200
    long_running: false
    script: python workloads/serve_protocol_benchmark.py --data-size=1048576

  alert: default

- name: serve_micro_protocol_http_benchmark
  group: Serve tests
  working_dir: serve_tests

  frequency: nightly
  team: serve

  cluster:
    cluster_env: app_config.yaml
    cluster_compute: compute_tpl_single_node.yaml

  run:
    timeout: 7200
    long_running: false
    script: python workloads/serve_protocol_benchmark.py --data-size=1048576 --http-test

  alert: default


- name: serve_resnet_benchmark
  group: Serve tests
  working_dir: serve_tests

  frequency: nightly
  team: serve

  cluster:
    cluster_env: gpu_app_config.yaml
    cluster_compute: compute_tpl_gpu_node.yaml

  run:
    timeout: 7200
    long_running: false
    script: python workloads/serve_resnet_benchmark.py --gpu-env

  alert: default

########################
# Train tests
########################

- name: train_horovod_multi_node_test
  group: Train tests
  working_dir: train_tests/horovod

  frequency: nightly
  team: ml

  cluster:
    cluster_env: app_config.yaml
    cluster_compute: compute_tpl.yaml

  run:
    timeout: 3000
    script: python train_horovod_multi_node_test.py

    wait_for_nodes:
      num_nodes: 2


  alert: default

########################
# Alpa tests
########################

- name: alpa_opt_2_7b_sanity_check
  group: Alpa tests
  working_dir: alpa_tests

  frequency: nightly
  team: ml

  cluster:
    cluster_env: app_config.yaml
    cluster_compute: 2_g4dn_12xlarge.yaml

  run:
    timeout: 3600
    script: bash run_train_opt_2_7b.sh

    wait_for_nodes:
      num_nodes: 2

  alert: default

- name: alpa_opt_30b_inference
  group: Alpa tests
  working_dir: alpa_tests

  frequency: nightly
  team: ml

  cluster:
    cluster_env: app_config.yaml
    cluster_compute: 1_p3_16xlarge.yaml

  run:
    timeout: 3600
    script: bash run_inference_opt_30b.sh

    wait_for_nodes:
      num_nodes: 1

  alert: default

########################
# RLlib tests
########################

- name: rllib_learning_tests_a2c_tf
  group: RLlib tests
  working_dir: rllib_tests

  frequency: nightly
  team: rllib

  cluster:
    cluster_env: app_config.yaml
    cluster_compute: 1gpu_16cpus.yaml

  run:
    timeout: 18000
    script: python learning_tests/run.py --yaml-sub-dir=a2c --framework=tf


  alert: default

- name: rllib_learning_tests_a2c_torch
  group: RLlib tests
  working_dir: rllib_tests

  frequency: nightly
  team: rllib

  cluster:
    cluster_env: app_config.yaml
    cluster_compute: 1gpu_16cpus.yaml

  run:
    timeout: 18000
    script: python learning_tests/run.py --yaml-sub-dir=a2c --framework=torch

  alert: default

- name: rllib_learning_tests_a3c_tf
  group: RLlib tests
  working_dir: rllib_tests

  frequency: nightly
  team: rllib

  cluster:
    cluster_env: app_config.yaml
    cluster_compute: 32cpus.yaml

  run:
    timeout: 18000
    script: python learning_tests/run.py --yaml-sub-dir=a3c --framework=tf


  alert: default

# TODO(sven, jungong, Kourosh): fix A3C on torch and tf2 and re-enable.
#- name: rllib_learning_tests_a3c_torch
#  group: RLlib tests
#  working_dir: rllib_tests

#  frequency: nightly
#  team: rllib
#  env: staging_v2

#  cluster:
#    cluster_env: app_config.yaml
#    cluster_compute: 32cpus.yaml

#  run:
#    timeout: 18000
#    script: python learning_tests/run.py --yaml-sub-dir=a3c --framework=torch
#    type: anyscale_job
#    file_manager: job

#  alert: default

- name: rllib_learning_tests_apex_tf
  group: RLlib tests
  working_dir: rllib_tests

  # Marking as unstable since it's currently expected to fail.
  stable: false

  frequency: nightly
  team: rllib

  cluster:
    cluster_env: app_config.yaml
    cluster_compute: 1gpu_24cpus.yaml

  run:
    timeout: 18000
    script: python learning_tests/run.py --yaml-sub-dir=apex --framework=tf


  alert: default

- name: rllib_learning_tests_apex_torch
  group: RLlib tests
  working_dir: rllib_tests

  frequency: nightly
  team: rllib

  cluster:
    cluster_env: app_config.yaml
    cluster_compute: 1gpu_24cpus.yaml

  run:
    timeout: 18000
    script: python learning_tests/run.py --yaml-sub-dir=apex --framework=torch

  alert: default

- name: rllib_learning_tests_appo_tf
  group: RLlib tests
  working_dir: rllib_tests

  frequency: nightly
  team: rllib

  cluster:
    cluster_env: app_config.yaml
    cluster_compute: 2gpus_32cpus.yaml

  run:
    timeout: 18000
    script: python learning_tests/run.py --yaml-sub-dir=appo --framework=tf

  alert: default

  variations:
    - __suffix__: aws
    - __suffix__: gce
      env: gce
      frequency: manual
      cluster:
        cluster_env: app_config.yaml
        cluster_compute: 2gpus_32cpus_gce.yaml

- name: rllib_learning_tests_appo_torch
  group: RLlib tests
  working_dir: rllib_tests

  # Marking as unstable since it's currently expected to fail.
  stable: false

  frequency: nightly
  team: rllib

  cluster:
    cluster_env: app_config.yaml
    cluster_compute: 2gpus_32cpus.yaml

  run:
    timeout: 18000
    script: python learning_tests/run.py --yaml-sub-dir=appo --framework=torch

  alert: default

- name: rllib_learning_tests_bc_tf
  group: RLlib tests
  working_dir: rllib_tests

  frequency: nightly
  team: rllib

  cluster:
    cluster_env: app_config.yaml
    cluster_compute: 1gpu_16cpus.yaml

  run:
    timeout: 18000
    script: python learning_tests/run.py --yaml-sub-dir=bc --framework=tf

  alert: default

- name: rllib_learning_tests_bc_torch
  group: RLlib tests
  working_dir: rllib_tests

  frequency: nightly
  team: rllib

  cluster:
    cluster_env: app_config.yaml
    cluster_compute: 1gpu_16cpus.yaml

  run:
    timeout: 18000
    script: python learning_tests/run.py --yaml-sub-dir=bc --framework=torch

  alert: default

- name: rllib_learning_tests_cql_tf
  group: RLlib tests
  working_dir: rllib_tests

  frequency: nightly
  team: rllib

  # Marking as unstable since it's currently expected to fail.
  stable: false

  cluster:
    cluster_env: app_config.yaml
    cluster_compute: 1gpu_16cpus.yaml

  run:
    timeout: 18000
    script: python learning_tests/run.py --yaml-sub-dir=cql --framework=tf

  alert: default

- name: rllib_learning_tests_cql_torch
  group: RLlib tests
  working_dir: rllib_tests

  # Marking as unstable since it's currently expected to fail.
  stable: false

  frequency: nightly
  team: rllib

  cluster:
    cluster_env: app_config.yaml
    cluster_compute: 1gpu_16cpus.yaml

  run:
    timeout: 18000
    script: python learning_tests/run.py --yaml-sub-dir=cql --framework=torch

  alert: default

- name: rllib_learning_tests_ddpg_tf
  group: RLlib tests
  working_dir: rllib_tests

  frequency: nightly
  team: rllib

  cluster:
    cluster_env: app_config.yaml
    cluster_compute: 1gpu_16cpus.yaml

  run:
    timeout: 18000
    script: python learning_tests/run.py --yaml-sub-dir=ddpg --framework=tf


  alert: default

- name: rllib_learning_tests_ddpg_torch
  group: RLlib tests
  working_dir: rllib_tests

  frequency: nightly
  team: rllib

  cluster:
    cluster_env: app_config.yaml
    cluster_compute: 1gpu_16cpus.yaml

  run:
    timeout: 18000
    script: python learning_tests/run.py --yaml-sub-dir=ddpg --framework=torch


  alert: default

- name: rllib_learning_tests_dqn_tf
  group: RLlib tests
  working_dir: rllib_tests

  frequency: nightly
  team: rllib

  cluster:
    cluster_env: app_config.yaml
    cluster_compute: 1gpu_16cpus.yaml

  run:
    timeout: 18000
    script: python learning_tests/run.py --yaml-sub-dir=dqn --framework=tf


  alert: default

- name: rllib_learning_tests_dqn_torch
  group: RLlib tests
  working_dir: rllib_tests

  # Marking as unstable since it's currently expected to fail.
  stable: false

  frequency: nightly
  team: rllib

  cluster:
    cluster_env: app_config.yaml
    cluster_compute: 1gpu_16cpus.yaml

  run:
    timeout: 18000
    script: python learning_tests/run.py --yaml-sub-dir=dqn --framework=torch


  alert: default

- name: rllib_learning_tests_es_tf
  group: RLlib tests
  working_dir: rllib_tests

  frequency: nightly
  team: rllib

  cluster:
    cluster_env: app_config.yaml
    cluster_compute: 2gpus_64cpus.yaml

  run:
    timeout: 18000
    script: python learning_tests/run.py --yaml-sub-dir=es --framework=tf


  alert: default

- name: rllib_learning_tests_es_torch
  group: RLlib tests
  working_dir: rllib_tests

  frequency: nightly
  team: rllib

  cluster:
    cluster_env: app_config.yaml
    cluster_compute: 2gpus_64cpus.yaml

  run:
    timeout: 18000
    script: python learning_tests/run.py --yaml-sub-dir=es --framework=torch


  alert: default

- name: rllib_learning_tests_impala_tf
  group: RLlib tests
  working_dir: rllib_tests

  frequency: nightly
  team: rllib

  cluster:
    cluster_env: app_config.yaml
    cluster_compute: 1gpu_16cpus.yaml

  run:
    timeout: 18000
    script: python learning_tests/run.py --yaml-sub-dir=impala --framework=tf


  alert: default

- name: rllib_learning_tests_impala_torch
  group: RLlib tests
  working_dir: rllib_tests

  frequency: nightly
  team: rllib

  cluster:
    cluster_env: app_config.yaml
    cluster_compute: 1gpu_16cpus.yaml

  run:
    timeout: 18000
    script: python learning_tests/run.py --yaml-sub-dir=impala --framework=torch


  alert: default

- name: rllib_learning_tests_marwil_tf
  group: RLlib tests
  working_dir: rllib_tests

  # Marking as unstable since it's currently expected to fail.
  stable: false

  frequency: nightly
  team: rllib

  cluster:
    cluster_env: app_config.yaml
    cluster_compute: 1gpu_16cpus.yaml

  run:
    timeout: 18000
    script: python learning_tests/run.py --yaml-sub-dir=marwil --framework=tf


  alert: default

- name: rllib_learning_tests_marwil_torch
  group: RLlib tests
  working_dir: rllib_tests

  # Marking as unstable since it's currently expected to fail.
  stable: false

  frequency: nightly
  team: rllib

  cluster:
    cluster_env: app_config.yaml
    cluster_compute: 1gpu_16cpus.yaml

  run:
    timeout: 18000
    script: python learning_tests/run.py --yaml-sub-dir=marwil --framework=torch


  alert: default

- name: rllib_learning_tests_ppo_tf
  group: RLlib tests
  working_dir: rllib_tests

  frequency: nightly
  team: rllib

  cluster:
    cluster_env: app_config.yaml
    cluster_compute: 2gpus_32cpus.yaml

  run:
    timeout: 18000
    script: python learning_tests/run.py --yaml-sub-dir=ppo/tf --framework=tf


  alert: default

- name: rllib_learning_tests_ppo_torch
  group: RLlib tests
  working_dir: rllib_tests

  # Marking as unstable since it's currently expected to fail.
  stable: false

  frequency: nightly
  team: rllib

  cluster:
    cluster_env: app_config.yaml
    cluster_compute: 2gpus_32cpus.yaml

  run:
    timeout: 18000
    script: python learning_tests/run.py --yaml-sub-dir=ppo/torch --framework=torch

  alert: default

  variations:
    - __suffix__: aws
    - __suffix__: gce
      env: gce
      frequency: manual
      cluster:
        cluster_env: app_config.yaml
        cluster_compute: 2gpus_32cpus_gce.yaml

- name: rllib_learning_tests_sac_tf
  group: RLlib tests
  working_dir: rllib_tests

  frequency: nightly
  team: rllib

  cluster:
    cluster_env: app_config.yaml
    cluster_compute: 1gpu_16cpus.yaml

  run:
    timeout: 18000
    script: python learning_tests/run.py --yaml-sub-dir=sac --framework=tf


  alert: default

- name: rllib_learning_tests_sac_torch
  group: RLlib tests
  working_dir: rllib_tests

  frequency: nightly
  team: rllib

  cluster:
    cluster_env: app_config.yaml
    cluster_compute: 1gpu_16cpus.yaml

  run:
    timeout: 18000
    script: python learning_tests/run.py --yaml-sub-dir=sac --framework=torch

  alert: default

- name: rllib_learning_tests_slateq_tf
  group: RLlib tests
  working_dir: rllib_tests

  frequency: nightly
  team: rllib

  cluster:
    cluster_env: app_config.yaml
    cluster_compute: 1gpu_16cpus.yaml

  run:
    timeout: 18000
    script: python learning_tests/run.py --yaml-sub-dir=slateq --framework=tf


  alert: default

- name: rllib_learning_tests_slateq_torch
  group: RLlib tests
  working_dir: rllib_tests

  # Marking as unstable since it's currently expected to fail.
  stable: false

  frequency: nightly
  team: rllib

  cluster:
    cluster_env: app_config.yaml
    cluster_compute: 1gpu_16cpus.yaml

  run:
    timeout: 18000
    script: python learning_tests/run.py --yaml-sub-dir=slateq --framework=torch


  alert: default

- name: rllib_learning_tests_td3_tf
  group: RLlib tests
  working_dir: rllib_tests

  frequency: nightly
  team: rllib

  cluster:
    cluster_env: app_config.yaml
    cluster_compute: 1gpu_16cpus.yaml

  run:
    timeout: 18000
    script: python learning_tests/run.py --yaml-sub-dir=td3 --framework=tf


  alert: default

- name: rllib_learning_tests_td3_torch
  group: RLlib tests
  working_dir: rllib_tests

  frequency: nightly
  team: rllib

  cluster:
    cluster_env: app_config.yaml
    cluster_compute: 1gpu_16cpus.yaml

  run:
    timeout: 18000
    script: python learning_tests/run.py --yaml-sub-dir=td3 --framework=torch


  alert: default

- name: rllib_multi_gpu_learning_tests
  group: RLlib tests
  working_dir: rllib_tests

  frequency: nightly
  team: rllib

  cluster:
    cluster_env: app_config.yaml
    cluster_compute: 8gpus_96cpus.yaml

  run:
    timeout: 7200
    script: python multi_gpu_learning_tests/run.py

  alert: default

  variations:
    - __suffix__: aws
    - __suffix__: gce
      env: gce
      frequency: manual
      cluster:
        cluster_env: app_config.yaml
        cluster_compute: 8gpus_96cpus_gce.yaml

- name: rllib_multi_gpu_with_lstm_learning_tests
  group: RLlib tests
  working_dir: rllib_tests

  frequency: nightly
  team: rllib

  cluster:
    cluster_env: app_config.yaml
    cluster_compute: 8gpus_96cpus.yaml

  run:
    timeout: 7200
    script: python multi_gpu_with_lstm_learning_tests/run.py


  alert: default

  variations:
    - __suffix__: aws
    - __suffix__: gce
      env: gce
      frequency: manual
      cluster:
        cluster_env: app_config.yaml
        cluster_compute: 8gpus_96cpus_gce.yaml

- name: rllib_multi_gpu_with_attention_learning_tests
  group: RLlib tests
  working_dir: rllib_tests

  frequency: nightly
  team: rllib

  cluster:
    cluster_env: app_config.yaml
    cluster_compute: 8gpus_96cpus.yaml

  run:
    timeout: 7200
    script: python multi_gpu_with_attention_learning_tests/run.py


  alert: default

  variations:
    - __suffix__: aws
    - __suffix__: gce
      env: gce
      frequency: manual
      cluster:
        cluster_env: app_config.yaml
        cluster_compute: 8gpus_96cpus_gce.yaml

- name: rllib_stress_tests
  group: RLlib tests
  working_dir: rllib_tests

  frequency: weekly
  team: rllib

  cluster:
    cluster_env: app_config.yaml
    cluster_compute: 4gpus_544_cpus.yaml

  run:
    timeout: 5400
    script: python stress_tests/run_stress_tests.py

    wait_for_nodes:
      num_nodes: 6

  smoke_test:
    frequency: nightly

    run:
      timeout: 2000

  alert: default

  variations:
    - __suffix__: aws
    - __suffix__: gce
      env: gce
      frequency: manual
      smoke_test:
        frequency: manual
        run:
          timeout: 2000
      cluster:
        cluster_env: app_config.yaml
<<<<<<< HEAD
        cluster_compute: 4gpus_544_cpus_gce.yaml
=======
        cluster_compute: 4gpus_512_cpus_gce.yaml

>>>>>>> 7cec6e3f

########################
# Core Nightly Tests
########################

- name: shuffle_100gb
  group: core-multi-test
  working_dir: nightly_tests

  frequency: nightly
  team: core
  cluster:
    cluster_env: shuffle/shuffle_app_config.yaml
    cluster_compute: shuffle/shuffle_compute_multi.yaml

  run:
    timeout: 3000
    script: python shuffle/shuffle_test.py --num-partitions=200 --partition-size=500e6
    wait_for_nodes:
      num_nodes: 4

  variations:
    - __suffix__: aws
    - __suffix__: gce
      env: gce
      frequency: manual
      cluster:
        cluster_env: shuffle/shuffle_app_config.yaml
        cluster_compute: shuffle/shuffle_compute_multi_gce.yaml


- name: stress_test_placement_group
  group: core-multi-test
  working_dir: nightly_tests

  frequency: nightly
  team: core
  cluster:
    cluster_env: stress_tests/stress_tests_app_config.yaml
    cluster_compute: stress_tests/placement_group_tests_compute.yaml

  run:
    timeout: 7200
    script: python stress_tests/test_placement_group.py

  variations:
    - __suffix__: aws
    - __suffix__: gce
      env: gce
      frequency: manual
      cluster:
        cluster_env: stress_tests/stress_tests_app_config.yaml
        cluster_compute: stress_tests/placement_group_tests_compute_gce.yaml

- name: decision_tree_autoscaling_20_runs
  group: core-multi-test
  working_dir: nightly_tests

  frequency: nightly
  team: core
  cluster:
    cluster_env: decision_tree/decision_tree_app_config.yaml
    cluster_compute: decision_tree/autoscaling_compute.yaml

  run:
    timeout: 9600
    script: python decision_tree/cart_with_tree.py --concurrency=20

  variations:
    - __suffix__: aws
    - __suffix__: gce
      env: gce
      frequency: manual
      cluster:
        cluster_env: decision_tree/decision_tree_app_config.yaml
        cluster_compute: decision_tree/autoscaling_compute_gce.yaml

- name: autoscaling_shuffle_1tb_1000_partitions
  group: core-multi-test
  working_dir: nightly_tests

  frequency: nightly
  team: core
  cluster:
    cluster_env: shuffle/shuffle_app_config.yaml
    cluster_compute: shuffle/shuffle_compute_autoscaling.yaml

  run:
    timeout: 4000
    script: python shuffle/shuffle_test.py --num-partitions=1000 --partition-size=1e9
      --no-streaming

  variations:
    - __suffix__: aws
    - __suffix__: gce
      env: gce
      frequency: manual
      cluster:
        cluster_env: shuffle/shuffle_app_config.yaml
        cluster_compute: shuffle/shuffle_compute_autoscaling_gce.yaml


- name: microbenchmark
  group: core-daily-test
  team: core
  frequency: nightly
  working_dir: microbenchmark

  python: "3.7"

  cluster:
    cluster_env: app_config.yaml
    cluster_compute: tpl_64.yaml

  run:
    timeout: 1800
    script: OMP_NUM_THREADS=64 RAY_ADDRESS=local python run_microbenchmark.py

  variations:
    - __suffix__: aws
    - __suffix__: gce
      env: gce
      frequency: manual
      cluster:
        cluster_env: app_config.yaml
        cluster_compute: tpl_64_gce.yaml


- name: microbenchmark_38
  group: core-daily-test
  team: core
  frequency: nightly
  working_dir: microbenchmark

  python: "3.8"

  cluster:
    cluster_env: app_config.yaml
    cluster_compute: tpl_64.yaml

  run:
    timeout: 1800
    script: OMP_NUM_THREADS=64 RAY_ADDRESS=local python run_microbenchmark.py

- name: benchmark_worker_startup
  group: core-daily-test
  team: core
  frequency: nightly
  working_dir: benchmark-worker-startup
  stable: false

  python: "3.9"

  cluster:
    cluster_env: app_config_gpu.yaml
    cluster_compute: only_head_node_1gpu_64cpu.yaml

  run:
    timeout: 7200
    script: python benchmark_worker_startup.py
        --num_cpus_in_cluster 64
        --num_gpus_in_cluster 64
        --num_tasks_or_actors_per_run 64
        --num_measurements_per_configuration 5

- name: dask_on_ray_100gb_sort
  group: core-daily-test
  working_dir: nightly_tests

  frequency: nightly
  team: core
  cluster:
    cluster_env: dask_on_ray/dask_on_ray_app_config.yaml
    cluster_compute: dask_on_ray/dask_on_ray_sort_compute_template.yaml

  run:
    timeout: 7200
    script: python dask_on_ray/dask_on_ray_sort.py --nbytes 100_000_000_000 --npartitions
      200 --num-nodes 1 --ray --data-dir /tmp/ray --file-path /tmp/ray


- name: dask_on_ray_large_scale_test_spilling
  group: core-daily-test
  working_dir: nightly_tests

  frequency: nightly
  team: core
  cluster:
    cluster_env: dask_on_ray/large_scale_dask_on_ray_app_config.yaml
    cluster_compute: dask_on_ray/dask_on_ray_stress_compute.yaml

  run:
    timeout: 7200
    script: python dask_on_ray/large_scale_test.py --num_workers 150 --worker_obj_store_size_in_gb
      70 --error_rate 0  --data_save_path /tmp/ray

    wait_for_nodes:
      num_nodes: 21


  smoke_test:
    frequency: nightly
    cluster:
      app_config: dask_on_ray/large_scale_dask_on_ray_app_config.yaml
      cluster_compute: dask_on_ray/large_scale_dask_on_ray_compute_template.yaml

    run:
      timeout: 7200
      script: python dask_on_ray/large_scale_test.py --num_workers 32 --worker_obj_store_size_in_gb
        70 --error_rate 0  --data_save_path /tmp/ray

      wait_for_nodes:
        num_nodes: 5

- name: stress_test_state_api_scale
  group: core-daily-test
  working_dir: nightly_tests

  frequency: nightly
  team: core
  cluster:
    cluster_env: stress_tests/state_api_app_config.yaml
    cluster_compute: stress_tests/stress_tests_compute_large.yaml

  run:
    timeout: 3600
    script: python stress_tests/test_state_api_scale.py
    wait_for_nodes:
      num_nodes: 7

  smoke_test:
    frequency: nightly
    cluster:
      app_config: stress_tests/state_api_app_config.yaml
      cluster_compute: stress_tests/smoke_test_compute.yaml

    run:
      timeout: 3600
      wait_for_nodes:
        num_nodes: 5
      script: python stress_tests/test_state_api_scale.py --smoke-test


- name: shuffle_20gb_with_state_api
  group: core-daily-test
  working_dir: nightly_tests

  frequency: nightly
  team: core
  cluster:
    cluster_env: shuffle/shuffle_with_state_api_app_config.yaml
    cluster_compute: shuffle/shuffle_compute_single.yaml

  run:
    timeout: 1000
    script: python stress_tests/test_state_api_with_other_tests.py
      nightly_tests/shuffle/shuffle_test.py --test-args="--num-partitions=100 --partition-size=200e6"


- name: stress_test_many_tasks
  group: core-daily-test
  working_dir: nightly_tests

  frequency: nightly
  team: core
  cluster:
    cluster_env: stress_tests/stress_tests_app_config.yaml
    cluster_compute: stress_tests/stress_tests_compute.yaml

  run:
    timeout: 14400
    wait_for_nodes:
      num_nodes: 101

    script: python stress_tests/test_many_tasks.py

  smoke_test:
    frequency: nightly
    cluster:
      app_config: stress_tests/stress_tests_app_config.yaml
      cluster_compute: stress_tests/smoke_test_compute.yaml

    run:
      timeout: 3600
      wait_for_nodes:
        num_nodes: 5
      script: python stress_tests/test_many_tasks.py --num-nodes=4 --smoke-test

- name: stress_test_dead_actors
  group: core-daily-test
  working_dir: nightly_tests

  frequency: nightly
  team: core
  cluster:
    cluster_env: stress_tests/stress_tests_app_config.yaml
    cluster_compute: stress_tests/stress_tests_compute.yaml

  run:
    timeout: 7200
    wait_for_nodes:
      num_nodes: 101

    script: python stress_tests/test_dead_actors.py

  smoke_test:
    frequency: nightly
    cluster:
      app_config: stress_tests/stress_tests_app_config.yaml
      cluster_compute: stress_tests/smoke_test_compute.yaml

    run:
      timeout: 3600
      wait_for_nodes:
        num_nodes: 5
      script: python stress_tests/test_dead_actors.py --num-nodes=4 --num-parents=3
        --num-children=3

# The full test is not stable, so run the smoke test only.
# See https://github.com/ray-project/ray/issues/23244.
- name: threaded_actors_stress_test
  group: core-daily-test
  working_dir: nightly_tests

  frequency: nightly
  team: core
  cluster:
    cluster_env: stress_tests/stress_tests_app_config.yaml
    cluster_compute: stress_tests/smoke_test_compute.yaml

  run:
    timeout: 3600
    script: python stress_tests/test_threaded_actors.py --test-runtime 1800 --kill-interval_s
      30

    wait_for_nodes:
      num_nodes: 5

# - name: threaded_actors_stress_test
#   group: core-daily-test
#   working_dir: nightly_tests
#
#   frequency: nightly
#   team: core
#   cluster:
#     cluster_env: stress_tests/stress_tests_app_config.yaml
#     cluster_compute: stress_tests/stress_test_threaded_actor_compute.yaml
#
#   run:
#     timeout: 7200
#     script: python stress_tests/test_threaded_actors.py --test-runtime 3600 --kill-interval_s
#       60
#
#     wait_for_nodes:
#       num_nodes: 201
#       timeout: 600
#
#   smoke_test:
#     frequency: nightly
#     cluster:
#       app_config: stress_tests/stress_tests_app_config.yaml
#       cluster_compute: stress_tests/smoke_test_compute.yaml
#
#     run:
#       timeout: 3600
#       script: python stress_tests/test_threaded_actors.py --test-runtime 1800 --kill-interval_s
#         30
#
#       wait_for_nodes:
#         num_nodes: 5
#         timeout: 600

- name: single_node_oom
  group: core-daily-test
  working_dir: nightly_tests

  frequency: nightly
  team: core
  cluster:
    cluster_env: stress_tests/stress_tests_single_node_oom_app_config.yaml
    cluster_compute: stress_tests/stress_tests_single_node_oom_compute.yaml

  run:
    timeout: 500
    script: python stress_tests/test_parallel_tasks_memory_pressure.py --num-tasks 20


- name: tune_air_oom
  group: core-daily-test
  working_dir: air_tests
  stable: false

  frequency: nightly
  team: core
  cluster:
    cluster_env: oom/stress_tests_tune_air_oom_app_config.yaml
    cluster_compute: oom/stress_tests_tune_air_oom_compute.yaml

  run:
    timeout: 3600
    script: bash oom/tune_air_oom.sh


- name: dask_on_ray_1tb_sort
  group: core-daily-test
  working_dir: nightly_tests

  frequency: nightly-3x
  team: core
  cluster:
    cluster_env: dask_on_ray/dask_on_ray_app_config.yaml
    cluster_compute: dask_on_ray/1tb_sort_compute.yaml

  run:
    timeout: 7200
    script: python dask_on_ray/dask_on_ray_sort.py --nbytes 1_000_000_000_000 --npartitions
      1000 --num-nodes 31 --ray --data-dir /tmp/ray --s3-bucket core-nightly-test

    wait_for_nodes:
      num_nodes: 32


- name: many_nodes_actor_test_on_v2
  group: core-daily-test
  working_dir: benchmarks

  frequency: nightly-3x
  team: core
  cluster:
    cluster_env: distributed/many_nodes_tests/app_config.yaml
    cluster_compute: distributed/many_nodes_tests/compute_config.yaml

  run:
    timeout: 3600
    # 2cpus per node x 1000 nodes / 0.2 cpus per actor = 10k
    # 2cpus per node x 2000 nodes / 0.2 cpus per actor = 20k
    script: python distributed/many_nodes_tests/actor_test.py --no-wait --cpus-per-actor=0.2 --total-actors 10000 20000
    wait_for_nodes:
      num_nodes: 500

#- name: many_nodes_multi_master_test
#  group: core-daily-test
#  working_dir: nightly_tests
#
#  frequency: nightly-3x
#  team: core
#  cluster:
#    cluster_env: many_nodes_tests/app_config.yaml
#    cluster_compute: many_nodes_tests/compute_config.yaml
#
#  run:
#    timeout: 7200
#    script: python many_nodes_tests/multi_master_test.py
#    wait_for_nodes:
#      num_nodes: 251
#
#    type: anyscale_job
#    file_manager: sdk

- name: pg_autoscaling_regression_test
  group: core-daily-test
  working_dir: nightly_tests

  frequency: nightly
  team: core
  cluster:
    cluster_env: placement_group_tests/app_config.yaml
    cluster_compute: placement_group_tests/compute.yaml

  run:
    timeout: 1200
    script: python placement_group_tests/pg_run.py

  variations:
    - __suffix__: aws
    - __suffix__: gce
      env: gce
      frequency: manual
      cluster:
        cluster_env: placement_group_tests/app_config.yaml
        cluster_compute: placement_group_tests/compute_gce.yaml

- name: placement_group_performance_test
  group: core-daily-test
  working_dir: nightly_tests

  frequency: nightly
  team: core
  cluster:
    cluster_env: placement_group_tests/app_config.yaml
    cluster_compute: placement_group_tests/pg_perf_test_compute.yaml

  run:
    timeout: 1200
    script: python placement_group_tests/placement_group_performance_test.py
    wait_for_nodes:
      num_nodes: 5



#########################
# Core Scalability Tests
#########################

- name: single_node
  group: core-scalability-test
  working_dir: benchmarks

  frequency: nightly
  team: core
  cluster:
    cluster_env: app_config.yaml
    cluster_compute: single_node.yaml

  run:
    timeout: 12000
    prepare: sleep 0
    script: python single_node/test_single_node.py

  variations:
    - __suffix__: aws
    - __suffix__: gce
      env: gce
      frequency: manual
      cluster:
        cluster_env: app_config.yaml
        cluster_compute: single_node_gce.yaml

- name: object_store
  group: core-scalability-test
  working_dir: benchmarks

  frequency: nightly
  team: core
  cluster:
    cluster_env: app_config.yaml
    cluster_compute: object_store.yaml

  run:
    timeout: 3600
    script: python object_store/test_object_store.py
    wait_for_nodes:
      num_nodes: 50


- name: many_actors
  group: core-scalability-test
  working_dir: benchmarks

  frequency: nightly-3x
  team: core
  cluster:
    cluster_env: app_config.yaml
    cluster_compute: distributed.yaml

  run:
    timeout: 3600
    script: python distributed/test_many_actors.py
    wait_for_nodes:
      num_nodes: 65


- name: many_actors_smoke_test
  group: core-scalability-test
  working_dir: benchmarks

  frequency: nightly
  team: core
  cluster:
    cluster_env: app_config.yaml
    cluster_compute: distributed_smoke_test.yaml

  run:
    timeout: 3600
    script: SMOKE_TEST=1 python distributed/test_many_actors.py
    wait_for_nodes:
      num_nodes: 2


- name: many_tasks
  group: core-scalability-test
  working_dir: benchmarks

  frequency: nightly
  team: core
  cluster:
    cluster_env: app_config.yaml
    cluster_compute: distributed.yaml

  run:
    timeout: 3600
    script: python distributed/test_many_tasks.py --num-tasks=10000
    wait_for_nodes:
      num_nodes: 65


- name: many_pgs
  group: core-scalability-test
  working_dir: benchmarks

  frequency: nightly-3x
  team: core
  cluster:
    cluster_env: app_config.yaml
    cluster_compute: distributed.yaml

  run:
    timeout: 3600
    script: python distributed/test_many_pgs.py
    wait_for_nodes:
      num_nodes: 65


- name: many_pgs_smoke_test
  group: core-scalability-test
  working_dir: benchmarks

  frequency: nightly
  team: core
  cluster:
    cluster_env: app_config.yaml
    cluster_compute: distributed_smoke_test.yaml

  run:
    timeout: 3600
    script: SMOKE_TEST=1 python distributed/test_many_pgs.py
    wait_for_nodes:
      num_nodes: 2


- name: many_nodes
  group: core-scalability-test
  working_dir: benchmarks

  frequency: nightly-3x
  team: core
  cluster:
    cluster_env: app_config.yaml
    cluster_compute: many_nodes.yaml

  run:
    timeout: 3600
    script: python distributed/test_many_tasks.py --num-tasks=1000
    wait_for_nodes:
      num_nodes: 250

  variations:
    - __suffix__: aws
    - __suffix__: gce
      env: gce
      frequency: manual
      cluster:
        cluster_env: app_config.yaml
        cluster_compute: many_nodes_gce.yaml

- name: scheduling_test_many_0s_tasks_many_nodes
  group: core-scalability-test
  working_dir: benchmarks

  frequency: nightly
  team: core
  cluster:
    cluster_env: app_config.yaml
    cluster_compute: scheduling.yaml

  run:
    timeout: 3600
    script: python distributed/test_scheduling.py --total-num-task=1984000 --num-cpu-per-task=1
      --task-duration-s=0 --total-num-actors=32 --num-actors-per-nodes=1

    wait_for_nodes:
      num_nodes: 32


# - name: scheduling_test_many_5s_tasks_single_node
#   group: core-scalability-test
#   working_dir: benchmarks

#   frequency: nightly
#   team: core
#   cluster:
#     cluster_env: app_config.yaml
#     cluster_compute: scheduling.yaml

#   run:
#     timeout: 3600
#     script: python distributed/test_scheduling.py --total-num-task=1984000 --num-cpu-per-task=1
#       --task-duration-s=5 --total-num-actors=1 --num-actors-per-nodes=1

#     wait_for_nodes:
#       num_nodes: 32
#       timeout: 600

#   stable: false

# - name: scheduling_test_many_5s_tasks_many_nodes
#   group: core-scalability-test
#   working_dir: benchmarks

#   frequency: nightly
#   team: core
#   cluster:
#     cluster_env: app_config.yaml
#     cluster_compute: scheduling.yaml

#   run:
#     timeout: 3600
#     script: python distributed/test_scheduling.py --total-num-task=1984000 --num-cpu-per-task=1
#       --task-duration-s=5 --total-num-actors=32 --num-actors-per-nodes=1

#     wait_for_nodes:
#       num_nodes: 32
#       timeout: 600

#   stable: false

###############
# Dataset tests
###############

- name: inference
  group: data-tests
  working_dir: nightly_tests/dataset

  frequency: nightly
  team: data
  cluster:
    cluster_env: app_config.yaml
    cluster_compute: inference.yaml

  run:
    timeout: 600
    script: python inference.py
    wait_for_nodes:
      num_nodes: 2

  variations:
    - __suffix__: aws
    - __suffix__: gce
      env: gce
      frequency: manual
      cluster:
        cluster_env: app_config.yaml
        cluster_compute: inference_gce.yaml

- name: shuffle_data_loader
  group: data-tests
  working_dir: nightly_tests/dataset

  frequency: nightly
  team: data
  cluster:
    cluster_env: shuffle_app_config.yaml
    cluster_compute: shuffle_compute.yaml

  run:
    timeout: 1800
    script: python dataset_shuffle_data_loader.py

  variations:
    - __suffix__: aws
    - __suffix__: gce
      env: gce
      frequency: manual
      cluster:
        cluster_env: shuffle_app_config.yaml
        cluster_compute: shuffle_compute_gce.yaml

- name: parquet_metadata_resolution
  group: data-tests
  working_dir: nightly_tests/dataset

  frequency: nightly
  team: data
  cluster:
    cluster_env: app_config.yaml
    cluster_compute: single_node_benchmark_compute.yaml

  run:
    # Expect the test to finish around 40 seconds.
    timeout: 100
    script: python parquet_metadata_resolution.py --num-files 915

  variations:
    - __suffix__: aws
    - __suffix__: gce
      env: gce
      frequency: manual
      cluster:
        cluster_env: app_config.yaml
        cluster_compute: single_node_benchmark_compute_gce.yaml

- name: dataset_random_access
  group: data-tests
  working_dir: nightly_tests/dataset
  stable: false

  frequency: nightly
  team: data
  cluster:
    cluster_env: pipelined_training_app.yaml
    cluster_compute: pipelined_training_compute.yaml

  run:
    timeout: 1200
    script: python dataset_random_access.py
    wait_for_nodes:
      num_nodes: 15

  variations:
    - __suffix__: aws
    - __suffix__: gce
      env: gce
      frequency: manual
      cluster:
        cluster_env: pipelined_training_app.yaml
        cluster_compute: pipelined_training_compute_gce.yaml

- name: pipelined_data_ingest_benchmark_1tb
  group: data-tests
  working_dir: nightly_tests/dataset

  frequency: nightly
  team: data
  cluster:
    cluster_env: app_config.yaml
    cluster_compute: data_ingest_benchmark_compute.yaml

  run:
    timeout: 300
    script: python data_ingest_benchmark.py --dataset-size-gb=1000 --num-workers=20 --streaming
    wait_for_nodes:
      num_nodes: 20

  variations:
    - __suffix__: aws
    - __suffix__: gce
      env: gce
      frequency: manual
      cluster:
        cluster_env: app_config.yaml
        cluster_compute: data_ingest_benchmark_compute_gce.yaml

- name: streaming_data_ingest_benchmark_1tb
  group: data-tests
  working_dir: nightly_tests/dataset

  frequency: nightly
  team: data
  cluster:
    cluster_env: app_config.yaml
    cluster_compute: data_ingest_benchmark_compute.yaml

  run:
    timeout: 300
    script: python data_ingest_benchmark.py --dataset-size-gb=1000 --num-workers=20 --new_streaming
    wait_for_nodes:
      num_nodes: 20

  variations:
    - __suffix__: aws
    - __suffix__: gce
      env: gce
      frequency: manual
      cluster:
        cluster_env: app_config.yaml
        cluster_compute: data_ingest_benchmark_compute_gce.yaml

- name: aggregate_benchmark
  group: data-tests
  working_dir: nightly_tests/dataset

  frequency: nightly
  team: data
  cluster:
    cluster_env: app_config.yaml
    cluster_compute: single_node_benchmark_compute.yaml

  run:
    timeout: 1800
    script: python aggregate_benchmark.py

  variations:
    - __suffix__: aws
    - __suffix__: gce
      env: gce
      frequency: manual
      cluster:
        cluster_env: app_config.yaml
        cluster_compute: single_node_benchmark_compute_gce.yaml

- name: read_parquet_benchmark_single_node
  group: data-tests
  working_dir: nightly_tests/dataset

  frequency: nightly
  team: data
  cluster:
    cluster_env: app_config.yaml
    cluster_compute: single_node_benchmark_compute.yaml

  run:
    # Expect the benchmark to finish in 400 seconds.
    timeout: 400
    script: python read_parquet_benchmark.py

  variations:
    - __suffix__: aws
    - __suffix__: gce
      env: gce
      frequency: manual
      cluster:
        cluster_env: app_config.yaml
        cluster_compute: single_node_benchmark_compute_gce.yaml

- name: read_images_benchmark_single_node
  group: data-tests
  working_dir: nightly_tests/dataset

  frequency: nightly
  team: data
  cluster:
    cluster_env: app_config.yaml
    cluster_compute: single_node_benchmark_compute.yaml

  run:
    timeout: 1800
    script: python read_images_benchmark.py

  variations:
    - __suffix__: aws
    - __suffix__: gce
      env: gce
      frequency: manual
      cluster:
        cluster_env: app_config.yaml
        cluster_compute: single_node_benchmark_compute_gce.yaml

- name: read_tfrecords_benchmark_single_node
  group: data-tests
  working_dir: nightly_tests/dataset

  frequency: nightly
  team: data
  cluster:
    cluster_env: read_tfrecords_benchmark_app.yaml
    cluster_compute: single_node_benchmark_compute.yaml

  run:
    # Expect the benchmark to finish around 22 minutes.
    timeout: 1800
    script: python read_tfrecords_benchmark.py

  variations:
    - __suffix__: aws
    - __suffix__: gce
      env: gce
      frequency: manual
      cluster:
        cluster_env: read_tfrecords_benchmark_app.yaml
        cluster_compute: single_node_benchmark_compute_gce.yaml

- name: map_batches_benchmark_single_node
  group: data-tests
  working_dir: nightly_tests/dataset

  frequency: nightly
  team: data
  cluster:
    cluster_env: app_config.yaml
    cluster_compute: single_node_benchmark_compute.yaml

  run:
    # Expect the benchmark to finish around 30 minutes.
    timeout: 2400
    script: python map_batches_benchmark.py

  variations:
    - __suffix__: aws
    - __suffix__: gce
      env: gce
      frequency: manual
      cluster:
        cluster_env: app_config.yaml
        cluster_compute: single_node_benchmark_compute_gce.yaml

- name: iter_tensor_batches_benchmark_single_node
  group: data-tests
  working_dir: nightly_tests/dataset

  frequency: nightly
  team: data
  cluster:
    cluster_env: app_config.yaml
    cluster_compute: single_node_benchmark_compute.yaml

  run:
    # Expect the benchmark to finish around 30 minutes.
    timeout: 2400
    script: python iter_tensor_batches_benchmark.py

  variations:
    - __suffix__: aws
    - __suffix__: gce
      env: gce
      frequency: manual
      cluster:
        cluster_env: app_config.yaml
        cluster_compute: single_node_benchmark_compute_gce.yaml

- name: iter_tensor_batches_benchmark_multi_node
  group: data-tests
  working_dir: nightly_tests/dataset

  frequency: nightly
  team: data
  cluster:
    cluster_env: app_config.yaml
    cluster_compute: multi_node_benchmark_compute.yaml

  run:
    # Expect the benchmark to finish around 30 minutes.
    timeout: 2400
    script: python iter_tensor_batches_benchmark.py --data-size-gb=10

<<<<<<< HEAD
  variations:
    - __suffix__: aws
    - __suffix__: gce
      env: gce
      frequency: manual
      cluster:
        cluster_env: app_config.yaml
        cluster_compute: single_node_benchmark_compute_gce.yaml

=======
>>>>>>> 7cec6e3f
- name: iter_batches_benchmark_single_node
  group: data-tests
  working_dir: nightly_tests/dataset

  frequency: nightly
  team: data
  cluster:
    cluster_env: app_config.yaml
    cluster_compute: single_node_benchmark_compute.yaml

  run:
    # Expect the benchmark to finish around 12 minutes.
    timeout: 1080
    script: python iter_batches_benchmark.py

  variations:
    - __suffix__: aws
    - __suffix__: gce
      env: gce
      frequency: manual
      cluster:
        cluster_env: app_config.yaml
        cluster_compute: single_node_benchmark_compute_gce.yaml

- name: pipelined_training_50_gb
  group: data-tests
  working_dir: nightly_tests/dataset

  frequency: nightly
  team: data
  cluster:
    cluster_env: pipelined_training_app.yaml
    cluster_compute: pipelined_training_compute.yaml

  run:
    timeout: 4800
    script: python pipelined_training.py --epochs 1
    wait_for_nodes:
      num_nodes: 15

  variations:
    - __suffix__: aws
    - __suffix__: gce
      env: gce
      frequency: manual
      cluster:
        cluster_env: pipelined_training_app.yaml
        cluster_compute: pipelined_training_compute_gce.yaml

- name: pipelined_ingestion_1500_gb
  group: data-tests
  working_dir: nightly_tests/dataset

  frequency: nightly
  team: data
  cluster:
    cluster_env: pipelined_ingestion_app.yaml
    cluster_compute: pipelined_ingestion_compute.yaml

  run:
    timeout: 9600
    script: python pipelined_training.py --epochs 2 --num-windows 5 --num-files 915
      --debug

    wait_for_nodes:
      num_nodes: 21

  variations:
    - __suffix__: aws
    - __suffix__: gce
      env: gce
      frequency: manual
      cluster:
        cluster_env: pipelined_training_app.yaml
        cluster_compute: pipelined_training_compute_gce.yaml

- name: dataset_shuffle_random_shuffle_1tb
  group: data-tests
  working_dir: nightly_tests

  frequency: nightly
  team: data
  cluster:
    cluster_env: shuffle/shuffle_app_config.yaml
    cluster_compute: shuffle/datasets_large_scale_compute_small_instances.yaml

  run:
    timeout: 7200
    script: python dataset/sort.py --num-partitions=1000 --partition-size=1e9 --shuffle
    wait_for_nodes:
      num_nodes: 20

  variations:
    - __suffix__: aws
    - __suffix__: gce
      env: gce
      frequency: manual
      cluster:
        cluster_env: shuffle/shuffle_app_config.yaml
        cluster_compute: shuffle/datasets_large_scale_compute_small_instances_gce.yaml

- name: dataset_shuffle_sort_1tb
  group: data-tests
  working_dir: nightly_tests

  frequency: nightly
  team: data
  cluster:
    cluster_env: shuffle/shuffle_app_config.yaml
    cluster_compute: shuffle/datasets_large_scale_compute_small_instances.yaml

  run:
    timeout: 7200
    script: python dataset/sort.py --num-partitions=1000 --partition-size=1e9
    wait_for_nodes:
      num_nodes: 20

  variations:
    - __suffix__: aws
    - __suffix__: gce
      env: gce
      frequency: manual
      cluster:
        cluster_env: shuffle/shuffle_app_config.yaml
        cluster_compute: shuffle/datasets_large_scale_compute_small_instances_gce.yaml

- name: dataset_shuffle_push_based_random_shuffle_1tb
  group: data-tests
  working_dir: nightly_tests

  frequency: nightly
  team: data
  cluster:
    cluster_env: shuffle/shuffle_app_config.yaml
    cluster_compute: shuffle/datasets_large_scale_compute_small_instances.yaml

  run:
    timeout: 7200
    script: RAY_DATASET_PUSH_BASED_SHUFFLE=1 python dataset/sort.py --num-partitions=1000 --partition-size=1e9 --shuffle
    wait_for_nodes:
      num_nodes: 20

  variations:
    - __suffix__: aws
    - __suffix__: gce
      env: gce
      frequency: manual
      cluster:
        cluster_env: shuffle/shuffle_app_config.yaml
        cluster_compute: shuffle/datasets_large_scale_compute_small_instances_gce.yaml

- name: dataset_shuffle_push_based_sort_1tb
  group: data-tests
  working_dir: nightly_tests

  frequency: nightly
  team: data
  cluster:
    cluster_env: shuffle/shuffle_app_config.yaml
    cluster_compute: shuffle/datasets_large_scale_compute_small_instances.yaml

  run:
    timeout: 7200
    script: RAY_DATASET_PUSH_BASED_SHUFFLE=1 python dataset/sort.py --num-partitions=1000 --partition-size=1e9
    wait_for_nodes:
      num_nodes: 20

  variations:
    - __suffix__: aws
    - __suffix__: gce
      env: gce
      frequency: manual
      cluster:
        cluster_env: shuffle/shuffle_app_config.yaml
        cluster_compute: shuffle/datasets_large_scale_compute_small_instances_gce.yaml

- name: dataset_shuffle_push_based_random_shuffle_100tb
  group: data-tests
  working_dir: nightly_tests

  frequency: weekly
  team: data
  cluster:
    cluster_env: shuffle/100tb_shuffle_app_config.yaml
    cluster_compute: shuffle/100tb_shuffle_compute.yaml

  run:
    timeout: 28800
    script: RAY_DATASET_PUSH_BASED_SHUFFLE=1 python dataset/sort.py --num-partitions=100000 --partition-size=1e9 --shuffle
    wait_for_nodes:
      num_nodes: 100

  variations:
    - __suffix__: aws
    - __suffix__: gce
      env: gce
      frequency: manual
      cluster:
<<<<<<< HEAD
        cluster_env: shuffle/100tb_shuffle_app_config.yaml
        cluster_compute: shuffle/100tb_shuffle_compute_gce.yaml
=======
        cluster_env: shuffle/100tb_shuffle_app_config_gce.yaml
        cluster_compute: shuffle/100tb_shuffle_compute_gce.yaml
      run:
        timeout: 28800
        script: RAY_DATASET_PUSH_BASED_SHUFFLE=1 python dataset/sort.py --num-partitions=40000 --partition-size=1e9 --shuffle
        wait_for_nodes:
          num_nodes: 100
>>>>>>> 7cec6e3f

##################
# Core Chaos tests
##################

- name: chaos_many_tasks_no_object_store
  group: core-nightly-test
  working_dir: nightly_tests

  frequency: nightly
  team: core
  cluster:
    cluster_env: chaos_test/app_config.yaml
    cluster_compute: chaos_test/compute_template.yaml

  run:
    timeout: 3600
    wait_for_nodes:
      num_nodes: 10
    prepare: python setup_chaos.py --no-start
    script: python chaos_test/test_chaos_basic.py --workload=tasks


- name: chaos_many_actors
  group: core-nightly-test
  working_dir: nightly_tests

  frequency: nightly
  team: core
  cluster:
    cluster_env: chaos_test/app_config.yaml
    cluster_compute: chaos_test/compute_template.yaml

  run:
    timeout: 3600
    wait_for_nodes:
      num_nodes: 10
    prepare: python setup_chaos.py --no-start
    script: python chaos_test/test_chaos_basic.py --workload=actors


- name: chaos_dask_on_ray_large_scale_test_no_spilling
  group: data-tests
  working_dir: nightly_tests

  frequency: nightly
  team: data
  cluster:
    cluster_env: chaos_test/dask_on_ray_app_config_reconstruction.yaml
    cluster_compute: dask_on_ray/chaos_dask_on_ray_stress_compute.yaml

  run:
    timeout: 7200
    wait_for_nodes:
      num_nodes: 21
    prepare: python setup_chaos.py --node-kill-interval 100
    script: python dask_on_ray/large_scale_test.py --num_workers 20 --worker_obj_store_size_in_gb
      20 --error_rate 0  --data_save_path /tmp/ray


- name: chaos_dask_on_ray_large_scale_test_spilling
  group: data-tests
  working_dir: nightly_tests

  frequency: nightly
  team: data
  cluster:
    cluster_env: chaos_test/dask_on_ray_app_config_reconstruction.yaml
    cluster_compute: dask_on_ray/dask_on_ray_stress_compute.yaml

  run:
    timeout: 7200
    wait_for_nodes:
      num_nodes: 21
    prepare: python setup_chaos.py --node-kill-interval 100
    script: python dask_on_ray/large_scale_test.py --num_workers 150 --worker_obj_store_size_in_gb
      70 --error_rate 0  --data_save_path /tmp/ray


- name: chaos_pipelined_ingestion_1500_gb_15_windows
  group: data-tests
  working_dir: nightly_tests

  frequency: nightly
  team: data
  cluster:
    cluster_env: dataset/pipelined_ingestion_app.yaml
    cluster_compute: dataset/pipelined_ingestion_compute.yaml

  run:
    timeout: 7200
    wait_for_nodes:
      num_nodes: 21
    prepare: ' python setup_chaos.py --node-kill-interval 300'
    script: python dataset/pipelined_training.py --epochs 1 --num-windows 15  --num-files
      915 --debug


- name: chaos_dataset_shuffle_push_based_sort_1tb
  group: data-tests
  working_dir: nightly_tests

  stable: false

  frequency: nightly
  team: data
  cluster:
    cluster_env: shuffle/shuffle_app_config.yaml
    cluster_compute: shuffle/datasets_large_scale_compute_small_instances.yaml

  run:
    timeout: 7200
    prepare: ' python setup_chaos.py --node-kill-interval 1200 --max-nodes-to-kill 3'
    script: RAY_DATASET_PUSH_BASED_SHUFFLE=1 python dataset/sort.py --num-partitions=1000 --partition-size=1e9
    wait_for_nodes:
      num_nodes: 20

- name: chaos_dataset_shuffle_sort_1tb
  group: data-tests
  working_dir: nightly_tests

  frequency: nightly
  team: data
  cluster:
    cluster_env: shuffle/shuffle_app_config_oom_disabled.yaml
    cluster_compute: shuffle/datasets_large_scale_compute_small_instances.yaml

  run:
    timeout: 7200
    prepare: 'python setup_chaos.py --node-kill-interval 900 --max-nodes-to-kill 3'
    script: python dataset/sort.py --num-partitions=1000 --partition-size=1e9
    wait_for_nodes:
      num_nodes: 20

- name: chaos_dataset_shuffle_random_shuffle_1tb
  group: data-tests
  working_dir: nightly_tests

  stable: false

  frequency: nightly
  team: data
  cluster:
    # leave oom disabled as test is marked unstable at the moment.
    cluster_env: shuffle/shuffle_app_config_oom_disabled.yaml
    cluster_compute: shuffle/datasets_large_scale_compute_small_instances.yaml

  run:
    timeout: 7200
    prepare: ' python setup_chaos.py --node-kill-interval 600 --max-nodes-to-kill 2'
    script: python dataset/sort.py --num-partitions=1000 --partition-size=1e9 --shuffle
    wait_for_nodes:
      num_nodes: 20

- name: chaos_dataset_shuffle_push_based_random_shuffle_1tb
  group: data-tests
  working_dir: nightly_tests

  stable: false

  frequency: nightly
  team: data
  cluster:
    # leave oom disabled as test is marked unstable at the moment.
    cluster_env: shuffle/shuffle_app_config_oom_disabled.yaml
    cluster_compute: shuffle/datasets_large_scale_compute_small_instances.yaml

  run:
    timeout: 7200
    prepare: ' python setup_chaos.py --node-kill-interval 600 --max-nodes-to-kill 2'
    script: RAY_DATASET_PUSH_BASED_SHUFFLE=1 python dataset/sort.py --num-partitions=1000 --partition-size=1e9 --shuffle
    wait_for_nodes:
      num_nodes: 20

  variations:
    - __suffix__: aws
    - __suffix__: gce
      env: gce
      frequency: manual
      cluster:
        cluster_env: shuffle/shuffle_app_config_oom_disabled.yaml
        cluster_compute: shuffle/datasets_large_scale_compute_small_instances_gce.yaml

#####################
# Observability tests
#####################
- name: agent_stress_test
  group: core-observability-test
  working_dir: dashboard

  stable: true

  frequency: nightly
  team: core
  cluster:
    cluster_env: agent_stress_app_config.yaml
    cluster_compute: agent_stress_compute.yaml

  run:
    timeout: 14400
    script: python mem_check.py --working-dir .

- name: k8s_serve_ha_test
  group: k8s-test
  working_dir: k8s_tests

  stable: false
  # TODO: Migrate this test to Anyscale Jobs / staging_v2
  env: prod_v1

  frequency: nightly
  team: serve
  cluster:
    cluster_env: app_config.yaml
    cluster_compute: compute_tpl.yaml

  run:
    timeout: 28800 # 8h
    prepare: bash prepare.sh
    script: python run_gcs_ft_on_k8s.py
    type: sdk_command

- name: aws_cluster_launcher
  group: cluster-launcher-test
  working_dir: ../python/ray/autoscaler/aws/

  stable: true

  # TODO: Migrate this test to Anyscale Jobs / staging_v2
  env: prod_v1

  frequency: nightly
  team: core
  cluster:
    cluster_env: tests/aws_config.yaml
    cluster_compute: tests/aws_compute.yaml

  run:
    timeout: 1200
    script: cd tests && python aws_launch_and_verify_cluster.py aws_cluster.yaml
    type: sdk_command

- name: aws_cluster_launcher_minimal
  group: cluster-launcher-test
  working_dir: ../python/ray/autoscaler/aws/

  stable: true

  # TODO: Migrate this test to Anyscale Jobs / staging_v2
  env: prod_v1

  frequency: nightly
  team: core
  cluster:
    cluster_env: tests/aws_config.yaml
    cluster_compute: tests/aws_compute.yaml

  run:
    timeout: 1200
    script: cd tests && python aws_launch_and_verify_cluster.py ../example-minimal.yaml
    type: sdk_command<|MERGE_RESOLUTION|>--- conflicted
+++ resolved
@@ -3450,12 +3450,8 @@
           timeout: 2000
       cluster:
         cluster_env: app_config.yaml
-<<<<<<< HEAD
-        cluster_compute: 4gpus_544_cpus_gce.yaml
-=======
         cluster_compute: 4gpus_512_cpus_gce.yaml
 
->>>>>>> 7cec6e3f
 
 ########################
 # Core Nightly Tests
@@ -4481,7 +4477,6 @@
     timeout: 2400
     script: python iter_tensor_batches_benchmark.py --data-size-gb=10
 
-<<<<<<< HEAD
   variations:
     - __suffix__: aws
     - __suffix__: gce
@@ -4491,8 +4486,6 @@
         cluster_env: app_config.yaml
         cluster_compute: single_node_benchmark_compute_gce.yaml
 
-=======
->>>>>>> 7cec6e3f
 - name: iter_batches_benchmark_single_node
   group: data-tests
   working_dir: nightly_tests/dataset
@@ -4691,10 +4684,6 @@
       env: gce
       frequency: manual
       cluster:
-<<<<<<< HEAD
-        cluster_env: shuffle/100tb_shuffle_app_config.yaml
-        cluster_compute: shuffle/100tb_shuffle_compute_gce.yaml
-=======
         cluster_env: shuffle/100tb_shuffle_app_config_gce.yaml
         cluster_compute: shuffle/100tb_shuffle_compute_gce.yaml
       run:
@@ -4702,7 +4691,6 @@
         script: RAY_DATASET_PUSH_BASED_SHUFFLE=1 python dataset/sort.py --num-partitions=40000 --partition-size=1e9 --shuffle
         wait_for_nodes:
           num_nodes: 100
->>>>>>> 7cec6e3f
 
 ##################
 # Core Chaos tests
