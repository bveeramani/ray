cloud_id: {{env["ANYSCALE_CLOUD_ID"]}}
region: us-west1
allowed_azs:
    - us-west1-c

gcp_advanced_configurations_json:
  instance_properties:
    disks:
      - boot: true
        auto_delete: true
        initialize_params:
<<<<<<< HEAD
          disk_size_gb: 2000
      - boot: true
        auto_delete: true
        initialize_params:
          disk_size_gb: 2000

=======
          disk_size_gb: 800
          disk_type: pd-standard
      - boot: false
        auto_delete: true
        initialize_params:
          disk_size_gb: 800
          disk_type: pd-standard
>>>>>>> 7cec6e3f

head_node_type:
    name: head_node
    instance_type:  n2-standard-32 # aws m5.8xlarge
    resources: {"cpu": 0}

worker_node_types:
    - name: worker_node
      instance_type: n2-standard-16 # aws m5.4xlarge
      min_workers: 99
      max_workers: 99
      use_spot: false
      resources: {"cpu": 8}<|MERGE_RESOLUTION|>--- conflicted
+++ resolved
@@ -9,14 +9,6 @@
       - boot: true
         auto_delete: true
         initialize_params:
-<<<<<<< HEAD
-          disk_size_gb: 2000
-      - boot: true
-        auto_delete: true
-        initialize_params:
-          disk_size_gb: 2000
-
-=======
           disk_size_gb: 800
           disk_type: pd-standard
       - boot: false
@@ -24,7 +16,6 @@
         initialize_params:
           disk_size_gb: 800
           disk_type: pd-standard
->>>>>>> 7cec6e3f
 
 head_node_type:
     name: head_node
