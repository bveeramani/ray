--- conflicted
+++ resolved
@@ -31,12 +31,9 @@
 wandb
 tensorflow; sys_platform != 'darwin' or platform_machine != 'arm64'
 tensorflow-macos; sys_platform == 'darwin' and platform_machine == 'arm64'
-<<<<<<< HEAD
 tensorflow-datasets
-=======
 torch
 torchvision
->>>>>>> 5aa1bb08
 transformers
 
 # Ray libraries
