--- conflicted
+++ resolved
@@ -46,12 +46,9 @@
         "feast_example.ipynb",  # REGRESSION
         "upload_to_comet_ml.ipynb",  # Needs credentials
         "upload_to_wandb.ipynb",  # Needs credentials
-<<<<<<< HEAD
         "torch_detection.ipynb"  # Requires GPUs
-=======
         "gptj_batch_prediction.ipynb",  # Requires GPUs
         "stablediffusion_batch_prediction.ipynb",  # Requires GPUs
->>>>>>> 57af2910
     ],
     data = ["//doc/source/ray-air/examples:air_examples"],
     tags = ["exclusive", "team:ml", "ray_air"],
@@ -83,12 +80,9 @@
     include = [
         "huggingface_text_classification.ipynb",
         "pytorch_resnet_batch_prediction.ipynb",
-<<<<<<< HEAD
         "torch_detection.ipynb"
-=======
         "gptj_batch_prediction.ipynb",
         "stablediffusion_batch_prediction.ipynb",
->>>>>>> 57af2910
     ],
     exclude = [],
     data = ["//doc/source/ray-air/examples:air_examples"],
