--- conflicted
+++ resolved
@@ -93,13 +93,7 @@
               - file: data/examples/nyc_taxi_basic_processing
                 title: Processing the NYC taxi dataset
               - file: data/examples/batch_training
-<<<<<<< HEAD
                 title: Batch training on the NYC taxi dataset
-=======
-                title: Batch Training with Ray Datasets
-              - file: data/examples/big_data_ingestion
-                title: Large-scale ML Ingest
->>>>>>> e05443ed
               - file: data/examples/ocr_example
                 title: Scaling OCR with Ray Datasets
               - file: data/examples/advanced-pipelines
